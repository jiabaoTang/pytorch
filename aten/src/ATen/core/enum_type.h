#pragma once

#include <ATen/core/ivalue.h>

#include <utility>

namespace c10 {

struct EnumType;
using EnumTypePtr = std::shared_ptr<EnumType>;
using EnumNameValue = std::pair<std::string, IValue>;
struct TORCH_API EnumType : public NamedType {
  friend struct Type;
  static const TypeKind Kind = TypeKind::EnumType;

  static EnumTypePtr create(
      const c10::QualifiedName& qualified_class_name,
      TypePtr value,
      std::vector<EnumNameValue> enum_names_values,
      std::weak_ptr<::torch::jit::CompilationUnit> cu) {
    switch (value->kind()) {
      case TypeKind::IntType:
      case TypeKind::FloatType:
      case TypeKind::StringType:
        return EnumTypePtr(new EnumType(
            qualified_class_name,
            std::move(value),
            std::move(enum_names_values),
            std::move(cu)));
      default:
        TORCH_CHECK(
            false,
            "Cannot create Enum with value type '",
            value->str(),
            "', only int, float and string are supported");
    }
  }

  std::string str() const override {
    return "Enum<" + annotation_str() + ">";
  }

  std::string repr_str() const override {
    return str();
  }

  const TypePtr& getValueType() const {
    return value_type_;
  }

  bool equals(const Type& rhs) const override {
    if (auto* enum_rhs = rhs.castRaw<EnumType>()) {
      return name().has_value() && name() == enum_rhs->name() &&
          *getValueType() == *(enum_rhs->getValueType()) &&
          this->compilation_unit() == enum_rhs->compilation_unit();
    }
    return false;
  }

  bool isSubtypeOfExt(const Type& rhs, std::ostream* why_not) const override;

  std::shared_ptr<const ::torch::jit::CompilationUnit> compilation_unit()
      const {
    auto cu = cu_.lock();
    return cu;
  }

  const QualifiedName& qualifiedClassName() const {
<<<<<<< HEAD
=======
    // NOLINTNEXTLINE(bugprone-unchecked-optional-access)
>>>>>>> fda43c98
    return name().value();
  }

  at::ArrayRef<TypePtr> containedTypes() const override {
    return value_type_;
  }

  const at::ArrayRef<EnumNameValue> enumNamesValues() const {
    return enum_names_values_;
  }

 private:
  EnumType(
      c10::QualifiedName qualified_class_name,
      TypePtr value_type,
      std::vector<EnumNameValue> enum_names_values,
      std::weak_ptr<torch::jit::CompilationUnit> cu)
      : NamedType(TypeKind::EnumType, std::move(qualified_class_name)),
        value_type_(std::move(value_type)),
        enum_names_values_(std::move(enum_names_values)),
        cu_(std::move(cu)) {}

  std::string annotation_str_impl(
      [[maybe_unused]] const TypePrinter& printer = nullptr) const override {
    const auto& n = name().value();
    return n.qualifiedName();
  }

  TypePtr value_type_;
  std::vector<EnumNameValue> enum_names_values_;
  std::weak_ptr<::torch::jit::CompilationUnit> cu_;
};

} // namespace c10<|MERGE_RESOLUTION|>--- conflicted
+++ resolved
@@ -66,10 +66,7 @@
   }
 
   const QualifiedName& qualifiedClassName() const {
-<<<<<<< HEAD
-=======
     // NOLINTNEXTLINE(bugprone-unchecked-optional-access)
->>>>>>> fda43c98
     return name().value();
   }
 
@@ -94,8 +91,7 @@
 
   std::string annotation_str_impl(
       [[maybe_unused]] const TypePrinter& printer = nullptr) const override {
-    const auto& n = name().value();
-    return n.qualifiedName();
+    return qualifiedClassName().qualifiedName();
   }
 
   TypePtr value_type_;
