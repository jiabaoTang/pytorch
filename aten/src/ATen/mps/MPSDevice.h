--- conflicted
+++ resolved
@@ -23,11 +23,8 @@
   MACOS_VER_14_0_PLUS,
   MACOS_VER_14_4_PLUS,
   MACOS_VER_15_0_PLUS,
-<<<<<<< HEAD
-  MACOS_VER_15_3_PLUS,
-=======
   MACOS_VER_15_1_PLUS,
->>>>>>> 4717cd1c
+  MACOS_VER_15_3_PLUS,  
 };
 
 //-----------------------------------------------------------------
