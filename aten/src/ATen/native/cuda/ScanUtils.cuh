--- conflicted
+++ resolved
@@ -447,9 +447,6 @@
   TORCH_INTERNAL_ASSERT(result.is_contiguous());
 
   if (self.numel() == self.size(dim)) {
-<<<<<<< HEAD
-    cuda::cub::inclusive_scan(self_->const_data_ptr<scalar_t>(), result.mutable_data_ptr<scalar_t>(), binary_op, self.numel());
-=======
     if constexpr (std::is_same<BinaryFunction, std::plus<scalar_t>>::value) {
       if (C10_UNLIKELY(at::globalContext().deterministicAlgorithms()) && (self.is_floating_point() || self.is_complex())) {
 # if (defined(CUDA_VERSION) && CUDA_VERSION > 11040) || defined(USE_ROCM)
@@ -464,7 +461,6 @@
     } else {
       cuda::cub::inclusive_scan(self_->const_data_ptr<scalar_t>(), result.mutable_data_ptr<scalar_t>(), binary_op, self.numel());
     }
->>>>>>> a9e54f64
   } else if (dim == ndim - 1) {
     scan_innermost_dim<scalar_t>(*self_, result, init, binary_op);
   } else {
