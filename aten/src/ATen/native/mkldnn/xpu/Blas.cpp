--- conflicted
+++ resolved
@@ -1,10 +1,7 @@
+#define TORCH_ASSERT_ONLY_METHOD_OPERATORS
 #include <ATen/WrapDimUtilsMulti.h>
 #include <ATen/native/Resize.h>
 #include <ATen/native/mkldnn/xpu/detail/oneDNN.h>
-<<<<<<< HEAD
-
-namespace at::native::xpu {
-=======
 #include <torch/library.h>
 #ifndef AT_PER_OPERATOR_HEADERS
 
@@ -22,7 +19,6 @@
 
 namespace at::native {
 namespace xpu {
->>>>>>> 1c1d06a2
 
 // result = beta * self + alpha * (mat1 * mat2)
 Tensor& addmm_out(
@@ -456,24 +452,6 @@
   return result;
 }
 
-<<<<<<< HEAD
-TORCH_LIBRARY_IMPL(aten, XPU, m){
-  m.impl("addmm.out", TORCH_FN(addmm_out));
-  m.impl("_addmm_activation.out", TORCH_FN(_addmm_activation_out));
-  m.impl("mm.out", TORCH_FN(mm_out));
-  m.impl("mm", TORCH_FN(mm));
-  m.impl("baddbmm.out", TORCH_FN(baddbmm_out));
-  m.impl("baddbmm_", TORCH_FN(baddbmm_));
-  m.impl("baddbmm", TORCH_FN(baddbmm));
-  m.impl("addbmm.out", TORCH_FN(addbmm_out));
-  m.impl("addbmm_", TORCH_FN(addbmm_));
-  m.impl("addbmm", TORCH_FN(addbmm));
-  m.impl("bmm.out", TORCH_FN(bmm_out));
-  m.impl("bmm", TORCH_FN(bmm));
-  m.impl("addmv.out", TORCH_FN(addmv_out));
-  m.impl("tensordot.out", TORCH_FN(tensordot_out));
-}
-=======
 TORCH_LIBRARY_IMPL(aten, XPU, m) {
   m.impl("tensordot.out", TORCH_FN(tensordot_out));
 }
@@ -533,6 +511,5 @@
  const Tensor& result) {
   xpu::addmv_out(self, mat, vec, beta, alpha, const_cast<Tensor&>(result));
 }
->>>>>>> 1c1d06a2
-
-} // namespace at::native::xpu+
+} // namespace at::native