name,accuracy,graph_breaks



BERT_pytorch,pass,0



Background_Matting,pass_due_to_skip,0



DALLE2_pytorch,model_fail_to_load,0



LearningToPaint,pass,0



Super_SloMo,pass,0



alexnet,pass,0



basic_gnn_edgecnn,pass,0



basic_gnn_gcn,pass,6



basic_gnn_gin,pass,0



basic_gnn_sage,pass,0



dcgan,pass,0



demucs,pass,3



densenet121,pass,0



<<<<<<< HEAD
detectron2_fcos_r_50_fpn,pass,97
=======
detectron2_fcos_r_50_fpn,pass,23
>>>>>>> f34905f6



dlrm,pass,0



doctr_det_predictor,pass,5



doctr_reco_predictor,pass,4



drq,pass,0



fastNLP_Bert,pass,4



functorch_dp_cifar10,pass,0



functorch_maml_omniglot,pass,0



hf_Albert,pass,0



hf_Bart,pass,0



hf_Bert,pass,0



hf_Bert_large,pass,0



hf_DistilBert,pass,0



hf_GPT2,pass,0



hf_GPT2_large,pass_due_to_skip,0



hf_Reformer,pass,5



hf_T5_base,pass,0



hf_T5_large,pass_due_to_skip,0



hf_distil_whisper,pass,0



lennard_jones,pass,0



llama,pass,0



maml,pass_due_to_skip,0



maml_omniglot,pass,0



mnasnet1_0,pass,0



mobilenet_v2,pass,0



mobilenet_v2_quantized_qat,pass,2



mobilenet_v3_large,pass,0



moco,model_fail_to_load,0



moondream,pass,0



nvidia_deeprecommender,pass,0



opacus_cifar10,pass,0



phlippe_densenet,pass,0



phlippe_resnet,pass,0



pyhpc_equation_of_state,pass,0



pyhpc_isoneutral_mixing,pass,0



pyhpc_turbulent_kinetic_energy,pass,0



pytorch_CycleGAN_and_pix2pix,pass,0



pytorch_stargan,pass,0



pytorch_unet,pass,0



resnet152,pass,0



resnet18,pass,0



resnet50,pass,0



resnet50_quantized_qat,pass,2



resnext50_32x4d,pass,0



shufflenet_v2_x1_0,pass,0



soft_actor_critic,pass,0



speech_transformer,pass,10



squeezenet1_1,pass,0



stable_diffusion_unet,pass_due_to_skip,0



timm_efficientdet,model_fail_to_load,0



timm_efficientnet,pass,0



timm_nfnet,pass,0



timm_regnet,pass,0



timm_resnest,pass,0



timm_vision_transformer,pass,0



timm_vision_transformer_large,pass_due_to_skip,0



timm_vovnet,pass,0



torch_multimodal_clip,pass,3



tts_angular,pass,2



vgg16,pass,0



vision_maskrcnn,pass,28



yolov3,pass,2<|MERGE_RESOLUTION|>--- conflicted
+++ resolved
@@ -54,11 +54,7 @@
 
 
 
-<<<<<<< HEAD
-detectron2_fcos_r_50_fpn,pass,97
-=======
 detectron2_fcos_r_50_fpn,pass,23
->>>>>>> f34905f6
 
 
 
