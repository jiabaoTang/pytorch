#include <gtest/gtest.h>

#include <c10/util/irange.h>
#include <c10/xpu/XPUException.h>
#include <c10/xpu/XPUStream.h>
#include <c10/xpu/test/impl/XPUTest.h>
#include <optional>

#include <thread>
#include <unordered_set>

bool has_xpu() {
  return c10::xpu::device_count() > 0;
}

TEST(XPUStreamTest, CopyAndMoveTest) {
  if (!has_xpu()) {
    return;
  }

  int32_t device = -1;
  sycl::queue queue;
  c10::xpu::XPUStream copyStream = c10::xpu::getStreamFromPool();
  {
    auto s = c10::xpu::getStreamFromPool();
    device = s.device_index();
    queue = s.queue();

    copyStream = s;

    EXPECT_EQ(copyStream.device_index(), device);
    EXPECT_EQ(copyStream.queue(), queue);
  }

  EXPECT_EQ(copyStream.device_index(), device);
  EXPECT_EQ(copyStream.queue(), queue);

  // Tests that moving works as expected and preserves the stream
  c10::xpu::XPUStream moveStream = c10::xpu::getStreamFromPool();
  {
    auto s = c10::xpu::getStreamFromPool();
    device = s.device_index();
    queue = s.queue();

    moveStream = std::move(s);

    EXPECT_EQ(moveStream.device_index(), device);
    EXPECT_EQ(moveStream.queue(), queue);
  }

  EXPECT_EQ(moveStream.device_index(), device);
  EXPECT_EQ(moveStream.queue(), queue);
}

TEST(XPUStreamTest, StreamBehavior) {
  if (!has_xpu()) {
    return;
  }

  c10::xpu::XPUStream stream = c10::xpu::getStreamFromPool();
  EXPECT_EQ(stream.device_type(), c10::kXPU);
  c10::xpu::setCurrentXPUStream(stream);
  c10::xpu::XPUStream cur_stream = c10::xpu::getCurrentXPUStream();

  EXPECT_EQ(cur_stream, stream);
  EXPECT_EQ(stream.priority(), 0);

  auto [least_priority, greatest_priority] =
      c10::xpu::XPUStream::priority_range();
  EXPECT_EQ(least_priority, 1);
  EXPECT_EQ(greatest_priority, -1);

  stream = c10::xpu::getStreamFromPool(/* isHighPriority */ true);
  EXPECT_EQ(stream.priority(), -1);
  stream = c10::xpu::getStreamFromPool(/* isHighPriority */ false);
  EXPECT_EQ(stream.priority(), 0);

  stream = c10::xpu::getStreamFromPool(-1);
  EXPECT_EQ(stream.priority(), -1);
  stream = c10::xpu::getStreamFromPool(-10);
  EXPECT_EQ(stream.priority(), -1);
  stream = c10::xpu::getStreamFromPool(0);
  EXPECT_EQ(stream.priority(), 0);
  stream = c10::xpu::getStreamFromPool(1);
  EXPECT_EQ(stream.priority(), 1);
  stream = c10::xpu::getStreamFromPool(10);
  EXPECT_EQ(stream.priority(), 1);

  if (c10::xpu::device_count() <= 1) {
    return;
  }

  c10::xpu::set_device(0);
  stream = c10::xpu::getStreamFromPool(false, 1);
  EXPECT_EQ(stream.device_index(), 1);
  EXPECT_NE(stream.device_index(), c10::xpu::current_device());
}

void thread_fun(std::optional<c10::xpu::XPUStream>& cur_thread_stream) {
  auto new_stream = c10::xpu::getStreamFromPool();
  c10::xpu::setCurrentXPUStream(new_stream);
  cur_thread_stream = {c10::xpu::getCurrentXPUStream()};
  EXPECT_EQ(*cur_thread_stream, new_stream);
}

// Ensures streams are thread local
TEST(XPUStreamTest, MultithreadStreamBehavior) {
  if (!has_xpu()) {
    return;
  }
  std::optional<c10::xpu::XPUStream> s0, s1;

  std::thread t0{thread_fun, std::ref(s0)};
  std::thread t1{thread_fun, std::ref(s1)};
  t0.join();
  t1.join();

  c10::xpu::XPUStream cur_stream = c10::xpu::getCurrentXPUStream();

  EXPECT_NE(cur_stream, *s0);
  EXPECT_NE(cur_stream, *s1);
  EXPECT_NE(s0, s1);
}

// Ensure queue pool round-robin fashion
TEST(XPUStreamTest, StreamPoolRoundRobinTest) {
  if (!has_xpu()) {
    return;
  }

  std::vector<c10::xpu::XPUStream> streams{};
  for ([[maybe_unused]] const auto _ : c10::irange(200)) {
    streams.emplace_back(c10::xpu::getStreamFromPool());
  }

  std::unordered_set<sycl::queue> queue_set{};
  bool hasDuplicates = false;
  for (const auto i : c10::irange(streams.size())) {
    auto& queue = streams[i].queue();
    auto result_pair = queue_set.insert(queue);
    if (!result_pair.second) { // already existed
      hasDuplicates = true;
    } else { // newly inserted
      EXPECT_TRUE(!hasDuplicates);
    }
  }
  EXPECT_TRUE(hasDuplicates);

  auto stream = c10::xpu::getStreamFromPool(/* isHighPriority */ true);
  auto result_pair = queue_set.insert(stream.queue());
  EXPECT_TRUE(result_pair.second);
}

void asyncMemCopy(sycl::queue& queue, int* dst, int* src, size_t numBytes) {
  queue.memcpy(dst, src, numBytes);
}

TEST(XPUStreamTest, StreamFunction) {
  if (!has_xpu()) {
    return;
  }

  constexpr int numel = 1024;
  int hostData[numel];
  initHostData(hostData, numel);

  auto stream = c10::xpu::getStreamFromPool();
  EXPECT_TRUE(stream.query());
  int* deviceData = sycl::malloc_device<int>(numel, stream);

  // H2D
  asyncMemCopy(stream, deviceData, hostData, sizeof(int) * numel);
  c10::xpu::syncStreamsOnDevice();
  EXPECT_TRUE(stream.query());

  clearHostData(hostData, numel);

  // D2H
  asyncMemCopy(stream, hostData, deviceData, sizeof(int) * numel);
  c10::xpu::syncStreamsOnDevice();

  validateHostData(hostData, numel);

  stream = c10::xpu::getStreamFromPool(-1);

  clearHostData(hostData, numel);

  // D2H
  asyncMemCopy(stream, hostData, deviceData, sizeof(int) * numel);
  c10::xpu::syncStreamsOnDevice();

  validateHostData(hostData, numel);
  sycl::free(deviceData, c10::xpu::get_device_context());
}

TEST(XPUStreamTest, ExternalStream) {
  if (!has_xpu()) {
    return;
  }
  sycl::queue ext_queue0 = sycl::queue(
      c10::xpu::get_device_context(),
      c10::xpu::get_raw_device(0),
      c10::xpu::asyncHandler,
      {sycl::property::queue::in_order()});
  c10::xpu::XPUStream ext_stream0 =
      c10::xpu::getStreamFromExternal(ext_queue0, 0);
  EXPECT_EQ(ext_stream0.priority(), 0);
  EXPECT_EQ(ext_stream0.device_index(), 0);
  EXPECT_EQ(ext_stream0.queue(), ext_queue0);
  c10::xpu::setCurrentXPUStream(ext_stream0);
  EXPECT_EQ(c10::xpu::getCurrentXPUStream(), ext_stream0);
  c10::xpu::XPUStream ext_stream1 =
      c10::xpu::getStreamFromExternal(ext_queue0, 0);
  EXPECT_EQ(ext_stream1, ext_stream0);
  sycl::queue ext_queue1 = ext_queue0;
  c10::xpu::XPUStream ext_stream2 =
      c10::xpu::getStreamFromExternal(ext_queue1, 0);
  EXPECT_EQ(ext_stream2, ext_stream1);
  c10::Stream stream = ext_stream1.unwrap();
  EXPECT_EQ(stream.device_index(), 0);
  EXPECT_EQ(stream.id(), ext_stream2.id());
  c10::xpu::XPUStream ext_stream3 = c10::xpu::XPUStream(stream);
  EXPECT_EQ(ext_stream3, ext_stream1);
  EXPECT_EQ(stream.id(), ext_stream3.id());
  {
    c10::xpu::XPUStream ext_stream4 = ext_stream1;
    EXPECT_EQ(ext_stream4, ext_stream1);
    c10::xpu::XPUStream ext_stream5 =
        c10::xpu::getStreamFromExternal(ext_queue1, 0);
    EXPECT_EQ(ext_stream5, ext_stream4);
  }
  sycl::queue ext_queue2 = sycl::queue(
      c10::xpu::get_device_context(),
      c10::xpu::get_raw_device(0),
      c10::xpu::asyncHandler,
      {sycl::property::queue::in_order(),
       sycl::ext::oneapi::property::queue::priority_high()});
  c10::xpu::XPUStream ext_stream6 =
      c10::xpu::getStreamFromExternal(ext_queue2, 0);
  EXPECT_EQ(ext_stream6.priority(), -1);
  EXPECT_NE(ext_stream6, ext_stream1);
  sycl::queue ext_queue3 = sycl::queue(
      c10::xpu::get_device_context(),
      c10::xpu::get_raw_device(0),
      c10::xpu::asyncHandler,
<<<<<<< HEAD
      {sycl::property::queue::in_order(),
       sycl::ext::oneapi::property::queue::priority_low()});
  c10::xpu::XPUStream ext_stream7 =
      c10::xpu::getStreamFromExternal(ext_queue3, 0);
  EXPECT_EQ(ext_stream7.priority(), 1);
=======
      {});
  ASSERT_THROW(c10::xpu::getStreamFromExternal(ext_queue3, 0), c10::Error);
>>>>>>> a3dfcedb
}

TEST(XPUStreamTest, MultiDeviceExternalStream) {
  if (c10::xpu::device_count() < 2) {
    return;
  }
  sycl::queue ext_queue0 = sycl::queue(
      c10::xpu::get_device_context(),
      c10::xpu::get_raw_device(0),
      c10::xpu::asyncHandler,
      {sycl::property::queue::in_order()});
  sycl::queue ext_queue1 = sycl::queue(
      c10::xpu::get_device_context(),
      c10::xpu::get_raw_device(1),
      c10::xpu::asyncHandler,
      {sycl::property::queue::in_order()});
  c10::xpu::XPUStream ext_stream0 =
      c10::xpu::getStreamFromExternal(ext_queue0, 0);
  c10::xpu::XPUStream ext_stream1 =
      c10::xpu::getStreamFromExternal(ext_queue1, 1);
  EXPECT_EQ(ext_stream0.device_index(), 0);
  EXPECT_EQ(ext_stream1.device_index(), 1);
  c10::xpu::setCurrentXPUStream(ext_stream0);
  EXPECT_EQ(c10::xpu::getCurrentXPUStream(0), ext_stream0);
  c10::xpu::setCurrentXPUStream(ext_stream1);
  EXPECT_EQ(c10::xpu::getCurrentXPUStream(1), ext_stream1);
}<|MERGE_RESOLUTION|>--- conflicted
+++ resolved
@@ -243,16 +243,17 @@
       c10::xpu::get_device_context(),
       c10::xpu::get_raw_device(0),
       c10::xpu::asyncHandler,
-<<<<<<< HEAD
+      {});
+  ASSERT_THROW(c10::xpu::getStreamFromExternal(ext_queue3, 0), c10::Error);
+  sycl::queue ext_queue4 = sycl::queue(
+      c10::xpu::get_device_context(),
+      c10::xpu::get_raw_device(0),
+      c10::xpu::asyncHandler,
       {sycl::property::queue::in_order(),
        sycl::ext::oneapi::property::queue::priority_low()});
   c10::xpu::XPUStream ext_stream7 =
-      c10::xpu::getStreamFromExternal(ext_queue3, 0);
+      c10::xpu::getStreamFromExternal(ext_queue4, 0);
   EXPECT_EQ(ext_stream7.priority(), 1);
-=======
-      {});
-  ASSERT_THROW(c10::xpu::getStreamFromExternal(ext_queue3, 0), c10::Error);
->>>>>>> a3dfcedb
 }
 
 TEST(XPUStreamTest, MultiDeviceExternalStream) {
