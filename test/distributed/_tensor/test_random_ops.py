--- conflicted
+++ resolved
@@ -93,15 +93,9 @@
         # across ranks.
         torch.cuda.manual_seed(self.rank)
         device_mesh = DeviceMesh(self.device_type, torch.arange(self.world_size))
-<<<<<<< HEAD
-        # seed synchronization happens after the first `distribute_tensor` call
-        distribute_tensor(
-            torch.empty([self.world_size], device="cuda"), device_mesh, [Shard(0)]
-=======
         size = [1024, 2048]
         meta_dtensor = distribute_tensor(
             torch.empty(*size, device="meta"), device_mesh, [Replicate()]
->>>>>>> 1e4b1fcc
         )
         self.assertTrue(meta_dtensor.is_meta)
         dtensor = torch.empty_like(meta_dtensor, device=self.device_type)
@@ -255,7 +249,7 @@
 
         device_mesh = DeviceMesh(self.device_type, torch.arange(self.world_size))
         # seed synchronization happens after the first `distribute_tensor` call
-        dtensor = distribute_tensor(
+        distribute_tensor(
             torch.empty([self.world_size], device="cuda"), device_mesh, [Shard(0)]
         )
         self.assertEqual(seed_from_rank_0, random._rng_tracker.get_seed("parallel-rng"))
