--- conflicted
+++ resolved
@@ -9995,11 +9995,8 @@
 
     def test_pytree_tree_map(self):
         implemtations = [("python", pytree)]
-<<<<<<< HEAD
         if cxx_pytree is not None:
             implemtations.append(("cxx", cxx_pytree))
-=======
->>>>>>> 42611a19
 
         for name, module in implemtations:
             with self.subTest(f"pytree implement: {name}"):
@@ -10015,11 +10012,7 @@
                         ),
                         "d": collections.OrderedDict(
                             {
-<<<<<<< HEAD
-                                "e": (2 * x, None),
-=======
                                 "e": torch.return_types.qr((2 * x, None)),
->>>>>>> 42611a19
                                 "f": MyTuple(x, x + 1, torch.zeros(4, 3)),
                             },
                         ),
@@ -10033,11 +10026,7 @@
                                 "d",
                                 {
                                     "f": MyTuple(torch.ones(4, 3), -y, y + 1),
-<<<<<<< HEAD
-                                    "e": (2 * y, None),
-=======
                                     "e": torch.return_types.qr((2 * y, None)),
->>>>>>> 42611a19
                                 },
                             ),
                         ],
