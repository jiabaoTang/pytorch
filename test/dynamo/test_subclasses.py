--- conflicted
+++ resolved
@@ -126,10 +126,7 @@
     def mk_dense_subclass_dense_subclass():
         values = torch.randn(10, 5)
         offsets = torch.tensor([0, 3, 6, 10])
-<<<<<<< HEAD
-=======
         offsets2 = offsets.detach().clone()
->>>>>>> 04bb82f0
         return nested_view_from_values_offsets(
             nested_view_from_values_offsets(values, offsets).values(), offsets
         )
@@ -138,13 +135,8 @@
 
     def mk_subclass_dense_subclass_dense():
         x = get_jagged_tensor(((2, 3, 4), 3), None, requires_grad=True)[0].clone()
-<<<<<<< HEAD
-        offsets2 = x.offsets().clone().detach()
-        nested_view_from_values_offsets(x.values(), offsets2).values()
-=======
         offsets2 = x.offsets().detach().clone()
         nt_view = nested_view_from_values_offsets(x.values(), offsets2).values()
->>>>>>> 04bb82f0
 
     yield mk_subclass_dense_subclass_dense, "subclass_dense_subclass_dense"
 
@@ -552,7 +544,7 @@
 
         input = torch.ones(2, 2)
 
-        fn(input)
+        res = fn(input)
 
     def test_torch_function_state_guards(self):
         cnt = torch._dynamo.testing.CompileCounter()
@@ -564,9 +556,9 @@
         input = torch.ones(2, 2)
 
         with torch._C.DisableTorchFunctionSubclass():
-            fn(input)
-
-        fn(input)
+            res = fn(input)
+
+        res = fn(input)
 
         self.assertEqual(cnt.frame_count, 2)
 
@@ -1168,7 +1160,7 @@
         )
 
         ff = torch.func.functionalize(f)
-        ff_out = ff(t_clone)  # noqa: F841
+        ff_out = ff(t_clone)
         # frame count and op count are incremented due to re-compilation
         check_count_and_graph(
             2,
@@ -1195,7 +1187,7 @@
             x = torch._to_functional_tensor(t_clone2)
             torch._mirror_autograd_meta_to(t_clone2, x)
             torch._enable_functionalization(reapply_views=False)
-            aot_f_out = f(x)  # noqa: F841
+            aot_f_out = f(x)
         finally:
             torch._disable_functionalization()
 
@@ -1342,7 +1334,7 @@
 
         x = DoubleSizeMaybeAddGeThreeTensor(inp)
         torch._dynamo.mark_dynamic(x, 0)
-        res = fn(x)  # noqa: F841
+        res = fn(x)
         # During fakeifying, we end up allocating a separate symint
         # for the outer and inner tensor (in this test, s0 is unused).
         expected_var_to_val = {
@@ -3278,7 +3270,7 @@
         x_inner = torch.ones(4)
         x = TwoTensor(x_inner, x_inner)
         x_view = x.view(2, 2)
-        out = f(x_view)  # noqa: F841
+        out = f(x_view)
 
     # NJT1 -> Dense -> NJT2 -> Dense view
     # During view replay, the Dense -> NJT2 part will construct an intermediate,
