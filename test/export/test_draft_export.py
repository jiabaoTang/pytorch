# Owner(s): ["oncall: export"]
import copy
<<<<<<< HEAD
import tempfile
=======
import unittest
from typing import List, Tuple
>>>>>>> b66db1cf

import torch
from torch.export import Dim, export
from torch.export._draft_export import draft_export, FailureType
from torch.testing import FileCheck
from torch.testing._internal.common_utils import run_tests, TestCase
from torch.testing._internal.torchbind_impls import (
    _empty_tensor_queue,
    init_torchbind_implementations,
)
from torch.utils._pytree import tree_leaves


class TestDraftExport(TestCase):
    def setUp(self):
        init_torchbind_implementations()

        @torch._library.register_fake_class("_TorchScriptTesting::_TensorQueue")
        class FakeTensorQueue:
            def __init__(self, queue):
                self.queue = queue

            @classmethod
            def __obj_unflatten__(cls, flattened_ctx):
                return cls(**dict(flattened_ctx))

            def push(self, x):
                self.queue.append(x)

            def pop(self):
                return self.queue.pop(0)

            def size(self):
                return len(self.queue)

            def is_empty(self):
                return len(self.queue) == 0

            def float_size(self):
                return float(len(self.queue))

        self.torch_bind_ops = [
            torch.ops._TorchScriptTesting.queue_pop,
            torch.ops._TorchScriptTesting.queue_push,
            torch.ops._TorchScriptTesting.queue_size,
        ]

    def tearDown(self):
        torch._library.fake_class_registry.deregister_fake_class(
            "_TorchScriptTesting::_TensorQueue"
        )

    def test_missing_meta_kernel_custom_op(self):
        with torch.library._scoped_library("mylib", "FRAGMENT") as lib:

            @torch.library.custom_op("mylib::foo2", mutates_args={})
            def foo2_impl(a: torch.Tensor, b: torch.Tensor) -> torch.Tensor:
                return a + b

            class M(torch.nn.Module):
                def forward(self, a, b):
                    res = torch.ops.mylib.foo2(a, b)
                    return res

            inp = (torch.ones(3, 3), torch.ones(3, 3))

            ep, report = draft_export(M(), inp)

            self.assertEqual(len(report.failures), 1)
            self.assertEqual(
                report.failures[0].failure_type, FailureType.MISSING_FAKE_KERNEL
            )

            inp = (torch.randn(3, 3), torch.randn(3, 3))
            self.assertEqual(ep.module()(*inp), M()(*inp))

    def test_missing_meta_kernel_impl(self):
        with torch.library._scoped_library("mylib", "FRAGMENT") as lib:
            torch.library.define(
                "mylib::foo",
                "(Tensor a, Tensor b) -> Tensor",
                tags=torch.Tag.pt2_compliant_tag,
                lib=lib,
            )

            @torch.library.impl("mylib::foo", "cpu", lib=lib)
            def foo_impl(a, b):
                return a + b

            class M(torch.nn.Module):
                def forward(self, a, b):
                    res = torch.ops.mylib.foo(a, b)
                    return res

            inp = (torch.ones(3, 3), torch.ones(3, 3))

            ep, report = draft_export(M(), inp)

            self.assertEqual(len(report.failures), 1)
            self.assertEqual(
                report.failures[0].failure_type, FailureType.MISSING_FAKE_KERNEL
            )

            inp = (torch.randn(3, 3), torch.randn(3, 3))
            self.assertEqual(ep.module()(*inp), M()(*inp))

    @unittest.skipIf(not torch.cuda.is_available(), "Requires cuda")
    def test_missing_meta_kernel_guard(self):
        with torch.library._scoped_library("mylib", "FRAGMENT") as lib:

            @torch.library.custom_op("mylib::foo4", mutates_args={})
            def foo4_impl(a: torch.Tensor, b: torch.Tensor) -> torch.Tensor:
                return a + b

            class M(torch.nn.Module):
                def forward(self, a, b):
                    res1 = torch.ops.mylib.foo4(a, b)
                    return res1

            inp = (
                torch.ones(3, 4),
                torch.ones(3, 4),
            )

            ep, report = draft_export(
                M(),
                inp,
                dynamic_shapes={
                    "a": {0: Dim.DYNAMIC, 1: Dim.DYNAMIC},
                    "b": {0: Dim.DYNAMIC, 1: Dim.DYNAMIC},
                },
            )

            inp = (torch.randn(2, 3), torch.randn(2, 3))
            self.assertEqual(ep.module()(*inp), M()(*inp))
            m = ep.module()
            with self.assertRaisesRegex(RuntimeError, "Tensor device mismatch!"):
                bad_device_inps = (
                    torch.randn(2, 3, device=torch.device("cuda")),
                    torch.randn(2, 3, device=torch.device("cuda")),
                )
                m(*bad_device_inps)

            with self.assertRaisesRegex(RuntimeError, "Tensor dtype mismatch!"):
                bad_dtype_inps = (
                    torch.randn(2, 3, dtype=torch.float16),
                    torch.randn(2, 3, dtype=torch.float16),
                )
                m(*bad_dtype_inps)

    def test_data_dependent_failure(self):
        with torch.library._scoped_library("mylib", "FRAGMENT") as lib:
            torch.library.define(
                "mylib::foo1",
                "(Tensor a, Tensor b) -> Tensor",
                tags=torch.Tag.pt2_compliant_tag,
                lib=lib,
            )

            @torch.library.impl("mylib::foo1", "cpu", lib=lib)
            def foo_impl(a, b):
                return a + b

            @torch.library.register_fake("mylib::foo1", lib=lib)
            def mylib_foo_default_fake(*args, **kwargs):
                ctx = torch.library.get_ctx()
                fake_shape = [ctx.new_dynamic_size() for _ in range(2)]
                return torch.empty(fake_shape, dtype=torch.float32, device="cpu")

            class M(torch.nn.Module):
                def forward(self, a, b, c):
                    res = torch.ops.mylib.foo1(a, b)

                    c_item = c.item()
                    return res[:c_item]

            inp = (torch.ones(3, 3), torch.ones(3, 3), torch.tensor(3))

            ep, report = draft_export(M(), inp)
            self.assertTrue(len(report.failures) > 0)
            self.assertEqual(
                report.failures[0].failure_type, FailureType.DATA_DEPENDENT_ERROR
            )

            inp = (torch.randn(3, 3), torch.randn(3, 3), torch.tensor(2))
            self.assertEqual(ep.module()(*inp), M()(*inp))

    def test_dedup_data_dependent_failure(self):
        class M(torch.nn.Module):
            def forward(self, x, y, z):
                res = 0
                for v in [x, y]:
                    if v.item() > 10:
                        res += v * v
                    else:
                        res += v + v

                return z * res

        inp = (torch.tensor(5), torch.tensor(3), torch.tensor(2))

        ep, report = draft_export(M(), inp)
        self.assertTrue(len(report.failures) > 0)
        self.assertEqual(
            report.failures[0].failure_type, FailureType.DATA_DEPENDENT_ERROR
        )

        inp = (torch.tensor(4), torch.tensor(2), torch.tensor(6))
        self.assertEqual(ep.module()(*inp), M()(*inp))

    def test_offsets(self):
        class M(torch.nn.Module):
            def forward(self, x):
                a = x.item()
                if a == 0:
                    raise RuntimeError("bad")
                return x * a

        inp = (torch.tensor(3),)
        ep, report = draft_export(M(), inp)

    def test_shape_failure(self):
        class M(torch.nn.Module):
            def forward(self, a):
                assert a.shape[0] == 3
                return a * a

        inp = (torch.ones(3, 3),)

        ep, report = draft_export(M(), inp, dynamic_shapes={"a": {0: Dim("a0")}})

        self.assertEqual(len(report.failures), 1)
        self.assertEqual(
            report.failures[0].failure_type, FailureType.CONSTRAINT_VIOLATION_ERROR
        )

        inp = (torch.randn(3, 3),)
        self.assertEqual(ep.module()(*inp), M()(*inp))

        inp = (torch.randn(4, 3),)
        with self.assertRaises(RuntimeError):
            ep.module()(*inp)

    def test_side_effect1(self):
        class M(torch.nn.Module):
            def __init__(self):
                super().__init__()
                self.register_buffer("a", torch.tensor(2))

            def forward(self, b):
                a_item = self.a.item()
                if a_item == 2:
                    res = a_item * b
                else:
                    res = (a_item + 1) * b

                self.a.add_(1)
                a_item = self.a.item()

                if a_item == 3:
                    res = a_item * res
                else:
                    res = (a_item + 1) * res
                return res

        inp = (torch.ones(3, 3),)
        mod = M()
        ep, report = draft_export(mod, inp)
        self.assertEqual(mod.a, torch.tensor(2))
        FileCheck().check_count("torch.ops.aten.add.default", 0, exactly=True).run(
            ep.graph_module.code
        )

    def test_side_effect_inps(self):
        class M(torch.nn.Module):
            def __init__(self):
                super().__init__()

            def forward(self, x):
                x.sin_()
                return x

        inp = (torch.ones(3, 3),)
        ep, report = draft_export(M(), inp)
        self.assertTrue(report.successful())
        self.assertEqual(inp[0], torch.ones(3, 3))

    def test_torchbind(self):
        class Model(torch.nn.Module):
            def __init__(self) -> None:
                super().__init__()
                self.linear = torch.nn.Linear(2, 2)

            def forward(self, tq, x):
                x_cos = tq.pop() + tq.float_size() + self.linear(x)
                if tq.is_empty():
                    x_sin = self.linear(tq.pop()) - tq.size() + x
                else:
                    x_sin = tq.pop() + tq.size() + x
                return x_sin, x_cos, tq

        mod = Model()
        tq = _empty_tensor_queue()
        tq2 = copy.deepcopy(tq)
        a = torch.randn(2, 2)
        b = torch.randn(2, 2)
        tq.push(a)
        tq.push(b)
        tq3 = copy.deepcopy(tq)
        inp = (tq, torch.randn(2, 2))
        ep, report = draft_export(mod, inp)
        self.assertTrue(report.successful())
        self.assertEqual(tq2.size(), 0)
        self.assertEqual(tq3.size(), 2)
        self.assertEqual(tq.size(), 2)

<<<<<<< HEAD
    # https://github.com/pytorch/pytorch/issues/140625
    def test_constantify_unbacked_symbol(self):
        class M(torch.nn.Module):
            def forward(self, x, y):
                xt = torch.tensor(x.shape)
                u0 = xt[0].item()
                return y * torch.arange(u0)

        mod = M()
        example_inputs = (torch.randn(3, 5), torch.randn(3))
        draft_ep, _ = draft_export(mod, example_inputs)
        with tempfile.NamedTemporaryFile(suffix=".pt2") as f:
            aoti_model_path = torch._inductor.aoti_compile_and_package(
                draft_ep,
                example_inputs,
                package_path=f.name,
            )
=======
    def test_override_size_and_dtype_mismatched_fake_kernels(self):
        class M(torch.nn.Module):
            def forward(self, a):
                return torch.ops.mylib.foo(a)

        @torch.library.custom_op("mylib::foo", mutates_args={})
        def foo(a: torch.Tensor) -> List[torch.Tensor]:
            x = a * 2
            y = a.repeat(2, 2)
            z = a.to(torch.bfloat16)
            return [x, y, z]

        @foo.register_fake
        def foo_fake_impl(a):
            x = torch.empty_like(a)  # good
            y = torch.empty_like(a)  # size mismatch
            z = torch.empty_like(a)  # dtype mismatch
            return [x, y, z]

        mod = M()
        inputs = (torch.randn(3, 3),)
        with self.assertRaises(RuntimeError):
            with torch._functorch.config.patch(fake_tensor_propagate_real_tensors=True):
                export(mod, inputs)

        ep, report = draft_export(mod, inputs)
        for ep_out, eager_out in zip(ep.module()(*inputs), mod(*inputs)):
            self.assertTrue(torch.allclose(ep_out, eager_out))
            self.assertEqual(ep_out.dtype, eager_out.dtype)

        self.assertEqual(len(report.failures), 2)
        self.assertEqual(
            report.failures[0].failure_type, FailureType.MISMATCHED_FAKE_KERNEL
        )
        self.assertEqual(
            report.failures[1].failure_type, FailureType.MISMATCHED_FAKE_KERNEL
        )
        self.assertEqual(
            sorted([f.data["reason"] for f in report.failures]),
            [
                "Dtypes torch.bfloat16 and torch.float32 are not equal!",
                "mismatch between fake value 3 and real value 6 ",
            ],
        )

    def test_override_incorrectly_aliasing_kernel(self):
        class M(torch.nn.Module):
            def forward(self, a):
                return torch.ops.mylib.foo(a)

        @torch.library.custom_op("mylib::foo", mutates_args={})
        def foo(a: torch.Tensor) -> Tuple[torch.Tensor, torch.Tensor]:
            return a * 2, a + 2

        @foo.register_fake
        def foo_fake_impl(a):
            return a, torch.empty_like(a)  # incorrectly aliasing

        mod = M()
        inputs = (torch.randn(3, 3),)
        with self.assertRaisesRegex(
            RuntimeError,
            "Real tensor propagation found an aliasing mismatch",
        ):
            with torch._functorch.config.patch(fake_tensor_propagate_real_tensors=True):
                export(mod, inputs)

        ep, report = draft_export(mod, inputs)
        for ep_out, eager_out in zip(
            tree_leaves(ep.module()(*inputs)), tree_leaves(mod(*inputs))
        ):
            self.assertTrue(torch.allclose(ep_out, eager_out))
            self.assertEqual(ep_out.dtype, eager_out.dtype)

        self.assertEqual(len(report.failures), 1)
        self.assertEqual(
            report.failures[0].failure_type, FailureType.MISMATCHED_FAKE_KERNEL
        )
        self.assertTrue(
            "Mismatched aliasing spec between fake kernel and real kernel"
            in report.failures[0].data["reason"]
        )
>>>>>>> b66db1cf


if __name__ == "__main__":
    run_tests()<|MERGE_RESOLUTION|>--- conflicted
+++ resolved
@@ -1,11 +1,8 @@
 # Owner(s): ["oncall: export"]
 import copy
-<<<<<<< HEAD
+import unittest
 import tempfile
-=======
-import unittest
 from typing import List, Tuple
->>>>>>> b66db1cf
 
 import torch
 from torch.export import Dim, export
@@ -322,7 +319,89 @@
         self.assertEqual(tq3.size(), 2)
         self.assertEqual(tq.size(), 2)
 
-<<<<<<< HEAD
+    def test_override_size_and_dtype_mismatched_fake_kernels(self):
+        class M(torch.nn.Module):
+            def forward(self, a):
+                return torch.ops.mylib.foo(a)
+
+        @torch.library.custom_op("mylib::foo", mutates_args={})
+        def foo(a: torch.Tensor) -> List[torch.Tensor]:
+            x = a * 2
+            y = a.repeat(2, 2)
+            z = a.to(torch.bfloat16)
+            return [x, y, z]
+
+        @foo.register_fake
+        def foo_fake_impl(a):
+            x = torch.empty_like(a)  # good
+            y = torch.empty_like(a)  # size mismatch
+            z = torch.empty_like(a)  # dtype mismatch
+            return [x, y, z]
+
+        mod = M()
+        inputs = (torch.randn(3, 3),)
+        with self.assertRaises(RuntimeError):
+            with torch._functorch.config.patch(fake_tensor_propagate_real_tensors=True):
+                export(mod, inputs)
+
+        ep, report = draft_export(mod, inputs)
+        for ep_out, eager_out in zip(ep.module()(*inputs), mod(*inputs)):
+            self.assertTrue(torch.allclose(ep_out, eager_out))
+            self.assertEqual(ep_out.dtype, eager_out.dtype)
+
+        self.assertEqual(len(report.failures), 2)
+        self.assertEqual(
+            report.failures[0].failure_type, FailureType.MISMATCHED_FAKE_KERNEL
+        )
+        self.assertEqual(
+            report.failures[1].failure_type, FailureType.MISMATCHED_FAKE_KERNEL
+        )
+        self.assertEqual(
+            sorted([f.data["reason"] for f in report.failures]),
+            [
+                "Dtypes torch.bfloat16 and torch.float32 are not equal!",
+                "mismatch between fake value 3 and real value 6 ",
+            ],
+        )
+
+    def test_override_incorrectly_aliasing_kernel(self):
+        class M(torch.nn.Module):
+            def forward(self, a):
+                return torch.ops.mylib.foo(a)
+
+        @torch.library.custom_op("mylib::foo", mutates_args={})
+        def foo(a: torch.Tensor) -> Tuple[torch.Tensor, torch.Tensor]:
+            return a * 2, a + 2
+
+        @foo.register_fake
+        def foo_fake_impl(a):
+            return a, torch.empty_like(a)  # incorrectly aliasing
+
+        mod = M()
+        inputs = (torch.randn(3, 3),)
+        with self.assertRaisesRegex(
+            RuntimeError,
+            "Real tensor propagation found an aliasing mismatch",
+        ):
+            with torch._functorch.config.patch(fake_tensor_propagate_real_tensors=True):
+                export(mod, inputs)
+
+        ep, report = draft_export(mod, inputs)
+        for ep_out, eager_out in zip(
+            tree_leaves(ep.module()(*inputs)), tree_leaves(mod(*inputs))
+        ):
+            self.assertTrue(torch.allclose(ep_out, eager_out))
+            self.assertEqual(ep_out.dtype, eager_out.dtype)
+
+        self.assertEqual(len(report.failures), 1)
+        self.assertEqual(
+            report.failures[0].failure_type, FailureType.MISMATCHED_FAKE_KERNEL
+        )
+        self.assertTrue(
+            "Mismatched aliasing spec between fake kernel and real kernel"
+            in report.failures[0].data["reason"]
+        )
+
     # https://github.com/pytorch/pytorch/issues/140625
     def test_constantify_unbacked_symbol(self):
         class M(torch.nn.Module):
@@ -340,90 +419,6 @@
                 example_inputs,
                 package_path=f.name,
             )
-=======
-    def test_override_size_and_dtype_mismatched_fake_kernels(self):
-        class M(torch.nn.Module):
-            def forward(self, a):
-                return torch.ops.mylib.foo(a)
-
-        @torch.library.custom_op("mylib::foo", mutates_args={})
-        def foo(a: torch.Tensor) -> List[torch.Tensor]:
-            x = a * 2
-            y = a.repeat(2, 2)
-            z = a.to(torch.bfloat16)
-            return [x, y, z]
-
-        @foo.register_fake
-        def foo_fake_impl(a):
-            x = torch.empty_like(a)  # good
-            y = torch.empty_like(a)  # size mismatch
-            z = torch.empty_like(a)  # dtype mismatch
-            return [x, y, z]
-
-        mod = M()
-        inputs = (torch.randn(3, 3),)
-        with self.assertRaises(RuntimeError):
-            with torch._functorch.config.patch(fake_tensor_propagate_real_tensors=True):
-                export(mod, inputs)
-
-        ep, report = draft_export(mod, inputs)
-        for ep_out, eager_out in zip(ep.module()(*inputs), mod(*inputs)):
-            self.assertTrue(torch.allclose(ep_out, eager_out))
-            self.assertEqual(ep_out.dtype, eager_out.dtype)
-
-        self.assertEqual(len(report.failures), 2)
-        self.assertEqual(
-            report.failures[0].failure_type, FailureType.MISMATCHED_FAKE_KERNEL
-        )
-        self.assertEqual(
-            report.failures[1].failure_type, FailureType.MISMATCHED_FAKE_KERNEL
-        )
-        self.assertEqual(
-            sorted([f.data["reason"] for f in report.failures]),
-            [
-                "Dtypes torch.bfloat16 and torch.float32 are not equal!",
-                "mismatch between fake value 3 and real value 6 ",
-            ],
-        )
-
-    def test_override_incorrectly_aliasing_kernel(self):
-        class M(torch.nn.Module):
-            def forward(self, a):
-                return torch.ops.mylib.foo(a)
-
-        @torch.library.custom_op("mylib::foo", mutates_args={})
-        def foo(a: torch.Tensor) -> Tuple[torch.Tensor, torch.Tensor]:
-            return a * 2, a + 2
-
-        @foo.register_fake
-        def foo_fake_impl(a):
-            return a, torch.empty_like(a)  # incorrectly aliasing
-
-        mod = M()
-        inputs = (torch.randn(3, 3),)
-        with self.assertRaisesRegex(
-            RuntimeError,
-            "Real tensor propagation found an aliasing mismatch",
-        ):
-            with torch._functorch.config.patch(fake_tensor_propagate_real_tensors=True):
-                export(mod, inputs)
-
-        ep, report = draft_export(mod, inputs)
-        for ep_out, eager_out in zip(
-            tree_leaves(ep.module()(*inputs)), tree_leaves(mod(*inputs))
-        ):
-            self.assertTrue(torch.allclose(ep_out, eager_out))
-            self.assertEqual(ep_out.dtype, eager_out.dtype)
-
-        self.assertEqual(len(report.failures), 1)
-        self.assertEqual(
-            report.failures[0].failure_type, FailureType.MISMATCHED_FAKE_KERNEL
-        )
-        self.assertTrue(
-            "Mismatched aliasing spec between fake kernel and real kernel"
-            in report.failures[0].data["reason"]
-        )
->>>>>>> b66db1cf
 
 
 if __name__ == "__main__":
