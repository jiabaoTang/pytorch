# Owner(s): ["module: inductor"]
# ruff: noqa: F841
import contextlib
import dataclasses
import functools
import io
import itertools
import logging
import os
import re
import subprocess
import sys
import unittest
from importlib.machinery import SourceFileLoader
from pathlib import Path
from unittest import mock

import torch
import torch.nn as nn
import torch.nn.functional as F
from torch import _inductor as inductor
from torch._dynamo import compiled_autograd, config
from torch._dynamo.backends.debugging import aot_eager
from torch._dynamo.device_interface import get_interface_for_device
from torch._dynamo.utils import counters
from torch._inductor import config as inductor_config
from torch._inductor.test_case import run_tests, TestCase
from torch.testing._internal.common_utils import scoped_load_inline, skipIfWindows
from torch.testing._internal.inductor_utils import GPU_TYPE, HAS_CPU, HAS_CUDA, HAS_GPU
from torch.testing._internal.logging_utils import logs_to_string


# note: these tests are not run on windows due to inductor_utils.HAS_CPU


def make_compiler_fn(fullgraph=True, dynamic=True, backend="inductor"):
    assert backend in ["inductor", "aot_eager"]

    def _compiler_fn(gm):
        """Same as torch.compile() but counts number of compiles"""

        def _inner_compiler(gm_, example_inputs_):
            counters["compiled_autograd"]["compiles"] += 1
            if backend == "inductor":
                return inductor.compile(gm_, example_inputs_)
            elif backend == "aot_eager":
                return aot_eager(gm_, example_inputs_)

        return torch.compile(
            gm, backend=_inner_compiler, fullgraph=fullgraph, dynamic=dynamic
        )

    return _compiler_fn


compiler_fn = make_compiler_fn()


# TODO(jansel): hooks as lambdas creates recompiles in dynamo, we should fix that
def hook1(grad):
    return grad * 2


def hook2(grads):
    return (grads[0] + 1,)


def hook3(gI, gO):
    return (torch.sin(gI[0]) + gO[0],)


class TestCompiledAutograd(TestCase):
    def setUp(self) -> None:
        super().setUp()
        torch._logging.set_logs(compiled_autograd_verbose=False)
        config.compiled_autograd = False
        compiled_autograd.reset()

    def tearDown(self) -> None:
        super().tearDown()
        torch._logging.set_logs(compiled_autograd_verbose=False)
        config.compiled_autograd = False
        compiled_autograd.reset()

    def check_output_and_recompiles(
        self, fn, count=1, compiler_fn=compiler_fn, compile_fn=False
    ):
        if isinstance(count, list):
            captures, compiles = count
        else:
            captures, compiles = count, count
        with torch.autograd.set_multithreading_enabled(False):
            torch._dynamo.reset()
            counters["compiled_autograd"].clear()
            torch.manual_seed(123)
            expected = list(fn())
            torch.manual_seed(123)
            with compiled_autograd.enable(compiler_fn):
                opt_fn = torch.compile(fn) if compile_fn else fn
                actual = list(opt_fn())
            self.assertEqual(expected, actual)
            self.assertEqual(counters["compiled_autograd"]["captures"], captures)
            self.assertEqual(counters["compiled_autograd"]["compiles"], compiles)

    def run_as_subprocess(self, script) -> bytes:
        try:
            return subprocess.check_output(
                [sys.executable, "-c", script],
                stderr=subprocess.STDOUT,
                # On Windows, opening the subprocess with the default CWD makes `import torch`
                # fail, so just set CWD to this script's directory
                cwd=os.path.dirname(os.path.realpath(__file__)),
            )
        except subprocess.CalledProcessError as e:
            self.fail(f"Subprocess exited with return code: {e.returncode}")

    def test_dynamo_flaky_segfault(self):
        script = """
import torch

def main():
    def compiler_fn(gm):
        return torch.compile(gm, backend="eager")

    def inner():
        x = torch.randn(1000, 3000)
        w = torch.randn(1000, 3000, requires_grad=True)
        def model(i):
            return torch.nn.functional.linear(i, w)
        out = model(x)
        loss = out.sum()
        with torch._dynamo.compiled_autograd.enable(compiler_fn):
            loss.backward()
        assert(w.grad is not None)

    inner()
    torch._dynamo.reset()
    inner()

main()
        """
        # Run it three times to catch bad dynamo state resets
        for _ in range(3):
            self.run_as_subprocess(script)

    def test_basic(self):
        def fn():
            model = torch.nn.Sequential(
                torch.nn.Linear(4, 4),
                torch.nn.ReLU(),
                torch.nn.Linear(4, 4),
                torch.nn.ReLU(),
            )
            x = torch.randn([2, 4])
            result = model(x).sum()
            result.backward()
            yield model[0].weight.grad
            yield model[0].bias.grad
            yield model[2].weight.grad
            yield model[2].bias.grad

        self.check_output_and_recompiles(fn)

    def test_cache_hit(self):
        def fn():
            for _ in range(3):
                model = torch.nn.Sequential(
                    torch.nn.Linear(4, 4),
                    torch.nn.ReLU(),
                    torch.nn.Linear(4, 4),
                    torch.nn.ReLU(),
                )
                x = torch.randn([2, 4])
                result = model(x).sum()
                result.backward()
                yield model[0].weight.grad
                yield model[0].bias.grad
                yield model[2].weight.grad
                yield model[2].bias.grad

        self.check_output_and_recompiles(fn)

    def test_graph_break_custom_op(self):
        @torch.library.custom_op("mylib::sin", mutates_args={})
        def sin(x: torch.Tensor) -> torch.Tensor:
            return x.sin()

        def setup_context(ctx, inputs, output):
            (x,) = inputs
            ctx.save_for_backward(x)

        def backward(ctx, grad):
            (x,) = ctx.saved_tensors
            return grad * x.cos()

        sin.register_autograd(backward, setup_context=setup_context)

        x = torch.randn(3, requires_grad=True)
        y = sin(x.clone()).sum()
        with compiled_autograd.enable(compiler_fn):
            y.backward()

    def test_tensor_grad_hook1(self):
        def fn():
            for _ in range(3):
                model = torch.nn.Sequential(
                    torch.nn.Linear(4, 4),
                    torch.nn.ReLU(),
                )
                x = torch.randn([2, 4])

                model[0].weight.register_hook(hook1)

                result = model(x).sum()
                result.backward()
                yield model[0].weight.grad
                yield model[0].bias.grad

        self.check_output_and_recompiles(fn)

    def test_tensor_grad_hook2(self):
        def fn():
            for _ in range(3):
                model = torch.nn.Sequential(
                    torch.nn.Linear(4, 4),
                    torch.nn.ReLU(),
                )
                x = torch.randn([1, 4])

                result = model(x).sum()
                result.grad_fn.register_prehook(hook2)
                result.backward()
                yield model[0].weight.grad
                yield model[0].bias.grad

        self.check_output_and_recompiles(fn)

    def test_tensor_grad_hook3(self):
        def fn():
            for _ in range(3):
                model = torch.nn.Sequential(
                    torch.nn.Linear(4, 4),
                    torch.nn.ReLU(),
                )
                x = torch.randn([1, 4])

                result = model(x).sum()
                result.grad_fn.register_hook(hook3)
                result.backward()
                yield model[0].weight.grad
                yield model[0].bias.grad

        self.check_output_and_recompiles(fn)

    def test_reorder_acc_grad(self):
        model = torch.nn.Sequential(
            torch.nn.Conv2d(4, 4, 3, bias=True),
            torch.nn.Conv2d(4, 4, 3, bias=True),
        )
        compiled_model = torch.compile(model)
        x = torch.randn([1, 4, 32, 32])

        model(x).sum().backward()
        ref_res = [
            model[0].weight.grad,
            model[0].bias.grad,
            model[1].weight.grad,
            model[1].bias.grad,
        ]

        model[0].weight.grad = None
        model[0].bias.grad = None
        model[1].weight.grad = None
        model[1].bias.grad = None
        with compiled_autograd.enable(compiler_fn):
            compiled_model(x).sum().backward(retain_graph=True)
        res = [
            model[0].weight.grad,
            model[0].bias.grad,
            model[1].weight.grad,
            model[1].bias.grad,
        ]

        self.assertEqual(res[0], ref_res[0])
        self.assertEqual(res[1], ref_res[1])
        self.assertEqual(res[2], ref_res[2])
        self.assertEqual(res[3], ref_res[3])

    def test_reorder_post_hook1(self):
        def grad_div(param):
            param.grad = param.grad / 4.0

        class Module(torch.nn.Module):
            def __init__(self, ioc):
                super().__init__()
                self.fc1 = torch.nn.Linear(ioc, ioc, bias=False)
                self.fc2 = torch.nn.Linear(ioc, ioc, bias=False)

                self.grad_acc_hooks = []
                self.grad_acc = []
                self.params = [self.fc1.weight, self.fc2.weight]
                for i, param in enumerate(self.params):

                    def wrapper(param):
                        param_tmp = param.expand_as(param)
                        grad_acc = param_tmp.grad_fn.next_functions[0][0]

                        def grad_acc_hook(*notneeded):
                            grad_div(param)

                        self.grad_acc.append(grad_acc)
                        self.grad_acc_hooks.append(
                            grad_acc.register_hook(grad_acc_hook)
                        )

                    wrapper(param)

            def forward(self, x):
                x = self.fc1(x)
                x = self.fc2(x)
                return x.sum()

        bs = 8
        ioc = 16
        model = Module(ioc)
        input = torch.randn([bs, ioc])

        # eager ref
        model(input).backward()
        ref_res = [model.fc1.weight.grad, model.fc2.weight.grad]

        # cag
        model.fc1.weight.grad = None
        model.fc2.weight.grad = None
        model_to_train = torch.compile(model, backend="inductor")
        with compiled_autograd.enable(compiler_fn):
            model_to_train(input).backward()
        res = [model_to_train.fc1.weight.grad, model_to_train.fc2.weight.grad]

        self.assertEqual(res[0], ref_res[0])
        self.assertEqual(res[1], ref_res[1])

    def test_reorder_post_hook2(self):
        x = torch.randn([1, 4, 32, 32], requires_grad=True)
        y = torch.sigmoid(x)
        z = torch.tanh(y)

        assert isinstance(z.grad_fn, torch.autograd.graph.Node)
        assert isinstance(y.grad_fn, torch.autograd.graph.Node)
        handle_z = z.grad_fn.register_hook(lambda gI, gO: (gO[0] * 2,))
        handle_y = y.grad_fn.register_hook(lambda gI, gO: (gI[0] * 2,))
        z.sum().backward(retain_graph=True)
        ref_res = x.grad

        x.grad = None
        with compiled_autograd.enable(compiler_fn):
            z.sum().backward(retain_graph=True)
        res = x.grad

        self.assertEqual(res, ref_res)

    def test_reorder_post_hook3(self):
        conv = torch.nn.Conv2d(4, 4, 3, bias=False)
        x = torch.randn([1, 4, 32, 32])
        y = conv(x)

        assert isinstance(y.grad_fn, torch.autograd.graph.Node)
        # this hook will mul 2.0 to the conv weight gradient
        handle_y = y.grad_fn.register_hook(lambda gI, gO: (gI[0], gI[1] * 2, gI[2]))
        y.sum().backward(retain_graph=True)
        ref_res = x.grad

        x.grad = None
        with compiled_autograd.enable(compiler_fn):
            y.sum().backward(retain_graph=True)
        res = x.grad

        self.assertEqual(res, ref_res)

    def test_reorder_all_bwd_hooks(self):
        def tensor_hook(grad):
            return grad.sub(2.0)

        def acc_grad_node_pre_hook(grad_out):
            return (grad_out[0].div(5.0),)

        def post_acc_grad_hook(tensor):
            tensor.grad.add_(3.0)

        class TestModel(torch.nn.Module):
            def __init__(self):
                super().__init__()
                self.conv1 = torch.nn.Conv2d(4, 4, 3, bias=False)
                self.conv2 = torch.nn.Conv2d(4, 4, 3, bias=False)

                self.acc_grad1 = self.conv1.weight.view_as(
                    self.conv1.weight
                ).grad_fn.next_functions[0][0]
                self.conv1.weight.register_hook(tensor_hook)
                self.conv1.weight.register_post_accumulate_grad_hook(post_acc_grad_hook)
                self.acc_grad1.register_prehook(acc_grad_node_pre_hook)

                def acc_grad_node_post_hook1(grad_in, grad_out):
                    self.conv1.weight.grad.mul_(0.5)

                self.acc_grad1.register_hook(acc_grad_node_post_hook1)

                self.acc_grad2 = self.conv2.weight.view_as(
                    self.conv2.weight
                ).grad_fn.next_functions[0][0]
                self.conv2.weight.register_hook(tensor_hook)
                self.conv2.weight.register_post_accumulate_grad_hook(post_acc_grad_hook)
                self.acc_grad2.register_prehook(acc_grad_node_pre_hook)

                def acc_grad_node_post_hook2(grad_in, grad_out):
                    self.conv2.weight.grad.mul_(0.5)

                self.acc_grad2.register_hook(acc_grad_node_post_hook2)

            def forward(self, x):
                y = self.conv1(x)
                y = self.conv2(y)
                return y.sum()

        input = torch.randn([1, 4, 32, 32])

        # eager ref
        model = TestModel()
        model(input).backward()
        ref_results = [model.conv1.weight.grad, model.conv2.weight.grad]

        # cag
        model.conv1.weight.grad = None
        model.conv2.weight.grad = None
        compiled_model = torch.compile(model, backend="inductor")
        with compiled_autograd.enable(compiler_fn):
            compiled_model(input).backward()
        results = [compiled_model.conv1.weight.grad, compiled_model.conv2.weight.grad]

        self.assertEqual(results[0], ref_results[0])
        self.assertEqual(results[1], ref_results[1])

    def test_reorder_multi_post_hooks(self):
        class TestModel(torch.nn.Module):
            def __init__(self):
                super().__init__()
                self.conv1 = torch.nn.Conv2d(4, 4, 3, bias=False)
                self.conv2 = torch.nn.Conv2d(4, 4, 3, bias=False)

                self.acc_grad1 = self.conv1.weight.view_as(
                    self.conv1.weight
                ).grad_fn.next_functions[0][0]

                def acc_grad_node1_post_hook1(grad_in, grad_out):
                    self.conv1.weight.grad.mul_(0.5)

                def acc_grad_node1_post_hook2(grad_in, grad_out):
                    self.conv1.weight.grad.sub_(0.3)

                self.acc_grad1.register_hook(acc_grad_node1_post_hook1)
                self.acc_grad1.register_hook(acc_grad_node1_post_hook2)

                self.acc_grad2 = self.conv2.weight.view_as(
                    self.conv2.weight
                ).grad_fn.next_functions[0][0]

                def acc_grad_node2_post_hook1(grad_in, grad_out):
                    self.conv2.weight.grad.mul_(0.3)

                def acc_grad_node2_post_hook2(grad_in, grad_out):
                    self.conv2.weight.grad.sub_(0.5)

                self.acc_grad2.register_hook(acc_grad_node2_post_hook1)
                self.acc_grad2.register_hook(acc_grad_node2_post_hook2)

            def forward(self, x):
                y = self.conv1(x)
                y = self.conv2(y)
                return y.sum()

        input = torch.randn([1, 4, 32, 32])

        # eager ref
        model = TestModel()
        model(input).backward()
        ref_results = [model.conv1.weight.grad, model.conv2.weight.grad]

        # cag
        model.conv1.weight.grad = None
        model.conv2.weight.grad = None
        compiled_model = torch.compile(model, backend="inductor")
        with compiled_autograd.enable(compiler_fn):
            compiled_model(input).backward()
        results = [compiled_model.conv1.weight.grad, compiled_model.conv2.weight.grad]

        self.assertEqual(results[0], ref_results[0])
        self.assertEqual(results[1], ref_results[1])

    def test_reorder_multi_pre_hooks(self):
        def acc_grad_node_pre_hook1(grad_out):
            return (grad_out[0].div(5.0),)

        def acc_grad_node_pre_hook2(grad_out):
            return (grad_out[0].sub(0.3),)

        class TestModel(torch.nn.Module):
            def __init__(self):
                super().__init__()
                self.conv1 = torch.nn.Conv2d(4, 4, 3, bias=False)
                self.conv2 = torch.nn.Conv2d(4, 4, 3, bias=False)

                self.acc_grad1 = self.conv1.weight.view_as(
                    self.conv1.weight
                ).grad_fn.next_functions[0][0]
                self.acc_grad1.register_prehook(acc_grad_node_pre_hook1)
                self.acc_grad1.register_prehook(acc_grad_node_pre_hook2)

                self.acc_grad2 = self.conv2.weight.view_as(
                    self.conv2.weight
                ).grad_fn.next_functions[0][0]
                self.acc_grad2.register_prehook(acc_grad_node_pre_hook1)
                self.acc_grad2.register_prehook(acc_grad_node_pre_hook2)

            def forward(self, x):
                y = self.conv1(x)
                y = self.conv2(y)
                return y.sum()

        input = torch.randn([1, 4, 32, 32])

        # eager ref
        model = TestModel()
        model(input).backward()
        ref_results = [model.conv1.weight.grad, model.conv2.weight.grad]

        # cag
        model.conv1.weight.grad = None
        model.conv2.weight.grad = None
        compiled_model = torch.compile(model, backend="inductor")
        with compiled_autograd.enable(compiler_fn):
            compiled_model(input).backward()
        results = [compiled_model.conv1.weight.grad, compiled_model.conv2.weight.grad]

        self.assertEqual(results[0], ref_results[0])
        self.assertEqual(results[1], ref_results[1])

    def test_reorder_multi_tensor_pre_hooks(self):
        def tensor_hook1(grad):
            return grad.sub(2.0)

        def tensor_hook2(grad):
            return grad.mul(0.5)

        class TestModel(torch.nn.Module):
            def __init__(self):
                super().__init__()
                self.conv1 = torch.nn.Conv2d(4, 4, 3, bias=False)
                self.conv2 = torch.nn.Conv2d(4, 4, 3, bias=False)

                self.acc_grad1 = self.conv1.weight.view_as(
                    self.conv1.weight
                ).grad_fn.next_functions[0][0]
                self.conv1.weight.register_hook(tensor_hook1)
                self.conv1.weight.register_hook(tensor_hook2)

                self.acc_grad2 = self.conv2.weight.view_as(
                    self.conv2.weight
                ).grad_fn.next_functions[0][0]
                self.conv2.weight.register_hook(tensor_hook1)
                self.conv2.weight.register_hook(tensor_hook2)

            def forward(self, x):
                y = self.conv1(x)
                y = self.conv2(y)
                return y.sum()

        input = torch.randn([1, 4, 32, 32])

        # eager ref
        model = TestModel()
        model(input).backward()
        ref_results = [model.conv1.weight.grad, model.conv2.weight.grad]

        # cag
        model.conv1.weight.grad = None
        model.conv2.weight.grad = None
        compiled_model = torch.compile(model, backend="inductor")
        with compiled_autograd.enable(compiler_fn):
            compiled_model(input).backward()
        results = [compiled_model.conv1.weight.grad, compiled_model.conv2.weight.grad]

        self.assertEqual(results[0], ref_results[0])
        self.assertEqual(results[1], ref_results[1])

    def test_torch_compile(self):
        def fn():
            model = torch.nn.Sequential(
                torch.nn.Linear(4, 4),
                torch.nn.Sigmoid(),
            )
            opt_model = torch.compile(model, fullgraph=True)

            for _ in range(3):
                x = torch.randn([1, 4])

                result = opt_model(x).sum()
                result.backward()
                yield model[0].weight.grad
                yield model[0].bias.grad
                model.zero_grad()

        self.check_output_and_recompiles(fn)

    def test_torch_compile_api_inductor(self):
        def fn():
            torch.manual_seed(123)
            model = torch.nn.Sequential(
                torch.nn.Linear(4, 4),
                torch.nn.Sigmoid(),
            )

            res = []
            for _ in range(3):
                x = torch.randn([1, 4])

                result = model(x).sum()
                result.backward()
                res.append(model[0].weight.grad)
                res.append(model[0].bias.grad)
                model.zero_grad()
            return res

        expected = fn()
        with config.patch(compiled_autograd=True):
            compiled_fn = torch.compile(fn)
        actual = compiled_fn()
        self.assertEqual(expected, actual)
        self.assertEqual(counters["compiled_autograd"]["captures"], 1)

    def test_torch_compile_api_aot_eager(self):
        def fn():
            torch.manual_seed(123)
            model = torch.nn.Sequential(
                torch.nn.Linear(4, 4),
                torch.nn.Sigmoid(),
            )

            res = []
            for _ in range(3):
                x = torch.randn([1, 4])

                result = model(x).sum()
                result.backward()
                res.append(model[0].weight.grad)
                res.append(model[0].bias.grad)
                model.zero_grad()
            return res

        expected = fn()
        with config.patch(compiled_autograd=True):
            compiled_fn = torch.compile(fn, backend="aot_eager")
        actual = compiled_fn()
        self.assertEqual(expected, actual)
        self.assertEqual(counters["compiled_autograd"]["captures"], 1)

    def test_torch_compile_api_eager(self):
        def fn():
            torch.manual_seed(123)
            model = torch.nn.Sequential(
                torch.nn.Linear(4, 4),
                torch.nn.Sigmoid(),
            )

            res = []
            for _ in range(3):
                x = torch.randn([1, 4])

                result = model(x).sum()
                result.backward()
                res.append(model[0].weight.grad)
                res.append(model[0].bias.grad)
                model.zero_grad()
            return res

        expected = fn()
        with config.patch(compiled_autograd=True):
            compiled_fn = torch.compile(fn, backend="eager")
        actual = compiled_fn()
        self.assertEqual(expected, actual)
        self.assertEqual(counters["compiled_autograd"]["captures"], 1)

    def test_multiple_torch_compile(self):
        model = torch.nn.Sequential(
            torch.nn.Linear(4, 4),
            torch.nn.Sigmoid(),
        )
        x = torch.randn([1, 4])

        def fn():
            result = model(x).sum()
            result.backward()

        model2 = torch.nn.Linear(4, 4)
        x2 = torch.randn([1, 4])

        def fn2():
            result = model2(x2).sum()
            result.backward()

        no_ca1 = torch.compile(fn)
        no_ca1()
        self.assertEqual(counters["compiled_autograd"]["captures"], 0)
        counters.clear()

        with config.patch(compiled_autograd=True):
            with_ca = torch.compile(fn2)
            with_ca()
            self.assertEqual(counters["compiled_autograd"]["captures"], 1)
            counters.clear()

        no_ca2 = torch.compile(fn)
        no_ca2()
        self.assertEqual(counters["compiled_autograd"]["captures"], 0)

    def test_torch_compile_graph_break(self):
        model = torch.nn.Sequential(
            torch.nn.Linear(4, 4),
            torch.nn.Sigmoid(),
        )
        x = torch.randn([1, 4])

        @torch._dynamo.disable()
        def fn():
            result = model(x).sum()
            result.backward()

        with config.patch(compiled_autograd=True):
            opt_fn = torch.compile(fn)
            opt_fn()

        self.assertEqual(counters["compiled_autograd"]["captures"], 1)

    def test_torch_compile_graph_break2(self):
        model = torch.nn.Sequential(
            torch.nn.Linear(4, 4),
            torch.nn.Sigmoid(),
        )
        x = torch.randn([1, 4])

        @torch._dynamo.disable()
        def inner_fn(loss):
            loss.backward()

        def fn():
            result = model(x).sum()
            inner_fn(result)

        with config.patch(compiled_autograd=True):
            opt_fn = torch.compile(fn)
            opt_fn()

        self.assertEqual(counters["compiled_autograd"]["captures"], 1)

    def test_torch_compile_only_backward_call(self):
        model = torch.nn.Sequential(
            torch.nn.Linear(4, 4),
            torch.nn.Sigmoid(),
        )
        x = torch.randn([1, 4])

        result = model(x).sum()
        with config.patch(compiled_autograd=True):
            opt_bwd = torch.compile(lambda: result.backward())
            opt_bwd()

        self.assertEqual(counters["compiled_autograd"]["captures"], 1)

    def test_dynamo_boxed(self):
        def get_placeholders(gm_):
            placeholders = []
            for node in gm_.graph.nodes:
                if node.op == "placeholder":
                    placeholders.append(node)
            return placeholders

        def eager_with_check(gm, is_bwd):
            def inner_compiler(gm_, example_inputs_):
                placeholders = get_placeholders(gm_)
                if is_bwd:
                    # should be boxed inputs
                    assert len(placeholders) == 1
                else:
                    assert len(placeholders) > 1

                return gm_

            return torch.compile(gm, backend=inner_compiler)

        bwd_compiler_fn = functools.partial(eager_with_check, is_bwd=True)

        def fn(inputs):
            args_0, args_1, args_2 = inputs
            out = torch.mm(args_0, args_1)
            out = torch.mm(out, args_2)
            loss = out.sum()
            with compiled_autograd.enable(bwd_compiler_fn):
                loss.backward()
            yield args_0.grad
            yield args_1.grad
            yield args_2.grad

        inputs = [
            torch.randn([1, 2], requires_grad=True),
            torch.randn([2, 3], requires_grad=True),
            torch.randn([3, 4], requires_grad=True),
        ]

        compiled_fn = eager_with_check(fn, is_bwd=False)
        grads = list(compiled_fn(inputs))
        self.assertEqual(len(grads), 3)
        self.assertNotEqual(grads[0], None)
        self.assertNotEqual(grads[1], None)
        self.assertNotEqual(grads[2], None)

    def test_inputs_aliasing_bytecode_attr_mutations(self):
        # Freeze compiled autograd graph
        compiler = torch._dynamo.compiled_autograd.AutogradCompilerInstance(compiler_fn)
        param = torch.ones(100)
        activ = torch.ones(100) * 2
        inputs = [param, activ]
        proxies, _, _ = compiler.begin_capture(
            inputs=inputs, sizes=[], scalars=[], origins=[[], [], []]
        )
        param_proxy, activ_proxy = proxies
        buf = activ_proxy * 2
        torch.ops.inductor.accumulate_grad_.default(param_proxy, buf)
        runtime_wrapper, compiled_fn = compiler.end_capture(buf)

        def bytecode_hook(code, out_code):
            import dis
            import sys

            if sys.version_info < (3, 11):
                call_op = "CALL_FUNCTION"
            else:
                call_op = "CALL"

            insts = list(dis.get_instructions(out_code))
            call_graph_idx = next(
                i for i, inst in enumerate(insts) if inst.opname == call_op
            )
            # pre-graph should alias: inputs_ref_0 = inputs[0]
            matches = [
                inst
                for inst in insts[:call_graph_idx]
                if inst.opname == "STORE_FAST" and inst.argval == "inputs_ref_0"
            ]
            self.assertTrue(len(matches) == 1)
            # post-graph should access inputs_ref_0 instead of inputs
            matches = [
                inst for inst in insts[call_graph_idx:] if inst.argval == "inputs"
            ]
            self.assertTrue(len(matches) == 0)
            matches = [
                inst
                for inst in insts[call_graph_idx:]
                if inst.opname == "LOAD_FAST" and inst.argval == "inputs_ref_0"
            ]
            self.assertTrue(len(matches) == 1)

        torch._dynamo.reset()
        handle = torch._dynamo.convert_frame.register_bytecode_hook(bytecode_hook)
        try:
            runtime_wrapper(
                compiled_fn=compiled_fn,
                inputs=[param, activ],
                sizes=(),
                scalars=(),
                hooks=(),
            )
        finally:
            handle.remove()

    def test_inputs_aliasing_bytecode_stack_restore(self):
        logging.getLogger().setLevel(logging.WARNING)
        from torch.testing._internal.logging_tensor import LoggingTensor

        # Create a graph that allows inputs stealing
        def forward(inputs):
            add = inputs[0] + 1
            add_1 = add + inputs[1]  # handled in suffix for tensor subclass
            out = add_1.cpu()
            return (out,)

        gm = torch.fx.symbolic_trace(forward)
        torch._dynamo.utils.set_locals_to_steal(gm, ["inputs"])
        compiled_fn = torch.compile(gm)

        inputs = [
            torch.ones(1000000, dtype=torch.float32),
            LoggingTensor(torch.ones(1)),
        ]

        def bytecode_hook(code, out_code):
            import dis
            import sys

            if sys.version_info < (3, 11):
                call_op = "CALL_FUNCTION"
            else:
                call_op = "CALL"

            insts = list(dis.get_instructions(out_code))
            call_graph_idx = next(
                i for i, inst in enumerate(insts) if inst.opname == call_op
            )
            # pre-graph should alias: inputs_ref_0 = inputs[0]
            matches = [
                inst
                for inst in insts[:call_graph_idx]
                if inst.opname == "STORE_FAST" and inst.argval == "inputs_ref_0"
            ]
            self.assertTrue(len(matches) == 1)
            # post-graph should access inputs_ref_0 instead of inputs
            matches = [
                inst for inst in insts[call_graph_idx:] if inst.argval == "inputs"
            ]
            self.assertTrue(len(matches) == 0)
            matches = [
                inst
                for inst in insts[call_graph_idx:]
                if inst.opname == "LOAD_FAST" and inst.argval == "inputs_ref_0"
            ]
            self.assertTrue(len(matches) == 1)

        torch._dynamo.reset()
        handle = torch._dynamo.convert_frame.register_bytecode_hook(bytecode_hook)
        try:
            compiled_fn(inputs)
            self.assertTrue(len(inputs) == 0)
        finally:
            handle.remove()

    def test_implicit_add(self):
        def fn():
            y = torch.randn(1, 4, requires_grad=True)

            def model(x):
                # y is used multiple times, gradients get added
                return torch.sigmoid(x * y + torch.sin(y) + torch.cos(y))

            for _ in range(3):
                x = torch.randn([1, 4])

                result = model(x).sum()
                result.backward()
                yield result
                yield y.grad
                y.grad = None

        self.check_output_and_recompiles(fn)

    def test_output_nodes_all_leaves(self):
        def fn():
            y = torch.randn(1, 4, requires_grad=True)
            z = torch.randn(1, 4, requires_grad=True)

            def model(x):
                return torch.sigmoid(x * z + torch.sin(y) + torch.cos(y))

            for _ in range(3):
                x = torch.randn([1, 4])

                result = model(x).sum()
                gy, gz = torch.autograd.grad(result, inputs=[y, z])
                assert y.grad is None
                assert z.grad is None
                yield gy
                yield gz

        self.check_output_and_recompiles(fn)

    def test_output_nodes_some_leaves(self):
        def fn():
            class UnreachableBwd(torch.autograd.Function):
                @staticmethod
                def forward(ctx, x):
                    return x

                @staticmethod
                def backward(ctx, gO):
                    raise RuntimeError

            y = torch.randn(1, 4, requires_grad=True)
            z = torch.randn(1, 4, requires_grad=True)

            def model(x):
                return torch.sigmoid(UnreachableBwd.apply(y) * z)

            for _ in range(3):
                x = torch.randn([1, 4])

                result = model(x).sum()
                gz = torch.autograd.grad(result, inputs=[z])
                assert y.grad is None
                assert z.grad is None
                yield gz

        self.check_output_and_recompiles(fn)

    def test_no_output_nodes_all_leaves(self):
        def fn():
            y = torch.randn(1, 4, requires_grad=True)
            z = torch.randn(1, 4, requires_grad=True)

            def model(x):
                return torch.sigmoid(x * z + torch.sin(y) + torch.cos(y))

            for _ in range(3):
                x = torch.randn([1, 4])
                result = model(x).sum()
                out = result.backward()
                assert out is None
                assert y.grad is not None
                assert z.grad is not None
                yield y.grad
                yield z.grad
                y.grad = None
                z.grad = None

        self.check_output_and_recompiles(fn)

    def test_no_output_nodes_some_leaves(self):
        def fn():
            class UnreachableBwd(torch.autograd.Function):
                @staticmethod
                def forward(ctx, x):
                    return x

                @staticmethod
                def backward(ctx, gO):
                    raise RuntimeError

            y = torch.randn(1, 4, requires_grad=True)
            z = torch.randn(1, 4, requires_grad=True)
            a = torch.randn(1, 4, requires_grad=True)

            def model(x):
                return torch.sigmoid(x * y * z * UnreachableBwd.apply(a))

            for _ in range(3):
                x = torch.randn([1, 4])
                result = model(x).sum()
                out = result.backward(inputs=[y, z])
                assert out is None
                assert y.grad is not None
                assert z.grad is not None
                assert a.grad is None
                yield y.grad
                yield z.grad
                y.grad = None
                z.grad = None

        self.check_output_and_recompiles(fn)

    def test_no_output_nodes_different_leaves_will_recompile(self):
        def fn():
            def fwd(x, y, z):
                out = x * y  # MulBackward0
                out2 = out * z  # MulBackward0
                return out2.sum()  # SumBackward0

            x = torch.randn(5, requires_grad=True)
            y = torch.randn(5, requires_grad=True)
            z = torch.randn(5, requires_grad=True)
            loss = fwd(x, y, z)
            torch.compile(lambda: torch.autograd.backward(loss, inputs=[x]))()
            yield x.grad
            x.grad = None

            loss = fwd(x, y, z)
            torch.compile(lambda: torch.autograd.backward(loss, inputs=[y]))()
            yield y.grad

        # Guarded by TensorArg id, mismatch on last MulBackward0
        self.check_output_and_recompiles(fn, 2)

    def test_dynamic_shapes(self):
        def fn():
            model = torch.nn.Sequential(
                torch.nn.Linear(4, 4),
                torch.nn.ReLU(),
                torch.nn.Linear(4, 4),
                torch.nn.ReLU(),
            )
            opt_model = torch.compile(model, dynamic=True)

            for b in range(10, 100, 10):
                x = torch.randn([b, 4])
                result = opt_model(x).sum()
                result.backward()
                yield model[0].weight.grad
                yield model[0].bias.grad
                yield model[2].weight.grad
                yield model[2].bias.grad
                model.zero_grad()

        # TODO(jansel): we should be able to get this count to 1
        self.check_output_and_recompiles(fn, count=2)

    def test_accumulate_without_zero(self):
        def fn():
            model = torch.nn.Sequential(
                torch.nn.Linear(4, 4),
                torch.nn.ReLU(),
                torch.nn.Linear(4, 4),
                torch.nn.ReLU(),
            )
            opt_model = torch.compile(model, dynamic=True)

            for _ in range(10):
                x = torch.randn([10, 4])
                result = opt_model(x).sum()
                result.backward()
                yield model[0].weight.grad.clone()
                yield model[0].bias.grad.clone()
                yield model[2].weight.grad.clone()
                yield model[2].bias.grad.clone()

        self.check_output_and_recompiles(fn, count=2)

    def test_inplace_grad_update(self):
        def fn():
            model = torch.nn.Sequential(
                torch.nn.Linear(4, 4),
                torch.nn.ReLU(),
            )
            opt_model = torch.compile(model, dynamic=True)

            for _ in range(10):
                w_grad = torch.rand_like(model[0].weight)
                b_grad = torch.rand_like(model[0].bias)
                model[0].weight.grad = w_grad
                model[0].bias.grad = b_grad

                x = torch.randn([10, 4])
                result = opt_model(x).sum()
                result.backward()
                assert model[0].weight.grad is w_grad
                assert model[0].bias.grad is b_grad
                yield w_grad.clone()
                yield b_grad.clone()

        self.check_output_and_recompiles(fn, count=1)

    @unittest.skipIf(not HAS_GPU, "requires gpu")
    def test_issue106555(self):
        DEVICE = torch.device(GPU_TYPE, 0)
        NUM_FEATURES = 256

        def bias_sigmoid_mul(x1, x2, bias):
            x2 = torch.sigmoid(x2 + bias)
            y = x1 * x2
            return y

        bias_sigmoid_mul_jit = torch.compile(bias_sigmoid_mul)

        class ModuleWithJit(nn.Module):
            def __init__(self) -> None:
                super().__init__()
                self.linear_1 = nn.Linear(NUM_FEATURES, NUM_FEATURES, bias=True)
                self.linear_2 = nn.Linear(NUM_FEATURES, NUM_FEATURES, bias=False)
                self.linear_2_bias = nn.Parameter(torch.zeros(NUM_FEATURES))

            def forward(self, input_tensor):
                x1 = self.linear_1(input_tensor)
                x2 = self.linear_2(input_tensor)
                output = bias_sigmoid_mul_jit(x1, x2, self.linear_2_bias)
                return output

        class Model(nn.Module):
            def __init__(self) -> None:
                super().__init__()
                self.module_with_jit_1 = ModuleWithJit()
                self.module_with_jit_2 = ModuleWithJit()

            def forward(self, x, gradient_checkpointing: bool):
                if gradient_checkpointing:
                    y = torch.utils.checkpoint.checkpoint(
                        self._forward, x, use_reentrant=True
                    )
                else:
                    y = self._forward(x)
                return y

            def _forward(self, x):
                x = x + self.module_with_jit_1(x)
                x = x + self.module_with_jit_2(x.transpose(-2, -3)).transpose(-2, -3)
                return x

        device_interface = get_interface_for_device(GPU_TYPE)
        device_interface.set_device(device=DEVICE)
        torch.manual_seed(1234567890)
        model = Model()
        model.train()
        model.to(device=DEVICE)
        model_parameters = list(model.parameters())

        torch.manual_seed(1234567890)
        input_tensor = torch.randn(1, 128, 256, NUM_FEATURES).to(device=DEVICE)
        input_tensor.requires_grad = True
        target_tensor = torch.randn(1, 128, 256, NUM_FEATURES).to(
            dtype=input_tensor.dtype, device=DEVICE
        )

        for iteration in range(10):
            for param in model_parameters:
                param.grad = None
            output_tensor = model(
                x=input_tensor.clone(),
                gradient_checkpointing=True,
            )
            loss = torch.mean(torch.abs(target_tensor - output_tensor))
            loss.backward()

    def test_keep_graph_simple(self):
        x = torch.tensor([2.0], requires_grad=True)
        y = x**2

        # First backward pass; keep the computation graph
        y.backward(retain_graph=True)
        self.assertEqual(x.grad, torch.Tensor([4]))  # dy/dx at x=2 is 4

        # Note - this will run under both the eager and compiled regime.
        def fn():
            # Reset the gradients
            x.grad = torch.tensor([0.0])
            # Second and Third backward pass; keep the computation graph
            y.backward(retain_graph=True)
            self.assertEqual(x.grad, torch.Tensor([4]))  # dy/dx at x=2 is 4
            return x.grad

        self.check_output_and_recompiles(fn, count=1)

    def test_keep_graph_usage_after_compiled(self):
        x = torch.tensor([2.0], requires_grad=True)
        y = x**2

        # First backward pass; keep the computation graph
        def eager_check():
            y.backward(retain_graph=True)
            self.assertEqual(x.grad, torch.Tensor([4]))  # dy/dx at x=2 is 4
            x.grad = torch.tensor([0.0])

        eager_check()

        for i in range(0, 5):
            with compiled_autograd.enable(compiler_fn):
                eager_check()

            eager_check()

    def test_custom_fn_saved_tensors(self):
        def fn():
            class MySin(torch.autograd.Function):
                @staticmethod
                def forward(ctx, x):
                    ctx.save_for_backward(x)
                    return torch.sin(x)

                @staticmethod
                def backward(ctx, gO):
                    (x,) = ctx.saved_tensors
                    return gO * torch.cos(x)

            for i in [10, 100, 10, 15, 20, 25]:
                x = torch.arange(0.0, i, requires_grad=True)
                out = MySin.apply(x)
                loss = out.sum()
                loss.backward()
                yield x.grad

        self.check_output_and_recompiles(fn, count=2)

    def test_custom_fn_saved_multiple_tensors(self):
        def fn():
            class MyFn(torch.autograd.Function):
                @staticmethod
                def forward(ctx, x, y):
                    ctx.save_for_backward(x, y)
                    return torch.sin(x), torch.sin(y)

                @staticmethod
                def backward(ctx, gO_x, gO_y):
                    (x, y) = ctx.saved_tensors
                    return gO_x * torch.cos(x), gO_y * torch.cos(y)

            for i in [10, 100, 10, 15, 20, 25]:
                x = torch.arange(0.0, i, requires_grad=True)
                y = torch.arange(0.0, i, requires_grad=True)
                out1, out2 = MyFn.apply(x, y)
                loss = (out1 * out2).sum()
                loss.backward()
                yield x.grad

        self.check_output_and_recompiles(fn, count=2)

    def test_custom_fn_saved_multiple_tensors_dedup(self):
        def fn():
            class MyFn(torch.autograd.Function):
                @staticmethod
                def forward(ctx, x):
                    ctx.save_for_backward(x, x)
                    return torch.sin(x)

                @staticmethod
                def backward(ctx, gO):
                    (x1, x2) = ctx.saved_tensors
                    return gO * torch.cos(x1) * torch.cos(x2)

            for i in [10, 100, 10, 15, 20, 25]:
                x = torch.arange(0.0, i, requires_grad=True)
                out = MyFn.apply(x)
                loss = out.sum()
                loss.backward()
                yield x.grad

        self.check_output_and_recompiles(fn, count=2)

    def test_custom_fn_saved_shape_tensor(self):
        def fn():
            class MyFn(torch.autograd.Function):
                @staticmethod
                def forward(ctx, x):
                    ctx.save_for_backward(x)
                    return x

                @staticmethod
                def backward(ctx, gO):
                    (x,) = ctx.saved_tensors
                    return gO * x.shape[0]

            for i in [10, 100, 10, 15, 20, 25]:
                x = torch.arange(0.0, i, requires_grad=True)
                out = MyFn.apply(x)
                loss = out.sum()
                loss.backward()
                yield x.grad

        self.check_output_and_recompiles(fn, count=2)

    def test_custom_fn_saved_attr(self):
        def fn():
            class MyFn(torch.autograd.Function):
                @staticmethod
                def forward(ctx, x):
                    ctx.shape = x.shape
                    return x

                @staticmethod
                def backward(ctx, gO):
                    x_shape = ctx.shape[0]
                    return gO * x_shape

            for i in [10, 100, 10, 15, 20, 25]:
                x = torch.arange(0.0, i, requires_grad=True)
                out = MyFn.apply(x)
                loss = out.sum()
                loss.backward()
                yield x.grad

        self.check_output_and_recompiles(
            fn, count=2, compiler_fn=make_compiler_fn(fullgraph=False)
        )

    def test_custom_fn_multiple_grads(self):
        def fn():
            class MyFn(torch.autograd.Function):
                @staticmethod
                def forward(ctx, x, y):
                    return x + y, y

                @staticmethod
                def backward(ctx, gO_1, gO_2):
                    return gO_1, gO_2

            for i in [10, 100, 10, 15, 20, 25]:
                x = torch.arange(0.0, i, requires_grad=True)
                y = torch.arange(0.0, i, requires_grad=True)
                out1, out2 = MyFn.apply(x, y)
                loss = (out1 + out2).sum()
                loss.backward()
                yield x.grad
                yield y.grad

        self.check_output_and_recompiles(fn, count=2)

    def test_custom_fn_non_variable_input(self):
        def fn():
            class MyFn(torch.autograd.Function):
                @staticmethod
                def forward(ctx, x, y, z):
                    return x * 2, y * 3, z * 4

                @staticmethod
                def backward(ctx, gO_1, gO_2, gO_3):
                    return gO_1, gO_2, gO_3

            for i in [10, 100, 10, 15, 20, 25]:
                x = torch.arange(0.0, i, requires_grad=True)
                y = 1
                z = torch.arange(0.0, i, requires_grad=True)
                out1, out2, out3 = MyFn.apply(x, y, z)
                loss = (out1 + out2 + out3).sum()
                loss.backward()
                yield x
                yield y
                yield z

        self.check_output_and_recompiles(fn, count=2)

    @unittest.skipIf(not HAS_GPU, "requires gpu")
    def test_logging_tensor_flaky(self) -> None:
        # when you first run some test using triton and then run test_inputs_aliasing_bytecode_stack_restore
        # resulting in:
        #   - pytest: `TypeError: unsupported operand type(s) for +: 'Tensor' and 'LoggingTensor'`
        #   - python: `TypeError: not all arguments converted during string formatting`

        # 1. some triton involving test
        def fn():
            def _fn(x):
                return x

            x = torch.arange(
                1, 10, requires_grad=True, dtype=torch.float16, device=GPU_TYPE
            )
            out = _fn(x)
            loss = out.sum()
            loss.backward()

        with compiled_autograd.enable(compiler_fn):
            fn()

        logging.getLogger().setLevel(
            logging.WARNING
        )  # triton setup overwrote it to INFO
        # 2. test_inputs_aliasing_bytecode_stack_restore
        from torch.testing._internal.logging_tensor import LoggingTensor

        def forward(inputs):
            add = inputs[0] + 1
            add_1 = add + inputs[1]
            out = add_1.cpu()
            return (out,)

        gm = torch.fx.symbolic_trace(forward)
        print(gm.print_readable())
        torch._dynamo.utils.set_locals_to_steal(gm, ["inputs"])
        compiled_fn = torch.compile(gm)

        inputs = [
            torch.ones(1000000, dtype=torch.float32),
            LoggingTensor(torch.ones(1)),
        ]

        compiled_fn(inputs)

    @unittest.skipIf(not HAS_GPU, "requires gpu")
    def test_custom_fn_output_metadata(self):
        def my_compiler_fn(gm):
            for node in gm.graph.nodes:
                if isinstance(node.target, torch._ops.OpOverload):
                    assert (
                        node.target._name != "aten::_to_copy"
                    ), "there should be no implicit copies (e.g. dtype casting)"

            def inner_compiler(gm_, example_inputs_):
                counters["compiled_autograd"]["compiles"] += 1
                return inductor.compile(gm_, example_inputs_)

            return torch.compile(
                gm, backend=inner_compiler, fullgraph=True, dynamic=True
            )

        def fn():
            class MyFn(torch.autograd.Function):
                @staticmethod
                def forward(ctx, x):
                    return x

                @staticmethod
                def backward(ctx, gO):
                    return gO

            x = torch.arange(
                1, 10, requires_grad=True, dtype=torch.float16, device=GPU_TYPE
            )
            x_view = x.view(3, 3)
            out = MyFn.apply(x_view)
            loss = out.sum()
            loss.backward()
            yield x.dtype
            yield x.device
            yield x.grad

        self.check_output_and_recompiles(fn, count=1)

    def test_custom_fn_with_same_graph(self):
        def fn():
            class MyFn1(torch.autograd.Function):
                @staticmethod
                def forward(ctx, x):
                    return x

                @staticmethod
                def backward(ctx, gO):
                    return gO

            # same as MyFn1, but different autograd function id
            # should not be using same graph as MyFn1
            class MyFn2(torch.autograd.Function):
                @staticmethod
                def forward(ctx, x):
                    return x

                @staticmethod
                def backward(ctx, gO):
                    return gO

            for myfn in [MyFn1, MyFn2, MyFn1, MyFn2]:
                x = torch.arange(0.0, 10, requires_grad=True)
                out = myfn.apply(x)
                loss = out.sum()
                loss.backward()
                yield x.grad

        self.check_output_and_recompiles(
            fn, count=2
        )  # should compile once for MyFn1 and once for MyFn2

    def test_custom_fn_dynamically_defined_class(self):
        def fn():
            def create_class(multiplier: int):
                class DynamicFn(torch.autograd.Function):
                    @staticmethod
                    def forward(ctx, x):
                        return x * multiplier

                    @staticmethod
                    def backward(ctx, gO):
                        return gO * multiplier

                return DynamicFn

            for multiplier in [10, 20, 30]:
                x = torch.arange(0.0, 10, requires_grad=True)
                out = create_class(multiplier).apply(x)
                loss = out.sum()
                loss.backward()
                yield x.grad

        self.check_output_and_recompiles(fn, count=3)

    def test_custom_fn_bw_graph_break(self):
        def fn():
            class MySin(torch.autograd.Function):
                @staticmethod
                def forward(ctx, x):
                    ctx.save_for_backward(x)
                    return torch.sin(x)

                @staticmethod
                def backward(ctx, gO):
                    print("graph break")
                    (x,) = ctx.saved_tensors
                    print("graph break")
                    return gO * torch.cos(x)

            for i in [10, 100, 10, 15, 20, 25]:
                x = torch.arange(0.0, i, requires_grad=True)
                out = MySin.apply(x)
                loss = out.sum()
                loss.backward()
                yield x.grad

        self.check_output_and_recompiles(
            fn, count=[2, 6], compiler_fn=make_compiler_fn(fullgraph=False)
        )

    def test_custom_fn_compiled_fw_graph_break(self):
        def fn():
            class MySin(torch.autograd.Function):
                @staticmethod
                def forward(ctx, x):
                    print("graph break")
                    ctx.save_for_backward(x)
                    return torch.sin(x)

                @staticmethod
                def backward(ctx, gO):
                    (x,) = ctx.saved_tensors
                    return gO * torch.cos(x)

            opt_model = torch.compile(MySin.apply)
            for i in [10, 100, 10, 15, 20, 25]:
                x = torch.arange(0.0, i, requires_grad=True)
                out = opt_model(x)
                loss = out.sum()
                loss.backward()
                yield x.grad

        self.check_output_and_recompiles(
            fn, count=2, compiler_fn=make_compiler_fn(fullgraph=False)
        )
        self.assertEqual(counters["stats"]["unique_graphs"], 5)  # 3 fw, 2 bw

    def test_custom_fn_compiled_fw_bw_graph_break(self):
        def fn():
            class MySin(torch.autograd.Function):
                @staticmethod
                def forward(ctx, x):
                    print("graph break")
                    ctx.save_for_backward(x)
                    return torch.sin(x)

                @staticmethod
                def backward(ctx, gO):
                    print("graph break")
                    (x,) = ctx.saved_tensors
                    return gO * torch.cos(x)

            opt_model = torch.compile(MySin.apply)
            for i in [10, 100, 10, 15, 20, 25]:
                x = torch.arange(0.0, i, requires_grad=True)
                out = opt_model(x)
                loss = out.sum()
                loss.backward()
                yield x.grad

        self.check_output_and_recompiles(
            fn, count=[2, 6], compiler_fn=make_compiler_fn(fullgraph=False)
        )
        self.assertEqual(counters["stats"]["unique_graphs"], 9)  # 3 fw, 6 bw

    def test_mismatch_fake_tensor_mode(self, dynamic_shape=False):
        """
        Repro the failure of training nanogpt with both compiled-autograd
        and _LazyGraphModule. Check https://github.com/pytorch/pytorch/pull/118981
        for more context.
        """
        B = 8
        x = torch.rand(B, 16)
        y = torch.rand(B, 16, requires_grad=True)

        if dynamic_shape:
            torch._dynamo.mark_dynamic(x, 0)
            torch._dynamo.mark_dynamic(y, 0)

        def f():
            y.grad = None
            out = x + y

            # make sure the backward call does not trigger any error when
            # compiling the backward graph
            out.sum().backward()
            return out, y.grad

        self.check_output_and_recompiles(f, compile_fn=True)

    def test_mismatch_fake_tensor_mode_dynamic_shape(self):
        self.test_mismatch_fake_tensor_mode(dynamic_shape=True)

    def test_accumulate_grad_accuracy(self):
        def fn():
            model = torch.nn.Sequential(
                torch.nn.Linear(2, 1, bias=False),
                torch.nn.Linear(1, 2, bias=False),
            )
            x = torch.randn(2, 2)

            out = model(x)
            loss = out.sum()
            torch.manual_seed(0)
            loss.backward()

            yield model[0].weight.grad
            yield model[1].weight.grad

        self.check_output_and_recompiles(fn, 1)

    def test_trace_run_with_rng_state(self):
        def sdpa(xq, xk):
            return F.scaled_dot_product_attention(xq, xk, xk, is_causal=True)

        def g(xq_1, xk_1, xq_2, xk_2):
            # xq: (bs, n_local_heads, seqlen, head_dim)
            # xk: (bs, n_local_heads, cache_len + seqlen, head_dim)
            y1 = sdpa(xq_1, xk_1)
            y2 = torch.utils.checkpoint.checkpoint(
                sdpa, xq_2, xk_2, use_reentrant=False
            )
            y = torch.mul(y1, y2)
            z = torch.matmul(y, y)
            return z

        def f():
            bs = 1
            n_local_heads = 1
            seqlen = 2
            head_dim = 2
            cache_len = 2
            xq_list = [
                torch.ones(
                    (bs, n_local_heads, seqlen, head_dim),
                    requires_grad=True,
                    device="cpu",
                )
                for _ in range(2)
            ]
            xk_list = [
                torch.ones(
                    (bs, n_local_heads, cache_len + seqlen, head_dim),
                    requires_grad=True,
                    device="cpu",
                )
                for _ in range(2)
            ]
            out = torch.compile(g, fullgraph=True)(
                xq_list[0], xk_list[0], xq_list[1], xk_list[1]
            )
            out.sum().backward()
            return out, *[x.grad for x in xq_list + xk_list]

        """
        Walkthrough of what happens with `run_with_rng_state`:
        1. `run_with_rng_state` only shows up in the backward graph (this op is inserted by the partitioner).
        2. The Dynamo graph captured by Compiled Autograd looks like:
        ```
        ===== __compiled_fn_3 =====
        torch/fx/_lazy_graph_module.py class GraphModule(torch.nn.Module):
            def forward(self, L_inputs_ : list):
                ...
                run_with_rng_state = torch.ops.higher_order.run_with_rng_state(
                    getitem_8,
                    torch.ops.aten._scaled_dot_product_flash_attention_for_cpu.default,
                    getitem_3, getitem_4, getitem_4, 0.0, True,
                )
                ...
        ```
        3. We want to preserve this `run_with_rng_state` op when going through AOTAutograd. We do it by having special handling
        in `run_with_rng_state` op's py_functionalize_impl.
        """

        def _run_with_rng_state_op_check(inductor_post_grad_graph):
            # Checks that `run_with_rng_state` op exists in Compiled Autograd's Inductor post-grad graph.
            op_set = {node.target for node in inductor_post_grad_graph.nodes}
            if torch.ops.higher_order.run_and_save_rng_state not in op_set:
                # This is backward graph, so check existence of `run_with_rng_state` op
                self.assertTrue(torch.ops.higher_order.run_with_rng_state in op_set)

        with torch._inductor.config.patch(
            post_grad_custom_post_pass=_run_with_rng_state_op_check
        ):
            compiler_fn = make_compiler_fn(fullgraph=True)

            def make_compiler_fn_with_op_check():
                def _compiler_fn(gm):
                    # Checks that `run_with_rng_state` op exists in Compiled Autograd's Dynamo graph.
                    self.assertTrue(
                        any(
                            node.target is torch.ops.higher_order.run_with_rng_state
                            for node in gm.graph.nodes
                        )
                    )
                    return compiler_fn(gm)

                return _compiler_fn

            compiler_fn_with_op_check = make_compiler_fn_with_op_check()
            self.check_output_and_recompiles(
                f, compiler_fn=compiler_fn_with_op_check, compile_fn=False
            )

    @torch._inductor.config.patch(enable_auto_functionalized_v2=True)
    def test_trace_auto_functionalized_v2(self):
        self.trace_auto_functionalized_base()

    @torch._inductor.config.patch(enable_auto_functionalized_v2=False)
    def test_trace_auto_functionalized(self):
        self.trace_auto_functionalized_base()

    def trace_auto_functionalized_base(self):
        with torch.library._scoped_library("testlib", "FRAGMENT") as lib:
            torch.library.define(
                "testlib::foo",
                "(Tensor(a!) x) -> (Tensor)",
                tags=torch.Tag.pt2_compliant_tag,
                lib=lib,
            )
            torch.library.define(
                "testlib::foo_mutated",
                "(Tensor(a!) x) -> (Tensor)",
                tags=torch.Tag.pt2_compliant_tag,
                lib=lib,
            )

            @torch.library.impl("testlib::foo", "cpu", lib=lib)
            def foo(x):
                x.add_(5)
                return x

            @torch.library.impl("testlib::foo", "Meta", lib=lib)
            def foo_meta(x):
                return x

            @torch.library.impl(
                "testlib::foo_mutated", "CompositeImplicitAutograd", lib=lib
            )
            def foo_mutated(x):
                return torch.ops.testlib.foo(x)

            def _get_custom_policy(must_recompute_list=None):
                def _custom_policy(ctx, func, *args, **kwargs):
                    if must_recompute_list is not None and func in must_recompute_list:
                        return torch.utils.checkpoint.CheckpointPolicy.MUST_RECOMPUTE
                    else:
                        return torch.utils.checkpoint.CheckpointPolicy.PREFER_RECOMPUTE

                return _custom_policy

            def context_fn():
                must_recompute_list = [
                    torch.ops.higher_order.auto_functionalized,
                ]
                return torch.utils.checkpoint.create_selective_checkpoint_contexts(
                    _get_custom_policy(
                        must_recompute_list=must_recompute_list,
                    ),
                )

            def g(x):
                x = torch.matmul(x, x)
                torch.ops.testlib.foo_mutated(x)
                return torch.matmul(x, x)

            def g_cp(x):
                return torch.utils.checkpoint.checkpoint(
                    g, x, use_reentrant=False, context_fn=context_fn
                )

            def f():
                inps = (torch.randn(4, 4, requires_grad=True),)
                output = torch.compile(g_cp, backend="aot_eager", fullgraph=True)(*inps)
                output.sum().backward()
                return output, inps[0].grad

            """
            Walkthrough of what happens with `auto_functionalized`:
            1. `auto_functionalized` op is inserted into the graph during AOTAutograd functionalization.
            We force the op to be recomputed (by using SAC), so it appears in the backward graph.
            2. The AOT backward graph looks like:
            ```
            ===== Backward graph 0 =====
            def forward(self, primals_1: "f32[4, 4][4, 1]cpu", tangents_1: "f32[4, 4][4, 1]cpu"):
                ...
                X = torch.ops.higher_order.auto_functionalized(torch.ops.testlib.foo.default, x = mm)
                ...
                return (add_1,)
            ```
            3. The Compiled Autograd graph looks like:
            ```
            ===== Compiled autograd graph =====
            def forward(self, inputs, sizes, scalars, hooks):
                ...
                X = torch.ops.higher_order.auto_functionalized(torch.ops.testlib.foo.default, x = aot0_mm)
                ...
                return []
            ```
            4. The Dynamo graph captured by Compiled Autograd looks like:
            ```
            ===== __compiled_fn_3 =====
            def forward(self, L_inputs_ : list):
                ...
                X = torch.ops.higher_order.auto_functionalized(torch.ops.testlib.foo.default, x = aot0_mm)
                ...
                return (new_grad,)
            ```
            5. The Compiled Autograd's AOT "forward-only" graph looks like:
            ```
            ===== Forward graph 1 =====
            def forward(self, arg0_1: "f32[][]cpu", arg1_1: "f32[4, 4][4, 1]cpu"):
                ...
                X = torch.ops.higher_order.auto_functionalized(torch.ops.testlib.foo.default, x = mm)
                ...
                return (clone_1,)
            ```
            6. The `auto_functionalized` op should then be lowered using the normal lowering path in Inductor.
            """

            compiler_fn = make_compiler_fn(fullgraph=True, backend="aot_eager")

            def make_compiler_fn_with_op_check():
                def _compiler_fn(gm):
                    auto_functionalize_func = (
                        torch.ops.higher_order.auto_functionalized
                        if not torch._inductor.config.enable_auto_functionalized_v2
                        else torch.ops.higher_order.auto_functionalized_v2
                    )

                    # Checks that `auto_functionalized` op exists in Compiled Autograd's Dynamo graph.
                    self.assertTrue(
                        any(
                            node.target is auto_functionalize_func
                            for node in gm.graph.nodes
                        ),
                        f"{auto_functionalize_func} op not found in {gm.graph}",
                    )
                    return compiler_fn(gm)

                return _compiler_fn

            compiler_fn_with_op_check = make_compiler_fn_with_op_check()
            self.check_output_and_recompiles(
                f, compiler_fn=compiler_fn_with_op_check, compile_fn=False
            )

    @scoped_load_inline
    def test_non_traceable_autograd_cpp_node(self, load_inline):
        cpp_source = """
struct CustomOpAutogradFunction : public torch::autograd::Function<CustomOpAutogradFunction> {
  static constexpr bool is_traceable = false;

  static torch::Tensor forward(
      torch::autograd::AutogradContext* ctx,
      const torch::Tensor& x) {
    return x;
  }

  static torch::autograd::variable_list backward(
      torch::autograd::AutogradContext *ctx,
      torch::autograd::variable_list grad_output) {
    return grad_output;
  }
};

torch::Tensor custom_op_backed_by_autograd_fn(torch::Tensor x) {
  return CustomOpAutogradFunction::apply(x);
}

TORCH_LIBRARY(test_non_traceable_autograd_cpp_node, m) {
    m.def("custom_op_backed_by_autograd_fn", custom_op_backed_by_autograd_fn);
}
        """

<<<<<<< HEAD
        torch.utils.cpp_extension.load_inline(
=======
        module = load_inline(
>>>>>>> 23b5cfb2
            name="test_non_traceable_autograd_cpp_node",
            cpp_sources=cpp_source,
            functions="custom_op_backed_by_autograd_fn",
            verbose=True,
        )

        def fn():
            x = torch.ones(10, 10, requires_grad=True)
            out = torch.ops.test_non_traceable_autograd_cpp_node.custom_op_backed_by_autograd_fn(
                x
            )
            loss = out.sum()
            loss.backward()

        with self.assertRaisesRegex(
            RuntimeError,
            "https://docs.google.com/document/d/11VucFBEewzqgkABIjebZIzMvrXr3BtcY1aGKpX61pJY/",
        ), compiled_autograd.enable(compiler_fn):
            fn()

    @scoped_load_inline
    def test_autograd_cpp_node(self, load_inline):
        cpp_source = """
struct CustomOpAutogradFunction : public torch::autograd::Function<CustomOpAutogradFunction> {
  static constexpr bool is_traceable = true;

  static torch::Tensor forward(
      torch::autograd::AutogradContext* ctx,
      const torch::Tensor& x) {
    return x;
  }

  static torch::autograd::variable_list backward(
      torch::autograd::AutogradContext *ctx,
      torch::autograd::variable_list grad_output) {
    return grad_output;
  }
};

torch::Tensor custom_op_backed_by_autograd_fn(torch::Tensor x) {
  return CustomOpAutogradFunction::apply(x);
}

TORCH_LIBRARY(test_autograd_cpp_node, m) {
    m.def("custom_op_backed_by_autograd_fn", custom_op_backed_by_autograd_fn);
}
        """

<<<<<<< HEAD
        torch.utils.cpp_extension.load_inline(
=======
        module = load_inline(
>>>>>>> 23b5cfb2
            name="test_autograd_cpp_node",
            cpp_sources=cpp_source,
            functions="custom_op_backed_by_autograd_fn",
            verbose=True,
        )

        def fn():
            for i in [10, 100, 10, 20, 10]:
                x = torch.ones(i, i, requires_grad=True)
                out = torch.ops.test_autograd_cpp_node.custom_op_backed_by_autograd_fn(
                    x
                )
                loss = out.sum()
                loss.backward()
                yield x.grad

        # compiles for 10 (static) and 100 (dynamic)
        self.check_output_and_recompiles(fn, 2)

    @scoped_load_inline
    def test_autograd_cpp_node_id(self, load_inline):
        cpp_source = """
struct CustomOpAutogradFunction : public torch::autograd::Function<CustomOpAutogradFunction> {
  static constexpr bool is_traceable = true;

  static torch::Tensor forward(
      torch::autograd::AutogradContext* ctx,
      const torch::Tensor& x) {
    return x;
  }

  static torch::autograd::variable_list backward(
      torch::autograd::AutogradContext *ctx,
      torch::autograd::variable_list grad_output) {
    return grad_output;
  }
};

struct CustomOpAutogradFunction2 : public torch::autograd::Function<CustomOpAutogradFunction2> {
  static constexpr bool is_traceable = true;

  static torch::Tensor forward(
      torch::autograd::AutogradContext* ctx,
      const torch::Tensor& x) {
    return x;
  }

  static torch::autograd::variable_list backward(
      torch::autograd::AutogradContext *ctx,
      torch::autograd::variable_list grad_output) {
    return grad_output;
  }
};

torch::Tensor custom_op_backed_by_autograd_fn(torch::Tensor x) {
  return CustomOpAutogradFunction::apply(x);
}

torch::Tensor custom_op_backed_by_autograd_fn2(torch::Tensor x) {
  return CustomOpAutogradFunction2::apply(x);
}

TORCH_LIBRARY(test_autograd_cpp_node_id, m) {
    m.def("custom_op_backed_by_autograd_fn", custom_op_backed_by_autograd_fn);
    m.def("custom_op_backed_by_autograd_fn2", custom_op_backed_by_autograd_fn2);
}
        """

<<<<<<< HEAD
        torch.utils.cpp_extension.load_inline(
=======
        module = load_inline(
>>>>>>> 23b5cfb2
            name="test_autograd_cpp_node_id",
            cpp_sources=cpp_source,
            functions="custom_op_backed_by_autograd_fn",
            verbose=True,
        )

        def same_autograd_fn():
            def fn():
                x = torch.ones(10, 10, requires_grad=True)
                out = (
                    torch.ops.test_autograd_cpp_node_id.custom_op_backed_by_autograd_fn(
                        x
                    )
                )
                loss = out.sum()
                loss.backward()
                yield x.grad

            yield from fn()  # compile
            yield from fn()  # reuse
            yield from fn()  # reuse
            yield from fn()  # reuse

        self.check_output_and_recompiles(same_autograd_fn, 1)

        def different_autograd_fn():
            def fn(op):
                x = torch.ones(10, 10, requires_grad=True)
                out = op(x)
                loss = out.sum()
                loss.backward()
                yield x.grad

            op1 = torch.ops.test_autograd_cpp_node_id.custom_op_backed_by_autograd_fn
            op2 = torch.ops.test_autograd_cpp_node_id.custom_op_backed_by_autograd_fn2
            yield from fn(op1)  # compile
            yield from fn(op2)  # compile
            yield from fn(op1)  # reuse
            yield from fn(op2)  # reuse

        self.check_output_and_recompiles(different_autograd_fn, 2)

    @scoped_load_inline
    def test_autograd_cpp_node_saved(self, load_inline):
        cpp_source = """
struct CustomOpAutogradFunction : public torch::autograd::Function<CustomOpAutogradFunction> {
  static constexpr bool is_traceable = true;

  static torch::Tensor forward(
      torch::autograd::AutogradContext* ctx,
      const torch::Tensor& x,
      const torch::Tensor& y,
      const torch::Tensor& fixed) {
    ctx->save_for_backward({x, y});
    ctx->saved_data["fixed_tensor"] = fixed;
    ctx->saved_data["bool"] = true;
    ctx->saved_data["int"] = 1;
    c10::List<std::string> list({"string"});
    ctx->saved_data["list"] = std::move(list);
    c10::Dict<std::string, double> dict;
    dict.insert("string", 1.0);
    ctx->saved_data["dict"] = std::move(dict);
    return x;
  }

  static torch::autograd::variable_list backward(
      torch::autograd::AutogradContext *ctx,
      torch::autograd::variable_list grad_output) {
    const auto& saved_variables = ctx->get_saved_variables();
    assert(saved_variables.size() == 2);
    torch::Tensor x = saved_variables[0];
    torch::Tensor y = saved_variables[1];
    torch::Tensor fixed = ctx->saved_data["fixed_tensor"].toTensor();
    assert(ctx->saved_data["bool"].isBool());
    c10::SymInt i = ctx->saved_data["int"].toSymInt();
    c10::List<c10::IValue> list = ctx->saved_data["list"].toList();
    assert(list.size() == 1);
    assert(list.get(0).toStringRef() == "string");
    c10::Dict<c10::IValue, c10::IValue> dict = ctx->saved_data["dict"].toGenericDict();
    assert(dict.size() == 1);
    assert(dict.at("string") == 1.0);

    torch::autograd::variable_list grad_inputs(3);
    grad_inputs[0] = x + y + torch::sum(fixed) + i;
    return grad_inputs;
  }
};

torch::Tensor custom_op_backed_by_autograd_fn(const torch::Tensor& x, const torch::Tensor& y, const torch::Tensor& fixed) {
  return CustomOpAutogradFunction::apply(x, y, fixed);
}

TORCH_LIBRARY(test_autograd_cpp_node_saved, m) {
    m.def("custom_op_backed_by_autograd_fn", custom_op_backed_by_autograd_fn);
}
        """

<<<<<<< HEAD
        torch.utils.cpp_extension.load_inline(
=======
        module = load_inline(
>>>>>>> 23b5cfb2
            name="test_autograd_cpp_node_saved",
            cpp_sources=cpp_source,
            functions="custom_op_backed_by_autograd_fn",
            verbose=True,
        )

        def fn():
            fixed = torch.ones(2, 2)
            for i in [10, 100, 10, 20, 10]:
                x = torch.ones(i, i, requires_grad=True)
                y = torch.randn(i, i)
                out = torch.ops.test_autograd_cpp_node_saved.custom_op_backed_by_autograd_fn(
                    x, y, fixed
                )
                loss = out.sum()
                loss.backward()
                yield x.grad

        self.check_output_and_recompiles(fn, 2)

    @scoped_load_inline
    def test_autograd_cpp_node_saved_dynamic(self, load_inline):
        cpp_source = """
struct CustomOpAutogradFunction : public torch::autograd::Function<CustomOpAutogradFunction> {
  static constexpr bool is_traceable = true;

  static torch::Tensor forward(
      torch::autograd::AutogradContext* ctx,
      const torch::Tensor& x) {
    ctx->save_for_backward({x});
    ctx->saved_data["dynamic"] = x.view(-1);
    return x;
  }

  static torch::autograd::variable_list backward(
      torch::autograd::AutogradContext *ctx,
      torch::autograd::variable_list grad_output) {
    const auto& saved_variables = ctx->get_saved_variables();
    assert(saved_variables.size() == 1);
    torch::Tensor x = saved_variables[0];
    torch::Tensor z = ctx->saved_data["dynamic"].toTensor();

    torch::autograd::variable_list grad_inputs(1);
    grad_inputs[0] = x + torch::sum(z);
    return grad_inputs;
  }
};

torch::Tensor custom_op_backed_by_autograd_fn(const torch::Tensor& x) {
  return CustomOpAutogradFunction::apply(x);
}

TORCH_LIBRARY(test_autograd_cpp_node_saved_dynamic, m) {
    m.def("custom_op_backed_by_autograd_fn", custom_op_backed_by_autograd_fn);
}
        """

<<<<<<< HEAD
        torch.utils.cpp_extension.load_inline(
=======
        module = load_inline(
>>>>>>> 23b5cfb2
            name="test_autograd_cpp_node_saved_dynamic",
            cpp_sources=cpp_source,
            functions="custom_op_backed_by_autograd_fn",
            verbose=True,
        )

        def fn():
            for i in [10, 100, 10, 20, 10]:
                x = torch.ones(i, i, requires_grad=True)
                out = torch.ops.test_autograd_cpp_node_saved_dynamic.custom_op_backed_by_autograd_fn(
                    x
                )
                loss = out.sum()
                loss.backward()
                yield x.grad

        # compiles for 10 (static) and 100 (dynamic)
        self.check_output_and_recompiles(fn, 2)

    @scoped_load_inline
    def test_autograd_cpp_node_saved_int(self, load_inline):
        cpp_source = """
struct CustomOpAutogradFunction : public torch::autograd::Function<CustomOpAutogradFunction> {
  static constexpr bool is_traceable = true;

  static torch::Tensor forward(
      torch::autograd::AutogradContext* ctx,
      const torch::Tensor& x,
      int64_t y) {
    ctx->save_for_backward({x});
    ctx->saved_data["int"] = y;
    ctx->saved_data["symint"] = c10::SymInt(y);
    return x;
  }

  static torch::autograd::variable_list backward(
      torch::autograd::AutogradContext *ctx,
      torch::autograd::variable_list grad_output) {
    const auto& saved_variables = ctx->get_saved_variables();
    assert(saved_variables.size() == 1);
    torch::Tensor x = saved_variables[0];
    c10::SymInt y = ctx->saved_data["int"].toSymInt();
    c10::SymInt ys = ctx->saved_data["symint"].toSymInt();

    torch::autograd::variable_list grad_inputs(2);
    grad_inputs[0] = x + y + ys;
    return grad_inputs;
  }
};

torch::Tensor custom_op_backed_by_autograd_fn(const torch::Tensor& x, int64_t y) {
  return CustomOpAutogradFunction::apply(x, y);
}

TORCH_LIBRARY(test_autograd_cpp_node_saved_int, m) {
    m.def("custom_op_backed_by_autograd_fn", custom_op_backed_by_autograd_fn);
}
        """

<<<<<<< HEAD
        torch.utils.cpp_extension.load_inline(
=======
        module = load_inline(
>>>>>>> 23b5cfb2
            name="test_autograd_cpp_node_saved_int",
            cpp_sources=cpp_source,
            functions="custom_op_backed_by_autograd_fn",
            verbose=True,
        )

        def fn():
            for y in [1, 2, 3, 1]:
                x = torch.ones(10, 10, requires_grad=True)
                out = torch.ops.test_autograd_cpp_node_saved_int.custom_op_backed_by_autograd_fn(
                    x, y
                )
                loss = out.sum()
                loss.backward()
                yield x.grad

        self.check_output_and_recompiles(fn, 1)

    @scoped_load_inline
    def test_autograd_cpp_node_saved_float(self, load_inline):
        cpp_source = """
struct CustomOpAutogradFunction : public torch::autograd::Function<CustomOpAutogradFunction> {
  static constexpr bool is_traceable = true;

  static torch::Tensor forward(
      torch::autograd::AutogradContext* ctx,
      const torch::Tensor& x,
      double z) {
    ctx->save_for_backward({x});
    ctx->saved_data["float"] = z;
    ctx->saved_data["symfloat"] = c10::SymFloat(z);
    return x;
  }

  static torch::autograd::variable_list backward(
      torch::autograd::AutogradContext *ctx,
      torch::autograd::variable_list grad_output) {
    const auto& saved_variables = ctx->get_saved_variables();
    assert(saved_variables.size() == 1);
    torch::Tensor x = saved_variables[0];
    c10::SymFloat z = ctx->saved_data["float"].toSymFloat();
    c10::SymFloat zs = ctx->saved_data["symfloat"].toSymFloat();

    torch::autograd::variable_list grad_inputs(2);
    grad_inputs[0] = x + z + zs;
    return grad_inputs;
  }
};

torch::Tensor custom_op_backed_by_autograd_fn(const torch::Tensor& x, double z) {
  return CustomOpAutogradFunction::apply(x, z);
}

TORCH_LIBRARY(test_autograd_cpp_node_saved_float, m) {
    m.def("custom_op_backed_by_autograd_fn", custom_op_backed_by_autograd_fn);
}
        """

<<<<<<< HEAD
        torch.utils.cpp_extension.load_inline(
=======
        module = load_inline(
>>>>>>> 23b5cfb2
            name="test_autograd_cpp_node_saved_float",
            cpp_sources=cpp_source,
            functions="custom_op_backed_by_autograd_fn",
            verbose=True,
        )

        def fn():
            for z in [1.1, 2.2, 3.3, 1.1]:
                x = torch.ones(10, 10, requires_grad=True)
                out = torch.ops.test_autograd_cpp_node_saved_float.custom_op_backed_by_autograd_fn(
                    x, z
                )
                loss = out.sum()
                loss.backward()
                yield x.grad

        # compiled autograd and dynamo both support symfloat, but not backend
        self.check_output_and_recompiles(fn, [1, 3])

    @scoped_load_inline
    def test_autograd_cpp_node_data_dependent(self, load_inline):
        cpp_source = """
struct CustomOpAutogradFunction : public torch::autograd::Function<CustomOpAutogradFunction> {
  static constexpr bool is_traceable = true;
  static int iteration;

  static torch::autograd::variable_list forward(
      torch::autograd::AutogradContext* ctx,
      const torch::Tensor& x,
      const torch::Tensor& y) {
    ctx->save_for_backward({x, y});
    ctx->saved_data["bool"] = true;
    ctx->saved_data["int"] = 1;

    switch (iteration) {
        case 0: {
            break;
        }
        case 1: {
            // recompile
            ctx->saved_data["forces_recompile"] = iteration;
            break;
        }
        case 2: {
            // recompile
            ctx->set_materialize_grads(false);
            break;
        }
        case 3: {
            // reuse
            break;
        }
        default: {
            throw std::runtime_error("unexpected iteration");
        }
    }
    iteration++;
    return {x, y};
  }

  static torch::autograd::variable_list backward(
      torch::autograd::AutogradContext *ctx,
      torch::autograd::variable_list grad_output) {
    const auto& saved_variables = ctx->get_saved_variables();
    assert(saved_variables.size() == 2);
    torch::Tensor x = saved_variables[0];
    torch::Tensor y = saved_variables[1];
    c10::SymInt i = ctx->saved_data["int"].toSymInt();

    torch::autograd::variable_list grad_inputs(2);
    grad_inputs[0] = x + y + i;
    return grad_inputs;
  }
};

int CustomOpAutogradFunction::iteration = 0;

torch::autograd::variable_list custom_op_backed_by_autograd_fn(const torch::Tensor& x, const torch::Tensor& y) {
  return CustomOpAutogradFunction::apply(x, y);
}

void reset() {
    CustomOpAutogradFunction::iteration = 0;
}

TORCH_LIBRARY(test_autograd_cpp_node_data_dependent, m) {
    m.def("custom_op_backed_by_autograd_fn", custom_op_backed_by_autograd_fn);
    m.def("reset", reset);
}
        """

<<<<<<< HEAD
        torch.utils.cpp_extension.load_inline(
=======
        module = load_inline(
>>>>>>> 23b5cfb2
            name="test_autograd_cpp_node_data_dependent",
            cpp_sources=cpp_source,
            functions="custom_op_backed_by_autograd_fn",
            verbose=True,
        )

        def fn():
            torch.ops.test_autograd_cpp_node_data_dependent.reset()
            for i in [10, 10, 10, 10]:
                x = torch.ones(i, i, requires_grad=True)
                y = torch.randn(i, i)
                (
                    out1,
                    out2,
                ) = torch.ops.test_autograd_cpp_node_data_dependent.custom_op_backed_by_autograd_fn(
                    x, y
                )
                loss = (out1 + out2).sum()
                loss.backward()
                yield x.grad

        self.check_output_and_recompiles(fn, 3)

    @unittest.skipIf(not HAS_GPU, "requires gpu")
    def test_free_activation_memory(self):
        script = """
import torch
from torch._dynamo.device_interface import get_interface_for_device
from torch.testing._internal.inductor_utils import GPU_TYPE

def main():
    device_interface = get_interface_for_device(GPU_TYPE)
    assert(device_interface.memory_allocated() == 0)

    # Use an op to check that the memory is freed by the time the op is executed
    def assertion_impl(to_clone):
        mem_allocated = device_interface.memory_allocated()
        assert mem_allocated < 4000000  # some activations should be freed
        return to_clone.clone()

    with torch.library._scoped_library("test_compiled_autograd", "FRAGMENT") as lib:
        lib.define(
            "assertion_op(Tensor x) -> Tensor", tags=(torch.Tag.pt2_compliant_tag,)
        )
        lib.impl("assertion_op", assertion_impl, "CPU")
        lib.impl("assertion_op", lambda x: x.clone(), "Meta")

        # Create a graph that allows inputs stealing
        def forward(activations):
            add = activations[0] + 1
            out = add.cpu()
            cloned_out = torch.ops.test_compiled_autograd.assertion_op(out)
            return (cloned_out,)

        gm = torch.fx.symbolic_trace(forward)
        torch._dynamo.utils.set_locals_to_steal(gm, ["activations"])
        compiled_fn = torch.compile(gm)

        # allocate at least 4,000,000 bytes (1,000,000 * 4 bytes)
        activations = [torch.ones(1000000, dtype=torch.float32, device=GPU_TYPE)]
        assert device_interface.memory_allocated() > 4000000

        out = compiled_fn(activations)
        assert len(activations) == 0

main()
        """
        self.run_as_subprocess(script)

    @unittest.skipIf(not HAS_GPU, "requires gpu")
    def test_free_activation_memory_subclass(self):
        # cover the case when aot inputs have subclasses, resulting in a different runtime wrapper

        script = """
import torch
from torch._dynamo.device_interface import get_interface_for_device
from torch.testing._internal.inductor_utils import GPU_TYPE

def main():
    device_interface = get_interface_for_device(GPU_TYPE)
    assert device_interface.memory_allocated() == 0

    # Use an op to check that the memory is freed by the time the op is executed
    def assertion_impl(to_clone):
        mem_allocated = device_interface.memory_allocated()
        assert mem_allocated < 1200000  # some activations should be freed
        assert mem_allocated > 800000  # currently subclasses don't seem to be freed in inductor
        return to_clone.clone()

    with torch.library._scoped_library("test_compiled_autograd", "FRAGMENT") as lib:
        lib.define(
            "assertion_op(Tensor x) -> Tensor", tags=(torch.Tag.pt2_compliant_tag,)
        )
        lib.impl("assertion_op", assertion_impl, "CPU")
        lib.impl("assertion_op", lambda x: x.clone(), "Meta")
        lib.impl("assertion_op", lambda x: x.clone(), "NestedTensor")

        def fn(inputs):
            _, y = inputs
            out = y.cpu()
            cloned_out = torch.ops.test_compiled_autograd.assertion_op(out)
            return cloned_out

        gm = torch.fx.symbolic_trace(fn)
        torch._dynamo.utils.set_locals_to_steal(gm, ["inputs"])
        compiled_fn = torch.compile(gm)

        from torch.nested._internal.nested_tensor import jagged_from_list

        activations = [
            jagged_from_list(
                [
                    torch.ones((1, 100000), device=GPU_TYPE),  # 400,000 bytes
                    torch.ones((1, 100000), device=GPU_TYPE),  # 400,000 bytes
                ],
                None,
            )[
                0
            ],  # NestedTensor
            torch.ones((1, 100000), device=GPU_TYPE),  # 400,000 bytes
        ]
        # 1,200,000 bytes (3 * 4 * 100,000 bytes)
        assert device_interface.memory_allocated() > 1200000

        out = compiled_fn(activations)
        assert len(activations) == 0

main()
        """
        self.run_as_subprocess(script)

    def test_callback_graph_break_throws_error(self):
        called = [0]

        def callback_final():
            called[0] += 1

        class MyFunc(torch.autograd.Function):
            @staticmethod
            def forward(ctx, input):
                return input

            @staticmethod
            @torch.autograd.function.once_differentiable
            def backward(ctx, grad):
                torch.autograd.Variable._execution_engine.queue_callback(callback_final)
                torch._dynamo.graph_break()
                return grad

        a = torch.rand((3, 3), requires_grad=True)
        with self.assertRaisesRegex(
            AssertionError,
            "only supported when Compiled Autograd is enabled with fullgraph=True",
        ):
            with compiled_autograd.enable(make_compiler_fn(fullgraph=False)):
                b = MyFunc.apply(a)
                b.sum().backward()

    @unittest.skipIf(not HAS_CUDA, "requires cuda")
    def test_cudagraphs_cpu_division(self):
        from torch._dynamo.testing import reduce_to_scalar_loss

        model = torch.nn.Linear(10, 10, dtype=torch.float16).cuda()
        inputs = torch.randn(10, 10, dtype=torch.float16).cuda()
        out = model(inputs)
        loss = reduce_to_scalar_loss(out)

        stderr_msgs = io.StringIO()
        with mock.patch("sys.stderr", stderr_msgs), compiled_autograd.enable(
            compiler_fn
        ):
            torch._inductor.config.triton.cudagraphs = True
            loss.backward()
            torch._inductor.config.triton.cudagraphs = False

        self.assertFalse("skipping cudagraphs" in stderr_msgs.getvalue())

    def test_cudagraphs_cpu_graph(self):
        from torch._dynamo.testing import reduce_to_scalar_loss

        model = torch.nn.Linear(10, 10, dtype=torch.float16)
        inputs = torch.randn(10, 10, dtype=torch.float16)
        out = model(inputs)
        loss = reduce_to_scalar_loss(out)

        with compiled_autograd.enable(compiler_fn):
            torch._inductor.config.triton.cudagraphs = True
            loss.backward()
            torch._inductor.config.triton.cudagraphs = False

        self.assertEqual(counters["inductor"]["cudagraph_skips"], 1)

    @unittest.skipIf(not HAS_CUDA, "requires cuda")
    def test_cudagraphs_sdpa(self):
        query = torch.rand(
            32, 8, 128, 64, dtype=torch.float16, device="cuda", requires_grad=True
        )
        key = torch.rand(32, 8, 128, 64, dtype=torch.float16, device="cuda")
        value = torch.rand(32, 8, 128, 64, dtype=torch.float16, device="cuda")
        out = torch.nn.functional.scaled_dot_product_attention(query, key, value)

        with config.patch(compiled_autograd=True), inductor_config.patch(
            "triton.cudagraphs", True
        ):
            opt_bwd = torch.compile(lambda: out.sum().backward())
            opt_bwd()

        self.assertEqual(counters["compiled_autograd"]["captures"], 1)
        self.assertEqual(counters["inductor"]["cudagraph_skips"], 0)

    @unittest.skipIf(not HAS_CUDA, "requires cuda")
    def test_cudagraphs_cpu_scalar_used_in_python_custom_op(self):
        class MyFn(torch.autograd.Function):
            @staticmethod
            def forward(ctx, x):
                cpu_tensor = torch.tensor(5)
                ctx.save_for_backward(x, cpu_tensor)  # visible to c++/autograd
                ctx.cpu_scalar = 5  # opaque to c++/autograd
                return x.sum()

            @staticmethod
            def backward(ctx, gO):
                x, cpu_tensor = ctx.saved_tensors
                expand = gO * torch.ones_like(x)
                return expand * cpu_tensor * ctx.cpu_scalar

        x = torch.randn(10, requires_grad=True, device="cuda")
        out = MyFn.apply(x)
        with config.patch(compiled_autograd=True), inductor_config.patch(
            "triton.cudagraphs", True
        ):
            opt_bwd = torch.compile(lambda: out.backward())
            opt_bwd()

        self.assertEqual(counters["compiled_autograd"]["captures"], 1)
        # Compiled autograd lifts custom autograd.Function bwd instead of tracing it.
        # Must skip since we do not know if the cpu scalar will be used only in ATen/prim ops.
        self.assertEqual(counters["inductor"]["cudagraph_skips"], 1)

    @scoped_load_inline
    @unittest.skipIf(not HAS_CUDA, "requires cuda")
    def test_cudagraphs_cpu_scalar_used_in_cpp_custom_op(self, load_inline):
        cpp_source = """
struct CustomOpAutogradFunction : public torch::autograd::Function<CustomOpAutogradFunction> {
  static constexpr bool is_traceable = true;

  static torch::Tensor forward(
      torch::autograd::AutogradContext* ctx,
      const torch::Tensor& x) {
    const auto& cpu_tensor = torch::tensor(1);
    ctx->save_for_backward({x, cpu_tensor});
    ctx->saved_data["cpu_scalar"] = 1;
    return x;
  }

  static torch::autograd::variable_list backward(
      torch::autograd::AutogradContext *ctx,
      torch::autograd::variable_list grad_output) {
    const auto& saved_variables = ctx->get_saved_variables();
    assert(saved_variables.size() == 2);
    torch::Tensor x = saved_variables[0];
    torch::Tensor cpu_tensor = saved_variables[1];
    int cpu_scalar = ctx->saved_data["cpu_scalar"].toInt();
    auto expand = grad_output[0] * torch::ones_like(x);
    torch::autograd::variable_list grad_inputs(1);
    grad_inputs[0] = expand * cpu_tensor * cpu_scalar;  // autograd engine asserts that tensors are on same device
    return grad_inputs;
  }
};

torch::Tensor custom_op_backed_by_autograd_fn(const torch::Tensor& x) {
  return CustomOpAutogradFunction::apply(x);
}

TORCH_LIBRARY(test_cudagraphs_cpu_scalar_used_in_cpp_custom_op, m) {
    m.def("custom_op_backed_by_autograd_fn", custom_op_backed_by_autograd_fn);
}
        """

<<<<<<< HEAD
        torch.utils.cpp_extension.load_inline(
=======
        module = load_inline(
>>>>>>> 23b5cfb2
            name="test_cudagraphs_cpu_scalar_used_in_cpp_custom_op",
            cpp_sources=cpp_source,
            functions="custom_op_backed_by_autograd_fn",
            verbose=True,
        )

        x = torch.randn(2, 2, requires_grad=True, device="cuda")
        with config.patch(compiled_autograd=True), inductor_config.patch(
            "triton.cudagraphs", True
        ):
            out = torch.ops.test_cudagraphs_cpu_scalar_used_in_cpp_custom_op.custom_op_backed_by_autograd_fn(
                x
            )
            opt_bwd = torch.compile(lambda: out.sum().backward())
            opt_bwd()

        self.assertEqual(counters["compiled_autograd"]["captures"], 1)
        # always safe to move, since we trace into the autograd::function bwd and can see if it's only used by aten ops
        self.assertEqual(counters["inductor"]["cudagraph_skips"], 0)

    def test_logs(self):
        logs, ctx = logs_to_string(
            torch._dynamo.compiled_autograd.__name__, "compiled_autograd"
        )
        with compiled_autograd.enable(compiler_fn), ctx():
            torch.randn(4, 4, requires_grad=True).sum().backward()

        self.assertEqual(counters["compiled_autograd"]["captures"], 1)
        self.assertEqual(counters["compiled_autograd"]["compiles"], 1)
        assert "torch::autograd::AccumulateGrad (NodeCall" in logs.getvalue()
        assert (
            "Cache miss due to new autograd node: torch::autograd::GraphRoot"
            not in logs.getvalue()
        )

    def test_verbose_logs_graph(self):
        def fn():
            model = torch.nn.Sequential(
                torch.nn.Linear(4, 4),
                torch.nn.ReLU(),
                torch.nn.Linear(4, 4),
                torch.nn.ReLU(),
            )
            x = torch.randn([2, 4])
            result = model(x).sum()
            result.backward()
            yield model[0].weight.grad
            yield model[0].bias.grad
            yield model[2].weight.grad
            yield model[2].bias.grad

        logs, ctx = logs_to_string(
            torch._dynamo.compiled_autograd.__name__, "compiled_autograd_verbose"
        )
        with ctx():
            self.check_output_and_recompiles(fn)

        expected_logs = [
            "torch::autograd::GraphRoot (NodeCall 0)",
            "ReluBackward0 (NodeCall 2)",
            "AddmmBackward0 (NodeCall 3)",
            "ReluBackward0 (NodeCall 5)",
            "TBackward0 (NodeCall 6)",
            "torch::autograd::AccumulateGrad (NodeCall 7)",
            "torch::autograd::AccumulateGrad (NodeCall 9)",
            "TBackward0 (NodeCall 10)",
            "torch::autograd::AccumulateGrad (NodeCall 11)",
            "SumBackward0 (NodeCall 1)",
            "ReluBackward0 (NodeCall 2)",
            "AddmmBackward0 (NodeCall 3)",
            "torch::autograd::AccumulateGrad (NodeCall 11)",
            "TBackward0 (NodeCall 4)",
            "torch::autograd::AccumulateGrad (NodeCall 5)",
            "ReluBackward0 (NodeCall 6)",
            "AddmmBackward0 (NodeCall 7)",
            "torch::autograd::AccumulateGrad (NodeCall 10)",
            "TBackward0 (NodeCall 8)",
            "torch::autograd::AccumulateGrad (NodeCall 9)",
            "torch::autograd::AccumulateGrad (NodeCall 11)",
        ]

        found = 0
        for line in logs.getvalue().split("\n"):
            if found == len(expected_logs):
                break
            if expected_logs[found] in line:
                found += 1

        self.assertEqual(found, len(expected_logs))

    @mock.patch(
        "torch._functorch.aot_autograd.AOT_COUNTER", new_callable=itertools.count
    )
    @mock.patch("torch._dynamo.config.inline_inbuilt_nn_modules", True)
    def test_verbose_logs_aot_id(self, _):
        def fn():
            model = torch.nn.Sequential(
                torch.nn.Linear(4, 4),
                torch.nn.ReLU(),
                torch.nn.Linear(4, 4),
                torch.nn.ReLU(),
            )
            x = torch.randn([2, 4])

            @torch.compile
            def forward(model, x):
                return model(x)

            result = forward(model, x).sum()
            result.backward()
            yield model[0].weight.grad
            yield model[0].bias.grad
            yield model[2].weight.grad
            yield model[2].bias.grad

        logs, ctx = logs_to_string(
            torch._dynamo.compiled_autograd.__name__, "compiled_autograd_verbose"
        )
        with ctx():
            self.check_output_and_recompiles(fn)

        expected_logs = [
            "code: CompiledFunctionBackward (NodeCall 2)",
            "aot0_primals_3",
            "aot0_relu",
            "aot0_le",
            "aot0_permute_2",
            "code: CompiledFunctionBackward0 (NodeCall 2)",
            "aot0_tangents_1",
            "aot0_full_default",
            "aot0_where",
            "aot0_mm",
            "aot0_permute_3",
            "aot0_mm_1",
            "aot0_sum_1",
            "aot0_view",
            "aot0_le_1",
            "aot0_where_1",
            "aot0_permute_6",
            "aot0_mm_2",
            "aot0_sum_2",
            "aot0_view_1",
        ]

        found = 0
        for line in logs.getvalue().split("\n"):
            if found == len(expected_logs):
                break
            if expected_logs[found] in line:
                found += 1

        self.assertEqual(found, len(expected_logs))

    @mock.patch(
        "torch._functorch.aot_autograd.AOT_COUNTER", new_callable=itertools.count
    )
    def test_verbose_logs_aot_dispatcher_nodes(self, _):
        def fn():
            @torch.compile
            def f(x):
                tmp1 = x.sin()
                tmp2 = x.cos()
                torch._dynamo.graph_break()
                return tmp1.sin() + tmp2.cos()

            x = torch.randn(4, requires_grad=True)
            out = f(x)
            out.sum().backward()
            yield x.grad

        logs, ctx = logs_to_string(
            torch._dynamo.compiled_autograd.__name__, "compiled_autograd_verbose"
        )
        with ctx():
            self.check_output_and_recompiles(fn)

        expected_logs = [
            "CompiledFunctionBackward1",
            "aot1_tangents_1",
            "aot1_sin_1",
            "aot1_primals_2",
            "aot1_neg",
            "aot0_tangents_2",
            "aot1_cos_1",
            "aot1_primals_1",
            "aot0_tangents_1",
            "CompiledFunctionBackward0",
            "aot0_neg",
            "aot0_sin",
            "aot0_mul",
            "aot0_mul_1",
            "aot0_cos",
            "aot0_add",
        ]

        self.assertEqual(
            sum(1 for e in expected_logs if e in logs.getvalue()), len(expected_logs)
        )

    @mock.patch(
        "torch._functorch.aot_autograd.AOT_COUNTER", new_callable=itertools.count
    )
    def test_verbose_logs_aot_dispatcher_nodes_hop(self, _):
        @dataclasses.dataclass
        class CustomObj:
            val: torch.Tensor

        def fn(x, obj):
            y = x.sin()
            closure_var = y + 1
            y.register_hook(lambda grad: grad + obj.val + closure_var)
            z = y.sin()
            return z

        opt_fn = torch.compile(fn)

        x = torch.ones(4, requires_grad=True)
        y = torch.ones(4, requires_grad=True)
        obj = CustomObj(torch.tensor(88))
        fn(x, obj).sum().backward()

        logs, ctx = logs_to_string(
            torch._dynamo.compiled_autograd.__name__, "compiled_autograd_verbose"
        )
        with ctx(), compiled_autograd.enable(compiler_fn):
            opt_fn(y, obj).sum().backward()
        self.assertEqual(x.grad, y.grad)

        expected_logs = [
            "CompiledFunctionBackward0",
            "aot0_primals_2",
            "aot0_tangents_2",
            "aot0_tangents_1",
            "aot0_sin",
            "aot0_cos",
            "aot0_mul",
            "aot0_add_1",
            "aot0_trace_wrapped",
            "aot0_cos_1",
            "aot0_mul_1",
        ]

        self.assertEqual(
            sum(1 for e in expected_logs if e in logs.getvalue()), len(expected_logs)
        )

    @skipIfWindows(msg="AssertionError: Scalars are not equal!")
    def test_verbose_logs_cpp(self):
        torch._logging.set_logs(compiled_autograd_verbose=True)

        def fn():
            model = torch.nn.Sequential(
                torch.nn.Linear(4, 4),
                torch.nn.ReLU(),
                torch.nn.Linear(4, 4),
                torch.nn.ReLU(),
            )
            for i in [10, 11, 12]:
                model.zero_grad()
                x = torch.randn([i, 4])
                result = model(x).sum()
                result.backward()
                yield model[0].weight.grad
                yield model[0].bias.grad
                yield model[2].weight.grad
                yield model[2].bias.grad

        logs, ctx = logs_to_string(
            torch._dynamo.compiled_autograd.__name__, "compiled_autograd_verbose"
        )
        with ctx():
            self.check_output_and_recompiles(fn, count=2)

        patterns1 = [
            r".*Cache miss due to new autograd node: torch::autograd::GraphRoot \(NodeCall 0\) with key size (\d+), "
            r"previous key sizes=\[\]\n",
        ]

        # recompile
        patterns2 = [
            r".*Cache miss due to changed shapes: marking size idx (\d+) of torch::autograd::GraphRoot \(NodeCall 0\) as dynamic\n",
            r".*Cache miss due to changed shapes: marking size idx (\d+) of SumBackward0 \(NodeCall 1\) as dynamic\n",
            r".*Cache miss due to changed shapes: marking size idx (\d+) of SumBackward0 \(NodeCall 1\) as dynamic\n",
            r".*Cache miss due to changed shapes: marking size idx (\d+) of ReluBackward0 \(NodeCall 2\) as dynamic\n",
            r".*Cache miss due to changed shapes: marking size idx (\d+) of AddmmBackward0 \(NodeCall 3\) as dynamic\n",
            r".*Cache miss due to changed shapes: marking size idx (\d+) of torch::autograd::AccumulateGrad "
            r"\(NodeCall 5\) as dynamic\n",
            r".*Cache miss due to changed shapes: marking size idx (\d+) of ReluBackward0 \(NodeCall 6\) as dynamic\n",
        ]

        all_logs = logs.getvalue()

        pattern1 = r"".join(patterns1)
        matches1 = re.findall(pattern1, all_logs)
        self.assertEqual(len(matches1), 1)
        assert isinstance(
            matches1[0], str
        )  # for a single match: matches1=['match'], for multiple matches: matches1=[('match1', 'match2')]...
        self.assertEqual(len(matches1), len(patterns1))

        pattern2 = r"".join(patterns2)
        matches2 = re.findall(pattern2, all_logs)
        self.assertEqual(len(matches2), 1)
        self.assertEqual(len(matches2[0]), len(patterns2))

    def test_verbose_logs_snapshot(self):
        def fn():
            model = torch.nn.Sequential(
                torch.nn.Linear(4, 4),
                torch.nn.ReLU(),
                torch.nn.Linear(4, 4),
                torch.nn.ReLU(),
            )
            x = torch.randn([2, 4])
            result = model(x).sum()
            result.backward()
            yield model[0].weight.grad
            yield model[0].bias.grad
            yield model[2].weight.grad
            yield model[2].bias.grad

        logs, ctx = logs_to_string(
            torch._dynamo.compiled_autograd.__name__, "compiled_autograd_verbose"
        )
        with ctx():
            with compiled_autograd.enable(compiler_fn):
                # unused, verbose level already snapshot with contextmanager
                torch._logging.set_logs(compiled_autograd_verbose=True)
                fn()

        unexpected_logs = [
            "Cache miss due to new autograd node: torch::autograd::GraphRoot (NodeCall 0)"
        ]

        self.assertEqual(sum(1 for e in unexpected_logs if e in logs.getvalue()), 0)

    # https://github.com/pytorch/pytorch/issues/138920
    def test_compiled_autograd_does_not_specialize_on_bw_symints(self):
        class Mod(torch.nn.Module):
            def __init__(self, a, b, c):
                super().__init__()
                self.a = a
                self.c = c
                self.b = b
                self.lin1 = torch.nn.Linear(b * a, b * c, device="cpu")

            def forward(self, x):
                x = x.view(-1, self.a * self.b)
                y = self.lin1(x)
                y = y.view(-1, self.c, self.b).contiguous()
                y = torch.flatten(y, start_dim=1)
                return y

        class Mod2(torch.nn.Module):
            def __init__(self, a, b, c):
                super().__init__()
                self.mod = Mod(a, b, c)

            def forward(self, s, tensor_dict):
                args = tensor_dict[s]
                x = torch.cat(list(args))
                out = self.mod(x)
                return out

        class Mod3(torch.nn.Module):
            def __init__(self, mods):
                super().__init__()
                self.mods = mods

            def forward(self, strs, tensor_dict, x):
                outs = [x]
                for i, m in enumerate(self.mods):
                    s = strs[i]
                    print("graph break")
                    out = m(s, tensor_dict)
                    outs.append(out)
                return torch.cat(outs).sum(0)

        def gen_tensor_dict(sizes):
            tensor_dict = {
                "a": [torch.randn(sizes[0], 48, device="cpu") for _ in range(4)],
                "b": [torch.randn(sizes[1], 48, device="cpu") for _ in range(7)],
            }
            return tensor_dict

        mods = [
            Mod2(192, 1, 48),
            Mod2(336, 1, 48),
        ]
        m = Mod3(mods)

        strs = ["a", "b"]

        m = torch.compile(m)

        graphs = []

        def compiler_fn(gm):
            def inner_compiler(gm_, example_inputs_):
                graphs.append(gm_)
                return gm_

            return torch.compile(
                gm, backend=inner_compiler, fullgraph=True, dynamic=True
            )

        x = torch.zeros(100, 48, device="cpu")
        tensor_dict = gen_tensor_dict([101, 102])
        out = m(strs, tensor_dict, x)

        with torch._dynamo.compiled_autograd.enable(compiler_fn) as ctx:
            out.sum().backward()

        x = torch.zeros(103, 48, device="cpu")
        tensor_dict = gen_tensor_dict([104, 105])
        out = m(strs, tensor_dict, x)

        with torch._dynamo.compiled_autograd.enable(compiler_fn) as ctx:
            out.sum().backward()

        # This test is a bit fragile (I failed to create a better repro).
        # The important bit is that the second CA graph has not specialized the value
        # of aot4_sym_size_int_ to a constant.
        # This happens via suppressing any dynamic shape guards that CA generates
        # when it runs make_fx.
        # Suppressing these guards is strictly better than the current state,
        # because we ignore all of these guards anyway in CA.
        # Once we stop using make_fx in CA, we won't have to worry about this specialization.
        view_nodes = graphs[1].graph.find_nodes(
            op="call_function", target=torch.ops.aten.view.default
        )
        # First 2 view nodes have a first argument that is a SymInt, not an int burned into the graph
        self.assertTrue(isinstance(view_nodes[0].args[1][0], torch.fx.Node))
        self.assertTrue(isinstance(view_nodes[1].args[1][0], torch.fx.Node))

    @unittest.expectedFailure
    def test_saved_tensor_unpack_hook_ordering(self):
        # not the correct behaviour, I'm just preventing this from changing silently
        def f(x, y):
            return x * y

        pack_count = 0
        unpack_count = 0

        def pack_hook(x):
            nonlocal pack_count
            pack_count += 1
            return x

        def unpack_hook(x):
            nonlocal unpack_count
            unpack_count += 1
            return x

        def tensor_hook(_):
            # in eager, tensor_hook is fired before unpack_hook
            # but in compiled autograd, tensor_hook is lifted whereas unpack_hook is not
            self.assertEqual(unpack_count, 0)

        x = torch.ones(4, requires_grad=True)
        y = torch.ones(4, requires_grad=False)
        with torch.autograd.graph.saved_tensors_hooks(
            pack_hook, unpack_hook
        ), compiled_autograd.enable(make_compiler_fn(fullgraph=False)):
            out_test = f(x, y)
            self.assertEqual(pack_count, 1)
            self.assertEqual(unpack_count, 0)
            loss = out_test.sum()
            loss.register_hook(tensor_hook)
            loss.backward()
            self.assertEqual(pack_count, 1)
            self.assertEqual(unpack_count, 1)

    def test_reentrant_checkpointing(self):
        def fn(x):
            y = x.sin()
            z = y.cos()
            return (y * z).sum()

        inp = torch.rand(10, 10, requires_grad=True)
        out = torch.utils.checkpoint.checkpoint(fn, inp, use_reentrant=True)
        with torch._dynamo.compiled_autograd.enable(torch.compile):
            out.backward()

    @skipIfWindows(msg="node name demangling inconsistent on windows")
    def test_backward_hook_relative_ordering_partial(self):
        # test backward hooks for cases that CA matches eager

        def fn():
            order = []

            class MyModule(nn.Module):
                def __init__(self):
                    super().__init__()
                    self.linear = torch.nn.Linear(10, 10, bias=False)

                def forward(self, x):
                    return self.linear(x)

            x = torch.randn(10, 10)
            module = MyModule()

            def make_pre_hook(id):
                return lambda _: order.append(f"pre_hook_{id}")

            def make_post_hook(id):
                return lambda _1, _2: order.append(f"post_hook_{id}")

            count = 0

            def register_hooks_on_all_nodes(nodes):
                nonlocal count
                for node, _ in nodes:
                    if node is None:
                        continue
                    count += 1
                    id = f"{node.name()}_{count}"
                    node.register_prehook(make_pre_hook(id))
                    node.register_hook(make_post_hook(id))
                    register_hooks_on_all_nodes(node.next_functions)

            loss = module(x).sum()
            register_hooks_on_all_nodes(((loss.grad_fn, None),))

            def make_tensor_pre_hook(id):
                return lambda _: order.append(f"tensor_pre_hook_{id}")

            def make_post_acc_grad_hook(id):
                return lambda _: order.append(f"post_acc_grad_hook_{id}")

            module.linear.weight.register_hook(make_tensor_pre_hook("weight"))

            module.linear.weight.register_post_accumulate_grad_hook(
                make_post_acc_grad_hook("weight")
            )

            loss.backward()
            yield tuple(order)

        self.check_output_and_recompiles(fn)


def load_test_module(name):
    testdir = Path(__file__).absolute().parent.parent
    with mock.patch("sys.path", [*sys.path, str(testdir)]):
        return SourceFileLoader(
            name, str(testdir / f"{name.replace('.', '/')}.py")
        ).load_module()


def make_wrapped(fn, ctxs):
    @functools.wraps(fn)
    def wrapped(self):
        torch._dynamo.reset()
        stack = contextlib.ExitStack()
        for ctx in ctxs:
            stack.enter_context(ctx)
        out = fn(self)
        stack.close()
        return out

    return wrapped


def wrap_test_class(orig_cls):
    dct = orig_cls.__dict__.copy()
    for name in list(dct.keys()):
        fn = dct[name]
        if not callable(fn) or name in skipped_tests:
            continue
        elif known_failures_re.match(name) or name in known_failing_tests:
            dct[name] = unittest.expectedFailure
        elif name.startswith("test_"):
            fullgraph = name not in known_graph_breaks_tests
            ctxs = [
                compiled_autograd.enable(make_compiler_fn(fullgraph=fullgraph)),
                test_contexts.get(name, contextlib.nullcontext()),
            ]
            dct[name] = make_wrapped(fn, ctxs)

    cls = type(
        orig_cls.__name__ + "WithCompiledAutograd",
        orig_cls.__bases__,
        dct,
    )
    cls.__file__ = __file__
    return cls


known_graph_breaks_tests = {
    "test_hook_none",  # uses assert in hook
    "test_post_accumulate_grad_hook_e2e",  # optim.Adam manually graph breaks
    "test_tensor_hooks_inplace",  # uses assert in hook
    "test_tensor_hooks_inplace_over_view",  # uses assert in hook
    "test_grad_fn_prehooks",  # uses assert in hook
    "test_grad_fn_prehooks_multiple_outputs",  # uses assert in hook
    "test_grad_fn_prehooks_remove_hooks",  # uses handle.remove() in hook
    "test_tensor_hooks_inplace_multiple_outputs",  # uses assert in hook
    "test_hooks",  # uses assert in hook
    "test_accumulate_grad_posthooks_can_observe_tensor_prehook",  # allclose
    "test_saved_tensors_hook_version_counter_not_shared",  # assertEqual
    "test_post_accumulate_grad_hook_returns_not_None",  # throws
    "test_custom_function_cycle",  # assertEqual
    "test_mark_non_differentiable_mixed",  # assertTrue
    "test_materialize_grads",  # assertEqual
    "test_return_leaf",  # assertEqual
    "test_save_none_for_backward",  # assertIsNone
    "test_saved_variables_deprecated",  # warnings.warn
    "test_autograd_node_isinstance",  # assertIsInstance
    "test_set_materialize_non_diff_grads",  # assertIsNone
    "test_backward_dict_grad_for_nontensor",  # torch/_custom_op/autograd.py in skip files
    "test_backward_dict_invalid_keys",  # torch/_custom_op/autograd.py in skip files
    "test_backward_dict_requires_keys_for_input_optional_tensors",  # torch/_custom_op/autograd.py in skip files
    "test_backward_dict_requires_keys_for_input_tensors",  # torch/_custom_op/autograd.py in skip files
    "test_backward_grads_are_tensor_or_none",  # torch/_custom_op/autograd.py in skip files
    "test_backward_impl_on_existing_op",  # torch/_custom_op/autograd.py in skip files
    "test_backward_returns_dict",  # torch/_custom_op/autograd.py in skip files
    "test_backward_tensorlist_input_requires_list_grads",  # torch/_custom_op/autograd.py in skip files
    "test_backward_tensorlist_input_requires_list_grads_none_or_Tensor",  # torch/_custom_op/autograd.py in skip files
    "test_backward_tensorlist_input_requires_list_grads_with_same_numel",  # torch/_custom_op/autograd.py in skip files
    "test_save_for_backward_inputs_are_namedtuple",  # torch/_custom_op/autograd.py in skip files
    "test_reentrant_with_leaf_variable_hook",  # reentrant .backward
    "test_reentrant_with_non_leaf_variable_hook",  # reentrant .backward
    "test_reentrant_child_error",  # reentrant .backward
    "test_deep_reentrant",  # reentrant .backward
    "test_reentrant_priority",  # reentrant .backward
    "test_simple_reentrant",  # reentrant .backward
}

test_contexts = {
    "test_setitem_mask": config.patch(capture_dynamic_output_shape_ops=True),
    "test_index_backward_does_not_save_tensor": config.patch(
        capture_dynamic_output_shape_ops=True
    ),
}

# These groups of tests aren't supported yet
known_failures_re = re.compile(
    r"^test_(sparse|profiler|gradcheck|checkpoint|named_tensor)"
)

# Bugs needing investigation:
skipped_tests = {
    "test_callback_propagates_errors_from_device_thread",  # fullgraph for queue_callback, but graph break for RuntimeError
}

known_failing_tests = {
    # Category: Compiled autograd
    "test_grad_mode_restored_reentrant",  # create_graph
    "test_reentrant_with_callbacks_both_depths",  # queue_callback
    "test_reentrant_with_callbacks_depth_0",  # queue_callback
    "test_reentrant_with_callbacks_depth_1",  # queue_callback
    "test_current_graph_task_execution_order",  # nodes are already freed by the time dynamo traces the lifted hook
    "test_anomaly_grad_warnings",  # does not support anomaly mode
    "test_autograd_inplace_views_cross_dtype",  # view_fn not supported by compiled autograd
    "test_current_node",  # TorchDispatchMode not yet implemented for compiled autograd
    "test_post_accumulate_grad_hook_ordering",  # accuracy error
    "test_retain_grad_cycle",  # retains_grad_hooks
    "test_retain_grad_inplace",  # retains_grad_hooks
    "test_retain_grad_inplace_over_view",  # retains_grad_hooks
    "test_retains_grad_can_always_observe_tensor_prehook",  # retains_grad_hooks
    "test_retains_grad_inplace_multiple_outputs",  # retains_grad_hooks
    "test_accumulate_grad",  # create_graph
    "test_anomaly_assign_parent_cleanup",  # create_graph
    "test_anomaly_mode_no_check_nan",  # anomaly mode
    "test_backward_create_graph_warns",  # create_graph
    "test_backward_with_nonleaf_inputs",  # create_graph
    "test_create_graph_and_full_backward_hook_cycle",  # create_graph
    "test_current_graph_task_id",  # autograd state already cleared once dynamo is called
    "test_custom_autograd_repeated_grad_grad",  # create_graph
    "test_custom_function_forward_mode_forward_is_no_op",  # forward AD
    "test_custom_function_forward_mode_inplace_checks",  # forward AD
    "test_custom_function_forward_mode_view_checks",  # forward AD
    "test_custom_function_forward_mode_wrong_formula",  # forward AD
    "test_default_saved_tensors_hooks_double_backward",  # create_graph
    "test_node_post_hook_registered_during_unpack_hook",  # 'NoneType' object has no attribute 'register_hook'
    "test_full_backward_hook_double_backward",  # create_graph
    "test_function",  # create_graph
    "test_grad",  # create_graph
    "test_grad_materialize_grads",  # create_graph
    "test_grad_nonleaf",  # create_graph
    "test_grad_nonleaf_many_outputs",  # create_graph
    "test_hessian_vector",  # create_graph
    "test_hook_edge_case_when_called_with_grad",  # retains_grad_hooks
    "test_inplace_on_view_backward",  # create_graph
    "test_multi_grad_any_hooks",  # register_multi_grad_hook
    "test_multi_grad_all_hooks",  # retains_grad_hooks
    "test_nested_anomaly_detect_nan",  # create_graph
    "test_nested_anomaly_printstack_cleanup",  # create_graph
    "test_once_differentiable",  # create_graph
    "test_prehook_ordering",  # retains_grad_hooks
    "test_retain_grad",  # retains_grad_hooks
    "test_saved_variable_packing_unpacking_saved_original_with_hooks",  # create_graph
    "test_select_sum",  # create_graph, also needs graph breaks
    "test_will_engine_execute_node",  # retains_grad_hooks
    "test_backward_to_node",  # retains_grad_hooks NYI
    "test_anomaly_detect_nan",  # anomaly mode
    "test_custom_autograd_no_early_free",  # create_graph
    "test_custom_function_error",  # vjp
    "test_custom_function_save_for_forward",  # vjp
    "test_dont_materialize_grads",  # undefined grad
    "test_no_grad_copy",  # setting static member in lifted backward
    "test_no_grad_copy_sparse",  # setting static member in lifted backward
    "test_node_ordering_when_none_returned",  # torch._dynamo.exc.Unsupported: TypeError <built-in method clone
    "test_save_output_nr",  # output_nr grad passed as None
    "test_setup_context_when_forward_has_default_args",  # autograd.Function with class methods
    "test_lobpcg",  # create_graph
    # IndexError: list index out of range (NB: x.grad = y where both x and y are input tensors)
    "test_grad_nonleaf_register_hook",
    "test_backward_twice_without_saved_values",  # https://github.com/pytorch/pytorch/issues/129938
    # Category: Dynamo
    "test_accumulate_grad_tensor_reference",  # Out of bounds: frame_state_entry.stride[i] is None
    "test_custom_function_exception",  # torch.no_grad(), torch._dynamo.exc.Unsupported: missing: WITH_EXCEPT_START
    "test_to_sparse_backward",  # Out of bounds: frame_state_entry.stride[i] is None
    "test_autograd_simple_views_python",  # gradient is None
    "test_function_returns_undefined_tensor",  # gradient is None
    "test_naughty_autograd_function_stashing_ctx",  # bytecode issue
    "test_unrelated_inputs",  # gradient batching rule not implemented for aten::sym_size.int
    "test_custom_function_non_tensor_inputs_outputs",  # gradient batching rule not implemented for aten::sym_size.int
    "test_return_duplicate",  # gradient batching rule not implemented for aten::sym_size.int
    "test_return_duplicate_inplace",  # gradient batching rule not implemented for aten::sym_size.int
    "test_setitem",  # CopySlices accuracy error
    # Category: Inductor
    "test_input_buffer_accum",  # does not support sparse_grad=True: https://github.com/pytorch/pytorch/issues/120267
    "test_graph_save_on_cpu",  # does not support pin_memory: https://github.com/pytorch/pytorch/issues/134173
    # Category: FakeTensor
    "test_saving_variable_to_disk",  # torch.save should no-op and be recorded in the graph
    "test_wrapped_number_saved_tensors_hooks",  # Proxy tensor should carryover is_wrapped_number_ of its original
    "test_grad_batched_grad",  # torch._subclasses.fake_tensor.UnsupportedFakeTensorException: meta converter nyi
    "test_scalar_grad_mixed_device",  # Fake Tensors aren't propagating device properly for 0-dim grads
    # Category: Divergence from eager
    "test_invalid_gradients",  # can't give autograd error due to inaccurate output metadata of lifted backward
    "test_autograd_node_isinstance",  # backward ctx is a fake cls and not directly a Node instance
    "test_backward_hook_relative_ordering",  # compiled autograd collects breadth first, and module backward hook not supported
    # Uncategorized
}

if not HAS_CUDA:
    # Found Tesla M60 which is too old to be supported by the triton GPU compiler
    known_failing_tests.add("test_type_conversions")

test_autograd = load_test_module("test_autograd")
test_custom_ops = load_test_module("test_custom_ops")

TestAutogradWithCompiledAutograd = wrap_test_class(test_autograd.TestAutograd)
TestCustomOpWithCompiledAutograd = wrap_test_class(test_custom_ops.TestCustomOp)

if __name__ == "__main__":
    if HAS_CPU:
        run_tests(needs="filelock")<|MERGE_RESOLUTION|>--- conflicted
+++ resolved
@@ -1952,11 +1952,7 @@
 }
         """
 
-<<<<<<< HEAD
-        torch.utils.cpp_extension.load_inline(
-=======
         module = load_inline(
->>>>>>> 23b5cfb2
             name="test_non_traceable_autograd_cpp_node",
             cpp_sources=cpp_source,
             functions="custom_op_backed_by_autograd_fn",
@@ -2005,11 +2001,7 @@
 }
         """
 
-<<<<<<< HEAD
-        torch.utils.cpp_extension.load_inline(
-=======
         module = load_inline(
->>>>>>> 23b5cfb2
             name="test_autograd_cpp_node",
             cpp_sources=cpp_source,
             functions="custom_op_backed_by_autograd_fn",
@@ -2078,11 +2070,7 @@
 }
         """
 
-<<<<<<< HEAD
-        torch.utils.cpp_extension.load_inline(
-=======
         module = load_inline(
->>>>>>> 23b5cfb2
             name="test_autograd_cpp_node_id",
             cpp_sources=cpp_source,
             functions="custom_op_backed_by_autograd_fn",
@@ -2180,11 +2168,7 @@
 }
         """
 
-<<<<<<< HEAD
-        torch.utils.cpp_extension.load_inline(
-=======
         module = load_inline(
->>>>>>> 23b5cfb2
             name="test_autograd_cpp_node_saved",
             cpp_sources=cpp_source,
             functions="custom_op_backed_by_autograd_fn",
@@ -2242,11 +2226,7 @@
 }
         """
 
-<<<<<<< HEAD
-        torch.utils.cpp_extension.load_inline(
-=======
         module = load_inline(
->>>>>>> 23b5cfb2
             name="test_autograd_cpp_node_saved_dynamic",
             cpp_sources=cpp_source,
             functions="custom_op_backed_by_autograd_fn",
@@ -2306,11 +2286,7 @@
 }
         """
 
-<<<<<<< HEAD
-        torch.utils.cpp_extension.load_inline(
-=======
         module = load_inline(
->>>>>>> 23b5cfb2
             name="test_autograd_cpp_node_saved_int",
             cpp_sources=cpp_source,
             functions="custom_op_backed_by_autograd_fn",
@@ -2369,11 +2345,7 @@
 }
         """
 
-<<<<<<< HEAD
-        torch.utils.cpp_extension.load_inline(
-=======
         module = load_inline(
->>>>>>> 23b5cfb2
             name="test_autograd_cpp_node_saved_float",
             cpp_sources=cpp_source,
             functions="custom_op_backed_by_autograd_fn",
@@ -2465,11 +2437,7 @@
 }
         """
 
-<<<<<<< HEAD
-        torch.utils.cpp_extension.load_inline(
-=======
         module = load_inline(
->>>>>>> 23b5cfb2
             name="test_autograd_cpp_node_data_dependent",
             cpp_sources=cpp_source,
             functions="custom_op_backed_by_autograd_fn",
@@ -2749,11 +2717,7 @@
 }
         """
 
-<<<<<<< HEAD
-        torch.utils.cpp_extension.load_inline(
-=======
         module = load_inline(
->>>>>>> 23b5cfb2
             name="test_cudagraphs_cpu_scalar_used_in_cpp_custom_op",
             cpp_sources=cpp_source,
             functions="custom_op_backed_by_autograd_fn",
