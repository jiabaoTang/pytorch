# Owner(s): ["module: inductor"]
import contextlib
import copy
import dataclasses
import functools
import gc
import importlib
import itertools
import math
import operator
import os
import random
import re
import subprocess
import sys
import threading
import time
import typing
import unittest
import unittest.mock
import weakref
from pathlib import Path
from typing import Tuple
from unittest.mock import patch

import numpy as np

import torch
import torch._dynamo.config as dynamo_config
import torch._inductor.aoti_eager
import torch.nn as nn
from torch._dispatch.python import enable_python_dispatcher
from torch._dynamo.debug_utils import aot_graph_input_parser
from torch._dynamo.testing import (
    CompileCounterWithBackend,
    expectedFailureCodegenDynamic,
    rand_strided,
    same,
    skipIfPy312,
)
from torch._dynamo.utils import ifdynstaticdefault
from torch._inductor.aoti_eager import (
    aoti_compile_with_persistent_cache,
    aoti_eager_cache_dir,
    load_aoti_eager_cache,
)
from torch._inductor.codegen.common import DataTypePropagation, OptimizationContext
from torch._inductor.fx_passes import pad_mm
from torch._inductor.test_case import TestCase as InductorTestCase
from torch._inductor.utils import (
    add_scheduler_init_hook,
    run_and_get_code,
    run_and_get_cpp_code,
    run_and_get_triton_code,
    run_fw_bw_and_get_code,
)
from torch._inductor.virtualized import V
from torch._prims_common import is_integer_dtype
from torch.fx.experimental.proxy_tensor import make_fx
from torch.library import _scoped_library
from torch.nn import functional as F
from torch.testing import FileCheck, make_tensor
from torch.testing._internal.common_cuda import (
    PLATFORM_SUPPORTS_FLASH_ATTENTION,
    PLATFORM_SUPPORTS_MEM_EFF_ATTENTION,
    SM80OrLater,
    TEST_CUDNN,
    tf32_on_and_off,
    with_tf32_off,
)
from torch.testing._internal.common_device_type import (
    _has_sufficient_memory,
    expectedFailureXPU,
)
from torch.testing._internal.common_dtype import all_types, get_all_dtypes
from torch.testing._internal.common_quantization import (
    _dynamically_quantize_per_channel,
)
from torch.testing._internal.common_utils import (
    DeterministicGuard,
    instantiate_parametrized_tests,
    IS_FBCODE,
    IS_MACOS,
    IS_X86,
    parametrize,
    serialTest,
    skipIfNNModuleInlined,
    skipIfRocm,
    skipIfWindows,
    skipIfXpu,
    subtest,
    TEST_WITH_ASAN,
    TEST_WITH_ROCM,
    xfailIfS390X,
)
from torch.utils import _pytree as pytree
from torch.utils._python_dispatch import TorchDispatchMode
from torch.utils._pytree import tree_flatten, tree_unflatten
from torch.utils.weak import WeakTensorKeyDictionary


DO_PERF_TEST = os.environ.get("DO_PERF_TEST") == "1"

importlib.import_module("functorch")
importlib.import_module("filelock")

from torch._inductor import config, cpu_vec_isa, test_operators
from torch._inductor.compile_fx import (
    compile_fx,
    compile_fx_inner,
    complex_memory_overlap,
)
from torch._inductor.utils import has_torchvision_roi_align
from torch.testing._internal.common_utils import slowTest
from torch.testing._internal.inductor_utils import (
    GPU_TYPE,
    HAS_CPU,
    HAS_GPU,
    HAS_MULTIGPU,
    requires_gpu,
    skipCPUIf,
    skipCUDAIf,
)


HAS_AVX2 = "fbgemm" in torch.backends.quantized.supported_engines

aten = torch.ops.aten

requires_multigpu = functools.partial(
    unittest.skipIf, not HAS_MULTIGPU, f"requires multiple {GPU_TYPE} devices"
)
skip_if_x86_mac = functools.partial(
    unittest.skipIf, IS_MACOS and IS_X86, "Does not work on x86 Mac"
)
vec_dtypes = [torch.float, torch.bfloat16, torch.float16]

libtest = torch.library.Library("test", "FRAGMENT")  # noqa: TOR901
ids = set()

f32 = torch.float32
i64 = torch.int64
i32 = torch.int32

test_dtypes = [
    torch.float32,
    torch.float64,
    torch.float16,
    torch.uint8,
    torch.int8,
    torch.int16,
    torch.int32,
    torch.int64,
]
if SM80OrLater:
    test_dtypes.append(torch.bfloat16)


def _large_cumprod_input(shape, dim, dtype, device):
    # Construct a cumprod input which guaruntees not to overflow or underflow
    if is_integer_dtype(dtype):
        # Large products don't fit in integers, the best we can do
        # is random +/-1 values to test the sign of the result
        x = torch.randint(0, 1, shape, dtype=dtype, device=device)
        return x * 2 - 1

    comp_dtype = torch._prims_common.get_computation_dtype(dtype)
    batch_size = 256
    if comp_dtype != dtype:
        batch_size = math.floor(math.log2(torch.finfo(dtype).max) / 3)

    # Create random values with a uniform magnitude and uniform exponent
    num_batches = (shape[dim] + 2 * batch_size - 1) // (2 * batch_size)
    batch_shape = (
        shape[:dim]
        + (
            num_batches,
            batch_size,
        )
        + shape[dim + 1 :]
    )
    magnitude = 1 + torch.rand(batch_shape, dtype=comp_dtype, device=device)
    exponent = torch.randint(-1, 1, batch_shape, device=device).to(comp_dtype)
    batch = magnitude * exponent.exp2()

    # Alternate each batch of values with their reciprocals so the product
    # never gets too far away from 1
    t = torch.cat((batch, batch.reciprocal()), dim=dim + 1)
    t = t.flatten(dim, dim + 1)
    t = aten.slice(t, dim=dim, start=0, end=shape[dim])

    # Randomize sign
    sign = torch.randint(0, 1, shape, device=device) * 2 - 1
    return (t * sign).to(dtype)


def define_custom_op_for_test(id_, fn_cpu, fn_cuda, fn_xpu, fn_meta, tags=()):
    global libtest
    global ids
    if id_ not in ids:
        libtest.define(f"{id_}(Tensor self) -> Tensor", tags=tags)
        libtest.impl(id_, fn_cpu, "CPU")
        libtest.impl(id_, fn_cuda, "CUDA")
        libtest.impl(id_, fn_xpu, "XPU")
        libtest.impl(id_, fn_meta, "Meta")
        ids.add(id_)


def define_custom_op_2_for_test(id_, fn_cpu, fn_cuda, fn_xpu, fn_meta, tags=()):
    global libtest
    global ids
    if id_ not in ids:
        libtest.define(
            f"{id_}(Tensor self, float scale) -> (Tensor, Tensor)", tags=tags
        )
        libtest.impl(id_, fn_cpu, "CPU")
        libtest.impl(id_, fn_cuda, "CUDA")
        libtest.impl(id_, fn_xpu, "XPU")
        libtest.impl(id_, fn_meta, "Meta")
        ids.add(id_)


def define_custom_op_3_for_test(id_, fn_cpu, fn_cuda, fn_xpu, fn_meta, tags=()):
    global libtest
    global ids
    if id_ not in ids:
        libtest.define(f"{id_}(Tensor[] x) -> Tensor", tags=tags)
        libtest.impl(id_, fn_cpu, "CPU")
        libtest.impl(id_, fn_cuda, "CUDA")
        libtest.impl(id_, fn_xpu, "XPU")
        libtest.impl(id_, fn_meta, "Meta")
        ids.add(id_)


f32 = torch.float32


def register_ops_with_aoti_compile(ns, op_set, dispatch_key, torch_compile_op_lib_impl):
    for _op_name in op_set:
        qualified_op_name = f"{ns}::{_op_name}"
        _, overload_names = torch._C._jit_get_operation(qualified_op_name)
        for overload_name in overload_names:
            try:
                reg_op_name = qualified_op_name
                schema = torch._C._get_schema(qualified_op_name, overload_name)
                if schema.overload_name:
                    reg_op_name = f"{qualified_op_name}.{schema.overload_name}"
                torch_compile_op_lib_impl._impl_with_aoti_compile(  # noqa: F821
                    reg_op_name, dispatch_key
                )
            except Exception as e:
                continue


def get_divisible_by_16(cfg):
    # attribute was renamed between triton versions, from "divisible_by_16" to "divisibility_16"
    if hasattr(cfg, "divisibility_16"):
        return cfg.divisibility_16
    return cfg.divisible_by_16


class TestCase(InductorTestCase):
    @classmethod
    def setUpClass(cls):
        super().setUpClass()
        cls._stack = contextlib.ExitStack()
        cls._stack.enter_context(
            config.patch(
                {
                    "debug": True,
                    "debug_index_asserts": True,
                    "cpp.min_chunk_size": 1,
                    "triton.autotune_pointwise": False,  # too slow
                    "implicit_fallbacks": False,
                    "generate_intermediate_hooks": True,
                }
            )
        )

    @classmethod
    def tearDownClass(cls):
        cls._stack.close()
        super().tearDownClass()

    def setUp(self):
        torch._dynamo.reset()
        torch._inductor.metrics.reset()
        super().setUp()
        self._start = time.perf_counter()

    def tearDown(self):
        super().tearDown()
        torch._dynamo.reset()
        if os.environ.get("ERROR_ON_SLOW") == "1":
            elapsed = time.perf_counter() - self._start
            assert elapsed < 120


class ToTuple(torch.nn.Module):
    def forward(self, x):
        return (x,)


@dataclasses.dataclass
class InputGen:
    n: int
    device: str

    def dense(self):
        return torch.randn((self.n, self.n), device=self.device)

    def transposed(self):
        return self.dense().transpose(0, 1)

    def strided(self):
        return torch.randn((self.n * 2, self.n * 3), device=self.device)[
            self.n :, self.n :: 2
        ]

    def broadcast1(self):
        return torch.randn((self.n,), device=self.device)

    def broadcast2(self):
        return torch.randn((1, self.n, 1), device=self.device)

    def broadcast3(self):
        return torch.randn((1,), device=self.device)

    def double(self):
        return torch.randn((self.n, self.n), device=self.device, dtype=torch.double)

    def int(self):
        return torch.arange(self.n, device=self.device, dtype=torch.int32)


def compute_grads(args, kwrags, results, grads):
    def gather_leaf_tensors(args, kwargs):
        args = pytree.arg_tree_leaves(*args, **kwargs)
        leaf_tensors = [
            arg for arg in args if isinstance(arg, torch.Tensor) and arg.requires_grad
        ]
        return leaf_tensors

    flat_results = pytree.tree_leaves(results)
    flat_diff_results = [
        r for r in flat_results if isinstance(r, torch.Tensor) and r.requires_grad
    ]
    assert len(flat_diff_results) > 0

    leaf_tensors = gather_leaf_tensors(args, kwrags)
    assert len(leaf_tensors) > 0
    return torch.autograd.grad(
        flat_diff_results,
        leaf_tensors,
        grads,
        allow_unused=True,
        retain_graph=True,
    )


def clone_preserve_strides(x, device=None):
    if not isinstance(x, torch.Tensor):
        return x
    buffer = torch.as_strided(
        x, (x.untyped_storage().size() // x.element_size(),), (1,), 0
    )
    if not device:
        buffer = buffer.clone()
    else:
        buffer = buffer.to(device, copy=True)
    out = torch.as_strided(buffer, x.size(), x.stride(), x.storage_offset())
    return out


def check_model(
    self: TestCase,
    model,
    example_inputs,
    kwargs=None,
    *,
    atol=None,
    rtol=None,
    grad_atol=None,
    grad_rtol=None,
    check_lowp=True,
    exact_dtype=True,
    nopython=True,
    copy_to_gpu=True,
    reference_in_float=True,
    assert_equal=True,
    check_gradient=False,
    check_has_compiled=True,
    output_process_fn_grad=lambda x: x,
):
    kwargs = kwargs or {}
    torch._dynamo.reset()

    ref_inputs = [clone_preserve_strides(x) for x in example_inputs]
    ref_kwargs = kwargs
    has_lowp_args = False

    if reference_in_float and exact_dtype:
        # Store expected dtypes so we can check actual result gives the correct types
        torch.manual_seed(0)
        try:
            eager_result = model(*ref_inputs, **ref_kwargs)
        except RuntimeError:
            # Eager model may fail if the dtype is not supported
            eager_result = None

        ref_inputs = [clone_preserve_strides(x) for x in example_inputs]
        expect_dtypes = [
            x.dtype if isinstance(x, torch.Tensor) else None
            for x in pytree.tree_leaves(eager_result)
        ]
        del eager_result

    ref_model = model
    if reference_in_float:
        # check_lowp is ignored here, it's kept just to be able to call `common` with extra arg
        def upcast_fn(x):
            nonlocal has_lowp_args
            if isinstance(x, torch.Tensor) and (
                x.dtype == torch.float16 or x.dtype == torch.bfloat16
            ):
                has_lowp_args = True
                return x.float()
            else:
                return x

        ref_inputs = list(map(upcast_fn, example_inputs))
        ref_kwargs = {k: upcast_fn(v) for k, v in kwargs.items()}
        if has_lowp_args and hasattr(model, "to"):
            ref_model = copy.deepcopy(model).to(torch.float)

    torch.manual_seed(0)

    correct = ref_model(*ref_inputs, **ref_kwargs)

    torch._inductor.metrics.reset()

    called = False

    def compile_fx_wrapper(model_, example_inputs_):
        nonlocal called
        called = True
        return compile_fx(model_, example_inputs_)

    def run(*ex, **kwargs):
        return model(*ex, **kwargs)

    run = torch._dynamo.optimize(compile_fx_wrapper, nopython=nopython)(run)

    torch.manual_seed(0)
    actual = run(*example_inputs, **kwargs)
    # if not called:
    #     exp = torch._dynamo.explain(run)(*example_inputs)
    #     print("Explain:", exp[0])
    #     for graph in exp[2]:
    #         print("Graph", graph)
    if check_has_compiled:
        assert called, "Ran graph without calling compile_fx"
    assert type(actual) == type(correct)
    if isinstance(actual, (tuple, list)):
        assert len(actual) == len(correct)
        assert all(
            type(actual_item) == type(correct_item)
            for actual_item, correct_item in zip(actual, correct)
        )

    correct_flat, correct_spec = tree_flatten(correct)
    actual_flat = pytree.tree_leaves(actual)

    def reference_to_expect(actual_flat, correct_flat):
        return tuple(
            (
                y.to(x.dtype)
                if isinstance(y, torch.Tensor) and y.dtype.is_floating_point
                else y
            )
            for x, y in zip(actual_flat, correct_flat)
        )

    if reference_in_float and exact_dtype:
        for expect_dtype, actual_result in zip(expect_dtypes, actual_flat):
            if expect_dtype is not None:
                assert (
                    actual_result.dtype == expect_dtype
                ), f"dtype mismatch, expected {expect_dtype} but got {actual_result.dtype}"

    if reference_in_float:
        correct_flat = reference_to_expect(actual_flat, correct_flat)
        correct = tree_unflatten(correct_flat, correct_spec)

    if assert_equal:
        self.assertEqual(
            actual,
            correct,
            atol=atol,
            rtol=rtol,
            equal_nan=True,
            exact_dtype=exact_dtype,
        )
        # In case of input mutations, check that inputs are the same
        self.assertEqual(
            ref_inputs,
            example_inputs,
            atol=atol,
            rtol=rtol,
            equal_nan=True,
            # our testing sometimes uses higher precision inputs for the reference
            exact_dtype=False,
        )
    else:
        for correct_val, actual_val in zip(correct_flat, actual_flat):
            if isinstance(correct_val, torch.Tensor):
                assert correct_val.device == actual_val.device
                assert correct_val.size() == actual_val.size()
                strides_equal, _ = torch._prims_common.check_significant_strides(
                    correct_val, actual_val
                )
                assert strides_equal
                assert correct_val.layout == actual_val.layout
                if exact_dtype:
                    assert correct_val.dtype == actual_val.dtype

    if check_gradient:
        actual = output_process_fn_grad(actual)
        correct = output_process_fn_grad(correct)
        actual_flat = pytree.tree_leaves(actual)
        correct_flat = pytree.tree_leaves(correct)

        # generate random unit norm gradients
        grads = [
            torch.rand(r.shape, device=r.device, dtype=r.dtype)
            for r in correct_flat
            if isinstance(r, torch.Tensor) and r.requires_grad
        ]
        for g in grads:
            g /= g.norm()

        correct_grad = compute_grads(ref_inputs, ref_kwargs, correct, grads)
        all_none_grads = all(x is None for x in correct_grad)
        tensor_args = [
            x
            for x in pytree.tree_flatten(example_inputs)[0]
            if isinstance(x, torch.Tensor)
        ]
        any_non_leaves = any(x.grad_fn is not None for x in tensor_args)
        if all_none_grads and any_non_leaves:
            # See Note [Detaching inputs that never need gradients]
            # There are a handful of ops that can return None gradients, into of zero gradients.
            # If all inputs to an AOTAutograd graph are supposed to get None gradients,
            # AOTAutograd will end up forcing all of the outputs of the forward to not require grad.
            # There's no easy fix to this (see the note above), although one option is to
            # force any derivative formulas in core to return tensors of zeros instead of None.
            flat_results = pytree.tree_leaves(actual)
            results_that_require_grad = [
                x
                for x in flat_results
                if isinstance(x, torch.Tensor) and x.requires_grad
            ]
            self.assertEqual(len(results_that_require_grad), 0)
        else:
            actual_grad = compute_grads(example_inputs, kwargs, actual, grads)

            if reference_in_float:
                expect_grad = reference_to_expect(actual_grad, correct_grad)
            else:
                expect_grad = correct_grad

            self.assertEqual(
                actual_grad,
                expect_grad,
                atol=grad_atol or atol,
                rtol=grad_rtol or rtol,
                equal_nan=True,
                exact_dtype=exact_dtype,
            )

    torch._dynamo.reset()


@torch._inductor.config.patch("triton.cudagraphs", False)
def check_model_gpu(
    self: TestCase,
    model,
    example_inputs,
    kwargs=None,
    *,
    atol=None,
    rtol=None,
    grad_atol=None,
    grad_rtol=None,
    check_lowp=True,
    exact_dtype=True,
    nopython=True,
    copy_to_gpu=True,
    reference_in_float=True,
    assert_equal=True,
    check_gradient=False,
    check_has_compiled=True,
    output_process_fn_grad=lambda x: x,
):
    kwargs = kwargs or {}
    if hasattr(model, "to"):
        model = model.to(device=GPU_TYPE)

    if copy_to_gpu:
        example_inputs = tuple(
            clone_preserve_strides(x, device=GPU_TYPE) for x in example_inputs
        )

    check_model(
        self,
        model,
        example_inputs,
        kwargs,
        atol=atol,
        rtol=rtol,
        grad_atol=grad_atol,
        grad_rtol=grad_rtol,
        exact_dtype=exact_dtype,
        nopython=nopython,
        reference_in_float=reference_in_float,
        assert_equal=assert_equal,
        check_gradient=check_gradient,
        check_has_compiled=check_has_compiled,
        output_process_fn_grad=output_process_fn_grad,
    )

    if check_lowp:

        def downcast_fn(x):
            if not isinstance(x, torch.Tensor) or not x.dtype == torch.float:
                return x
            return torch.empty_strided(
                x.size(), x.stride(), device=GPU_TYPE, dtype=torch.half
            ).copy_(x)

        example_inputs = list(map(downcast_fn, example_inputs))
        if hasattr(model, "to"):
            model = model.to(torch.half)
        if rtol is not None:
            rtol = max(2e-3, rtol)
        check_model(
            self,
            model,
            example_inputs,
            kwargs,
            atol=atol,
            rtol=rtol,
            grad_atol=grad_atol,
            grad_rtol=grad_rtol,
            exact_dtype=exact_dtype,
            nopython=nopython,
            reference_in_float=reference_in_float,
            assert_equal=assert_equal,
            check_gradient=check_gradient,
            check_has_compiled=check_has_compiled,
            output_process_fn_grad=output_process_fn_grad,
        )


check_model_cuda = check_model_gpu


def _run_and_assert_no_indirect_indexing(
    test_case, func, *args, has_wrapping=None, has_assert=False, **kwargs
):
    result, source_codes = run_and_get_code(func, *args, **kwargs)

    for code in source_codes:
        for line in code.split("\n"):
            stmt = None
            # Find indexing expressions
            if ".load(" in line:
                stmt = line.split(".load")[-1]
            elif "tl.store" in line:
                stmt = line.split(".store")[-1]
                stmt = ",".join(stmt.split(",")[:-2])  # Remove store value and mask
            elif ".store" in line:
                stmt = line.split(".store")[-1]
            elif "[" in line:
                stmt = line.split("[")[-1].split("]")[0]
            if "tl.make_block_ptr(" in line:
                continue

            if stmt is None:
                continue

            # indirect indexing involves a `tmp` variable
            test_case.assertTrue(
                "tmp" not in stmt,
                msg=f"Found indirect indexing in statement '{stmt}' from code:\n{code}",
            )
        if has_wrapping is not None:
            test_case.assertTrue(
                ("where" in code or ") ? (" in code) is has_wrapping,
                msg=f"Wanted {has_wrapping=} but got\n{code}",
            )
    test_case.assertTrue(
        any(
            ("device_assert" in code or "TORCH_CHECK" in code) is has_assert
            for code in source_codes
        )
    )
    return result


def assertGeneratedKernelCountEqual(self: TestCase, expected: int):
    if config.triton.multi_kernel:
        # when multi_kernel is enabled, we generated both persistent reduction
        # and non-persistent reduction kernels for the same node schedule.
        # That will mess up with the kernel count. Just don't check it.
        return
    self.assertEqual(torch._inductor.metrics.generated_kernel_count, expected)


class SweepInputs2:
    input_gen_types1 = [
        "dense",
        "transposed",
        "strided",
        "broadcast1",
        "broadcast2",
        "broadcast3",
        "double",
        "int",
    ]
    input_gen_types2 = input_gen_types1
    gen = None

    @staticmethod
    def kernel(a, b):
        return (a + b,)

    @classmethod
    def gen_template(cls, name1, name2):
        def test(self):
            check_model(
                self,
                cls.kernel,
                (
                    getattr(cls.gen, name1)(),
                    getattr(cls.gen, name2)(),
                ),
            )

        test.__name__ = f"test_{cls.gen.device}_{name1}_{name2}"
        setattr(cls, test.__name__, test)

    @classmethod
    def populate(cls):
        for name1 in cls.input_gen_types1:
            for name2 in cls.input_gen_types2:
                cls.gen_template(name1, name2)


def is_cpp_backend(device):
    return getattr(device, "type", device) == "cpu" and config.cpu_backend == "cpp"


def skip_if_halide(fn):
    @functools.wraps(fn)
    def wrapper(self):
        if is_halide_backend(self.device):
            raise unittest.SkipTest("halide not supported")
        return fn(self)

    return wrapper


def skip_if_dynamic(fn):
    @functools.wraps(fn)
    def wrapper(self):
        if ifdynstaticdefault(True, False) or torch._dynamo.config.dynamic_shapes:
            raise unittest.SkipTest("associtaive_scan doesn's support lifted SymInts.")
        return fn(self)

    return wrapper


def is_halide_backend(device):
    if getattr(device, "type", device) == "cpu":
        return config.cpu_backend == "halide"
    return config.cuda_backend == "halide"


def is_triton_cpu_backend(device):
    return getattr(device, "type", device) == "cpu" and config.cpu_backend == "triton"


def skip_if_triton_cpu(fn):
    import types

    reason = "Triton CPU not supported"

    def decorator(fn):
        @functools.wraps(fn)
        def wrapper(self):
            if is_triton_cpu_backend(self.device):
                raise unittest.SkipTest(reason)
            return fn(self)

        return wrapper

    if isinstance(fn, types.FunctionType):
        return decorator(fn)
    else:
        reason = fn
        return decorator


def xfail_if_triton_cpu(fn):
    fn._expected_failure_triton_cpu = True
    return fn


def skip_if_gpu_halide(fn):
    @functools.wraps(fn)
    def wrapper(self):
        if (
            is_halide_backend(self.device)
            and getattr(self.device, "type", self.device) == "cuda"
        ):
            raise unittest.SkipTest("halide not supported")
        return fn(self)

    return wrapper


class skip_if_cpp_wrapper:
    def __init__(self, reason: str = "") -> None:
        self.reason = reason

    def __call__(self, fn):
        @functools.wraps(fn)
        def wrapper(test_self):
            if config.cpp_wrapper:
                raise unittest.SkipTest(f"cpp wrapper bug to be fixed: {self.reason}")
            return fn(test_self)

        return wrapper


@instantiate_parametrized_tests
class CommonTemplate:
    def test_bool(self):
        def fn(a, b):
            return (
                a + b,
                a * b,
                a & b,
                a | b,
                a ^ b,
                torch.logical_and(a, b),
                torch.logical_or(a, b),
                torch.logical_not(a),
                torch.sign(b),
            )

        self.common(
            fn,
            (
                torch.tensor([True, False, True, False]),
                torch.tensor([False, False, True, True]),
            ),
        )

    @skipCUDAIf(not SM80OrLater, "Requires sm80")
    @skip_if_halide  # aoti
    @skip_if_triton_cpu  # aoti
    @skipIfWindows(msg="aoti not support on Windows")
    def test_aoti_eager_dtype_device_layout(self):
        ns = "aten"
        op_name = "tril_indices"
        dispatch_key = "CPU"
        device = "cpu"
        if self.device.lower() == "cuda":
            dispatch_key = "CUDA"
            device = "cuda"

        with _scoped_library("aten", "IMPL") as torch_compile_op_lib_impl:
            row = 128
            col = 256
            offset = 1
            dtype = torch.int32
            layout = torch.strided
            pin_memory = False
            ref = torch.tril_indices(
                row=row,
                col=col,
                offset=offset,
                dtype=dtype,
                layout=layout,
                pin_memory=pin_memory,
                device=device,
            )
            register_ops_with_aoti_compile(
                ns, [op_name], dispatch_key, torch_compile_op_lib_impl
            )
            res = torch.tril_indices(
                row=row,
                col=col,
                offset=offset,
                dtype=dtype,
                layout=layout,
                pin_memory=pin_memory,
                device=device,
            )
            self.assertEqual(ref, res)

    @skipCUDAIf(not SM80OrLater, "Requires sm80")
    @skip_if_halide  # aoti
    @skip_if_triton_cpu  # aoti
    @skipIfWindows(msg="aoti not support on Windows")
    def test_aoti_eager_support_out(self):
        ns = "aten"
        op_name = "clamp"
        dispatch_key = "CPU"
        device = "cpu"
        if self.device.lower() == "cuda":
            dispatch_key = "CUDA"
            device = "cuda"

        inp_tensor = torch.randn(128, dtype=torch.float, device=device).fill_(1.0)
        min_tensor = inp_tensor - 0.05
        max_tensor = inp_tensor + 0.05
        with _scoped_library("aten", "IMPL") as torch_compile_op_lib_impl:
            ref_out_tensor = torch.randn(128, dtype=torch.float, device=device).fill_(
                -1
            )
            ref_tensor = torch.clamp(
                max=max_tensor, min=min_tensor, input=inp_tensor, out=ref_out_tensor
            )

            ref_out_tensor1 = torch.randn(128, dtype=torch.float, device=device).fill_(
                -1
            )
            ref_tensor1 = torch.clamp(
                max=max_tensor, out=ref_out_tensor1, min=min_tensor, input=inp_tensor
            )

            register_ops_with_aoti_compile(
                ns, [op_name], dispatch_key, torch_compile_op_lib_impl
            )

            res_out_tensor = torch.randn(128, dtype=torch.float, device=device).fill_(
                -1
            )
            res_tensor = torch.clamp(
                max=max_tensor, min=min_tensor, input=inp_tensor, out=res_out_tensor
            )

            self.assertEqual(ref_tensor, res_tensor)
            self.assertEqual(ref_out_tensor, res_out_tensor)

            res_out_tensor1 = torch.randn(128, dtype=torch.float, device=device).fill_(
                -1
            )
            res_tensor1 = torch.clamp(
                max=max_tensor, out=res_out_tensor1, min=min_tensor, input=inp_tensor
            )

            self.assertEqual(ref_tensor1, res_tensor1)
            self.assertEqual(ref_out_tensor1, res_out_tensor1)

    @skipCUDAIf(not SM80OrLater, "Requires sm80")
    @skip_if_halide  # aoti
    @skip_if_triton_cpu  # aoti
    @skipIfWindows(msg="aoti not support on Windows")
    def test_aoti_eager_support_str(self):
        ns = "aten"
        op_name = "div"
        dispatch_key = "CPU"
        device = "cpu"
        if self.device.lower() == "cuda":
            dispatch_key = "CUDA"
            device = "cuda"

        a = torch.randn(128, dtype=torch.float, device=device)
        b = torch.randn(128, dtype=torch.float, device=device)
        rounding_mode_list = ["trunc", "floor"]
        with _scoped_library("aten", "IMPL") as torch_compile_op_lib_impl:
            # Get ref result from eager
            ref_value_list = []
            for rounding_mode in rounding_mode_list:
                ref_value = getattr(torch.ops.aten, op_name)(
                    a, b, rounding_mode=rounding_mode
                )
                ref_value_list.append(ref_value)

            register_ops_with_aoti_compile(
                ns, [op_name], dispatch_key, torch_compile_op_lib_impl
            )

            # Invoke the pre-compiled kernel and get result.
            res_value_list = []
            for rounding_mode in rounding_mode_list:
                res_value = getattr(torch.ops.aten, op_name)(
                    a, b, rounding_mode=rounding_mode
                )
                res_value_list.append(res_value)

            for ref_value, res_value in zip(ref_value_list, res_value_list):
                self.assertEqual(ref_value, res_value)

    @skipCUDAIf(not SM80OrLater, "Requires sm80")
    @skip_if_halide  # aoti
    @skip_if_triton_cpu  # aoti
    @skipIfWindows(msg="aoti not support on Windows")
    def test_aoti_eager_cache_hit(self):
        ns = "aten"
        op_name = "abs"
        dispatch_key = "CPU"
        device = "cpu"
        if self.device.lower() == "cuda":
            dispatch_key = "CUDA"
            device = "cuda"

        input_tensor = torch.randn(128, dtype=torch.float, device=device)
        kernel_lib_path = aoti_compile_with_persistent_cache(
            ns,
            op_name,
            device,
            False,
            getattr(torch.ops.aten, op_name),
            (input_tensor,),
            {},
        )
        self.assertTrue(Path(kernel_lib_path).exists())

        from unittest import mock

        # Patch the aoti_compile_with_persistent_cache as None to ensure no new kernel is generated
        with mock.patch(
            "torch._inductor.aoti_eager.aoti_compile_with_persistent_cache", None
        ):
            with _scoped_library("aten", "IMPL") as torch_compile_op_lib_impl:
                # Get ref result from eager
                ref_value = getattr(torch.ops.aten, op_name)(input_tensor)

                register_ops_with_aoti_compile(
                    ns, [op_name], dispatch_key, torch_compile_op_lib_impl
                )

                # Invoke the pre-compiled kernel and get result.
                res_value = getattr(torch.ops.aten, op_name)(input_tensor)

                self.assertEqual(ref_value, res_value)

    @skipCUDAIf(not SM80OrLater, "Requires sm80")
    @skip_if_halide  # aoti
    @skip_if_triton_cpu  # aoti
    @skipIfWindows(msg="aoti not support on Windows")
    def test_aoti_eager_with_persistent_cache(self):
        def fn(a):
            return torch.abs(a)

        ns = "aten"
        op_name = "abs"

        device = "cpu"
        if self.device.lower() == "cuda":
            device = "cuda"

        input_tensor = torch.randn(128, dtype=torch.float, device=device)
        kernel_lib_path = aoti_compile_with_persistent_cache(
            ns,
            op_name,
            input_tensor.device.type,
            False,
            fn,
            args=(input_tensor,),
            kwargs={},
        )
        self.assertTrue(len(kernel_lib_path) > 0)

        device_kernel_cache = aoti_eager_cache_dir(ns, device)
        kernel_conf = device_kernel_cache / f"{op_name}.json"
        self.assertTrue(kernel_conf.exists())

        json_data = load_aoti_eager_cache("aten", "abs", input_tensor.device.type)
        self.assertTrue(json_data is not None)
        self.assertTrue(isinstance(json_data, list))
        self.assertTrue(len(json_data) > 0)

        op_info = json_data[0]
        self.assertTrue(isinstance(op_info, dict))
        self.assertTrue("meta_info" in op_info)
        self.assertTrue("kernel_path" in op_info)
        kernel_libs_abs_path = []
        for item in json_data:
            kernel_path = device_kernel_cache / item["kernel_path"]
            kernel_libs_abs_path.append(kernel_path.as_posix())

        self.assertTrue(kernel_lib_path in kernel_libs_abs_path)

    @skipCUDAIf(not SM80OrLater, "Requires sm80")
    @skip_if_halide  # aoti
    @skip_if_triton_cpu  # aoti
    @skipIfWindows(msg="aoti not support on Windows")
    def test_aoti_eager_with_scalar(self):
        namespace_name = "aten"
        op_name = "add"
        op_overload_name = "Tensor"
        op_name_with_overload = f"{op_name}.{op_overload_name}"

        dispatch_key = "CPU"
        device = torch.device("cpu")
        if self.device.lower() == "cuda":
            dispatch_key = "CUDA"
            device = torch.device("cuda")

        # Test the difference between scalar tensor and scalar
        a = torch.scalar_tensor(1.0, device=device)
        b = torch.scalar_tensor(2.0, device=device)

        kernel_lib_path = aoti_compile_with_persistent_cache(
            namespace_name,
            op_name_with_overload,
            a.device.type,
            False,
            torch.ops.aten.add,
            args=(a, b),
            kwargs={"alpha": 3.0},
        )
        self.assertTrue(Path(kernel_lib_path).exists())
        device_kernel_cache = aoti_eager_cache_dir(namespace_name, device.type)
        kernel_conf = device_kernel_cache / f"{op_name_with_overload}.json"
        self.assertTrue(kernel_conf.exists())
        json_data = load_aoti_eager_cache(
            namespace_name, op_name_with_overload, a.device.type
        )
        op_info = json_data[0]
        self.assertTrue(isinstance(op_info, dict))
        self.assertTrue("meta_info" in op_info)
        self.assertTrue(len(op_info["meta_info"]) == 3)
        # Scalar Tensor
        self.assertTrue("scalar_value" not in op_info["meta_info"][0])
        self.assertTrue(op_info["meta_info"][0]["sizes"] == [])
        self.assertTrue(op_info["meta_info"][0]["strides"] == [])
        # Scalar Tensor
        self.assertTrue("scalar_value" not in op_info["meta_info"][1])
        self.assertTrue(op_info["meta_info"][1]["sizes"] == [])
        self.assertTrue(op_info["meta_info"][1]["strides"] == [])
        # Scalar
        self.assertTrue("scalar_value" in op_info["meta_info"][2])
        self.assertTrue("sizes" not in op_info["meta_info"][2])
        self.assertTrue("strides" not in op_info["meta_info"][2])

        with _scoped_library("aten", "IMPL") as torch_compile_op_lib_impl:
            a = torch.randn(128, device=device)
            b = torch.randn(128, device=device)

            scalar_values = [1.0, 2.0, 3.0]
            ref_values = []
            for scalar_value in scalar_values:
                ref_values.append(torch.add(a, b, alpha=scalar_value))

            register_ops_with_aoti_compile(
                namespace_name, [op_name], dispatch_key, torch_compile_op_lib_impl
            )

            res_values = []
            for scalar_value in scalar_values:
                res_values.append(torch.add(a, b, alpha=scalar_value))

            self.assertEqual(len(ref_values), len(res_values))
            self.assertEqual(ref_values, res_values)

    @skipCUDAIf(not SM80OrLater, "Requires sm80")
    @skip_if_halide  # aoti
    @skip_if_triton_cpu  # aoti
    @skipIfWindows(msg="aoti not support on Windows")
    def test_aoti_eager_override_registration(self):
        namespace_name = "aten"
        dispatch_key = "CPU"
        device = torch.device("cpu")
        if self.device.lower() == "cuda":
            dispatch_key = "CUDA"
            device = torch.device("cuda")

        unary_op_set = ["abs", "acos"]

        def fn(x, op_name=""):
            return getattr(torch, op_name)(x)

        # Invoke torch.compile directly to get referent results
        x = torch.randn(3, 4, device=device)

        ref_array = []
        for unary_op_name in unary_op_set:
            opt_fn = torch.compile(functools.partial(fn, op_name=unary_op_name))
            ref = opt_fn(x)
            ref_array.append(ref)

        with _scoped_library("aten", "IMPL") as torch_compile_op_lib_impl:
            register_ops_with_aoti_compile(
                namespace_name, unary_op_set, dispatch_key, torch_compile_op_lib_impl
            )

            res_array = []
            for unary_op_name in unary_op_set:
                res_array.append(getattr(torch, unary_op_name)(x))

            for ref, res in zip(ref_array, res_array):
                self.assertEqual(ref, res)

        a = torch.randn(128, device=device)
        min_tensor = torch.randn(128, device=device)
        max_tensor = min_tensor + 0.5

        ref_with_min = torch.ops.aten.clamp(a, min_tensor)
        ref_with_min_max = torch.ops.aten.clamp(a, min_tensor, max_tensor)

        with _scoped_library("aten", "IMPL") as torch_compile_op_lib_impl:
            register_ops_with_aoti_compile(
                namespace_name, ["clamp"], dispatch_key, torch_compile_op_lib_impl
            )
            res_with_min = torch.ops.aten.clamp(a, min_tensor)
            res_with_min_max = torch.ops.aten.clamp(a, min_tensor, max_tensor)
            self.assertEqual(ref_with_min, res_with_min)
            self.assertEqual(ref_with_min_max, res_with_min_max)

    def test_add_const_int(self):
        def fn(a):
            return (a + 1, torch.add(a, 1, alpha=2))

        for dtype in [torch.float32, torch.int32, torch.int64]:
            self.common(fn, (torch.arange(32, dtype=dtype),))

    def test_add_const_float(self):
        def fn(a):
            return (a + 1.5,)

        self.common(fn, (torch.randn(32),))

    def test_add_inplace_permuted(self):
        def fn(x, y):
            return x.add_(y)

        x = torch.ones([2, 12, 13, 17]).transpose(1, 2)
        y = torch.randn([2, 13, 1, 17])

        self.common(fn, (x, y))

    def test_add_complex(self):
        def fn(a, b, alpha):
            return torch.add(a, b, alpha=alpha)

        x = torch.tensor([1 + 1j, -1 + 1j, -2 + 2j, 3 - 3j, 0, 1j, 1, -1])
        y = torch.tensor([1 + 1j, -1 + 1j, -2 + 2j, 3 - 3j, 0, 1j, 1, -1])

        self.common(fn, (x, y, 2))

    def test_add_complex3(self):
        # fix https://github.com/pytorch/pytorch/issues/115071
        @torch.compile
        def fn(*args):
            a = torch.neg(args[0])
            b = torch.add(args[0], args[0])
            return (a, b)

        x = torch.randn(41, dtype=torch.complex64)
        y = x.clone()
        # should not inplace write to the input
        fn(x)
        self.assertEqual(x, y)

    def test_add_complex4(self):
        @torch.compile
        def fn(a, b):
            c = a + b
            d = a + b
            return c + d

        for dtype in [torch.complex32, torch.complex64, torch.complex128]:
            x = torch.tensor(
                [1 + 1j, -1 + 1j, -2 + 2j, 3 - 3j, 0, 1j, 1, -1],
                dtype=dtype,
                device=self.device,
            )
            y = torch.tensor(
                [1 + 1j, -1 + 1j, -2 + 2j, 3 - 3j, 0, 1j, 1, -1],
                dtype=dtype,
                device=self.device,
            )
            _, code = run_and_get_code(fn, x, y)
            self.assertEqual(
                " ".join(code).count(
                    "view_dtype" if config.cpp_wrapper else "aten.view"
                ),
                3,
            )

    def test_add_complex5(self):
        def fn(a, b, alpha):
            return torch.add(a, b, alpha=alpha)

        x = torch.tensor([[1 + 1j, -1 + 1j], [-2 + 2j, 3 - 3j]])
        y = torch.tensor([[1 + 1j, -1 + 1j], [-2 + 2j, 3 - 3j]])

        self.common(fn, (x, y, 2))

    def test_add_complex6(self):
        # Fix https://github.com/pytorch/pytorch/issues/125745.
        # Add complex tensors with broadcasting.
        def fn(a, b, alpha):
            return torch.add(a, b, alpha=alpha)

        x = torch.tensor([[1 + 1j, -1 + 1j, -2 + 2j, 3 - 3j]])
        y = torch.tensor([[1 + 1j]])

        self.common(fn, (x, y, 2))

    def test_concat_add_inplace(self):
        def fn(x, y, z):
            return torch.cat([x, y], dim=1).add_(z)

        x = torch.randn([2, 12, 14, 14])
        y = torch.randn([2, 12, 14, 14])
        z = torch.randn([2, 24, 14, 14])

        self.common(fn, (x, y, z))

    def test_abs(self):
        def fn(a):
            return (a / (torch.abs(a) + 1),)

        self.common(fn, (torch.randn(17),))

    @xfail_if_triton_cpu
    def test_angle(self):
        def fn(a, b, c):
            return torch.angle(a), torch.angle(b), torch.angle(c)

        complex_input = torch.tensor(
            [1 + 1j, -1 + 1j, -2 + 2j, 3 - 3j, 0, 1j, 1, -1, float("nan")]
        )
        real_input = torch.tensor([-1.0, 0.0, 1.0, float("nan")])
        interger_real_input = torch.tensor([-1, 0, 1])
        self.common(fn, (complex_input, real_input, interger_real_input))

    def test_sgn(self):
        def fn(a):
            return torch.sgn(a), torch.sgn(a + 1) - 1

        self.common(fn, [torch.linspace(-10, 10, 41)])

    @skipCUDAIf(not SM80OrLater, "uses bfloat16 which requires SM >= 80")
    def test_scatter_bf16(self):
        def fn(inp, src, index):
            return inp.scatter_add(0, index, src)

        for dtype in [torch.int64, torch.bool, torch.bfloat16]:
            self.common(
                fn,
                [
                    torch.zeros(3, 5, dtype=dtype),
                    torch.ones((2, 5), dtype=dtype),
                    torch.tensor([[0, 1, 2, 0, 0]]),
                ],
            )

    def test_randn_generator(self):
        def fn(a, generator):
            return torch.randn([20, 20], generator=generator, device=a.device)

        self.common(fn, (torch.linspace(-10, 10, 41), None), assert_equal=False)

        # generator not yet supported in dynamo
        with self.assertRaisesRegex(torch._dynamo.exc.Unsupported, "Generator"):
            self.common(fn, (torch.linspace(-10, 10, 41), torch.Generator(self.device)))

    def test_sgn_extremal(self):
        def fn(a):
            return (torch.sgn(a),)

        self.common(fn, [torch.tensor([np.nan, np.inf, -np.inf, 0])])

    def test_max_min(self):
        def fn(a, b):
            return (torch.maximum(a, b), torch.minimum(a, b))

        self.common(fn, (torch.randn(8), torch.randn(8)))
        t1 = torch.randn(8)
        t1[0] = float("nan")
        t2 = torch.randn(8)
        t2[1] = float("nan")
        self.common(fn, (t1, t2))

    def test_neg_max_uint8(self):
        # https://github.com/pytorch/pytorch/issues/93380
        def fn(a, b):
            c = torch.neg(a)
            return torch.maximum(b, c)

        a = torch.randint(256, (1,), dtype=torch.uint8)
        b = torch.randint(256, (8390,), dtype=torch.uint8)
        self.common(fn, (a, b))

    def test_compar(self):
        def fn(x):
            return x.gt(3.5), x.ge(3.5), x.eq(3.5), x.le(2.5), x.lt(3.5), x.ne(3.5)

        a = torch.tensor([3])
        self.common(fn, (a,))

    def test_horizonal_fusion1(self):
        def fn(a, b, c):
            return (a + b, a - c, b * c)

        self.common(
            fn, (torch.randn(8, 16, 16), torch.randn(8, 16, 16), torch.randn(1, 16, 1))
        )

    def test_horizonal_fusion2(self):
        def fn(a, b, c):
            return a + 1, b + 2, c + 3

        self.common(fn, (torch.randn(8, 16, 8), torch.randn(8, 16), torch.randn(16, 8)))

    def test_vertical_fusion1(self):
        def fn(sa, ct, p):
            # From torchbench.pyhpc_equation_of_state
            v17 = -3.087032500374211e-7
            v18 = -1.988366587925593e-8
            v19 = -1.061519070296458e-11
            v20 = 1.550932729220080e-10
            t15 = v19 * ct
            t19 = v17 + ct * (v18 + t15) + v20 * sa
            t20 = 1.0 / t19
            t128 = t19 * p
            return t20 + t128

        self.common(
            fn,
            (
                torch.randn(204, 204, 26),
                torch.randn(204, 204, 26),
                torch.randn(26),
            ),
        )
        assertGeneratedKernelCountEqual(self, 1)

    @config.patch({"fx_graph_cache": False})
    @skipIfWindows(msg="torch._dynamo.exc.Unsupported")
    def test_forced_buffer_realize(self):
        # Test torch._test_inductor_realize forces a buffer to be realized
        def fn(a):
            b = test_operators.realize(a * 2)
            return (b * 2,)

        self.common(fn, (torch.randn(10),))
        self.assertEqual(torch._inductor.metrics.ir_nodes_pre_fusion, 2)

    @config.patch({"fx_graph_cache": False})
    @skipIfWindows(msg="torch._dynamo.exc.Unsupported")
    def test_scheduler_vertical_fusion1(self):
        realize = test_operators.realize

        def fn(sa, ct, p):
            # From torchbench.pyhpc_equation_of_state
            v17 = -3.087032500374211e-7
            v18 = -1.988366587925593e-8
            v19 = -1.061519070296458e-11
            v20 = 1.550932729220080e-10
            t15 = realize(v19 * ct)
            t19 = realize(v17 + ct * (v18 + t15) + v20 * sa)
            t20 = realize(1.0 / t19)
            t128 = realize(t19 * p)
            return t20 + t128

        self.common(
            fn,
            (
                torch.randn(204, 204, 26),
                torch.randn(204, 204, 26),
                torch.randn(26),
            ),
        )
        self.assertEqual(torch._inductor.metrics.ir_nodes_pre_fusion, 5)
        assertGeneratedKernelCountEqual(
            self, 1 if not is_cpp_backend(self.device) else 2
        )

    def test_index_propagation(self):
        def copy(x):
            i = torch.arange(x.size(0), device=x.device)
            return x[i]

        x = torch.randn(8, device=self.device)
        copy_opt = torch._dynamo.optimize("inductor")(copy)

        expect = copy(x)
        actual = _run_and_assert_no_indirect_indexing(self, copy_opt, x)
        self.assertEqual(expect, actual)

    @dynamo_config.patch("capture_dynamic_output_shape_ops", True)
    # https://github.com/halide/Halide/issues/8308
    @config.patch("halide.scheduler_cpu", "Mullapudi2016")
    @config.patch("halide.scheduler_cuda", "Li2018")
    @config.patch(implicit_fallbacks=True)
    def test_index_propagation_nested_indirect_indexing(self):
        def nested(x, repeats):
            rank = torch.arange(repeats.numel(), device=x.device)
            index = rank.repeat_interleave(repeats, dim=0)
            return torch.index_select(x, index=index, dim=0)

        example_inputs = (
            torch.randn((32, 64), device=self.device),
            repeats := torch.tensor([5, 10, 15], device=self.device),
        )
        torch._dynamo.mark_dynamic(repeats, 0)  # create backed symint

        nested_opt = torch._dynamo.optimize("inductor")(nested)

        expect = nested(*example_inputs)
        actual = nested_opt(*example_inputs)
        self.assertEqual(expect, actual)

    def test_index_propagation_flip(self):
        def flip(x):
            i = torch.arange(x.size(0) - 1, -1, -1, device=x.device)
            return x[i]

        x = torch.randn(8, device=self.device)
        flip_opt = torch._dynamo.optimize("inductor")(flip)

        expect = flip(x)
        actual = _run_and_assert_no_indirect_indexing(self, flip_opt, x)
        self.assertEqual(expect, actual)

    def test_index_propagation_floordiv(self):
        def repeat_interleave(x, n):
            # e.g. x=[1, 2, 3], n=2 => returns [1, 1, 2, 2, 3, 3]
            i = torch.arange(x.shape[0] * n, device=x.device)
            return x[i // n]

        x = torch.randn(8, 16, device=self.device)
        repeat_interleave_opt = torch._dynamo.optimize("inductor")(repeat_interleave)
        # With static shapes we can prove the bound, our dynamic shapes reasoning is not good enough
        has_assert = ifdynstaticdefault(False, True)
        # this should be collapsed to direct indexing
        actual = _run_and_assert_no_indirect_indexing(
            self, repeat_interleave_opt, x, 3, has_assert=has_assert
        )
        expect = torch.repeat_interleave(x, 3, dim=0)
        self.assertEqual(expect, actual)
        self.assertEqual(actual, repeat_interleave(x, 3))

    def test_index_propagation_remainder(self):
        def repeat(x, n):
            # e.g. x=[1, 2, 3], n=2 => returns [1, 2, 3, 1, 2, 3]
            i = torch.arange(x.shape[0] * n, device=x.device)
            return x[i % x.shape[0]]

        x = torch.randn(8, 16, device=self.device)
        repeat_opt = torch._dynamo.optimize("inductor")(repeat)

        # With static shapes we can prove the bound, our dynamic shapes reasoning is not good enough
        has_assert = ifdynstaticdefault(False, True)
        # this should be collapsed to direct indexing
        actual = _run_and_assert_no_indirect_indexing(
            self, repeat_opt, x, 3, has_wrapping=False, has_assert=has_assert
        )
        expect = x.repeat(3, 1)
        self.assertEqual(expect, actual)
        self.assertEqual(actual, repeat(x, 3))

    def test_index_propagation_abs(self):
        def reflection_pad_left(x, n):
            # e.g. x=[1, 2, 3], n=2 => returns [3, 2, 1, 2, 3]
            i = torch.arange(x.shape[0] + n, device=x.device)
            return x[(i - n).abs()]

        x = torch.randn(8, device=self.device)
        opt_fn = torch._dynamo.optimize("inductor")(reflection_pad_left)

        # With static shapes we can prove the bound, our dynamic shapes reasoning is not good enough
        has_assert = ifdynstaticdefault(False, True)
        # this should be collapsed to direct indexing
        actual = _run_and_assert_no_indirect_indexing(
            self, opt_fn, x, 3, has_wrapping=False, has_assert=has_assert
        )
        expect = reflection_pad_left(x, 3)
        self.assertEqual(expect, actual)

    def test_index_propagation_device_assert_masked(self):
        def fn(a):
            idx = torch.arange(a.size(0), device=a.device)
            padded_idx = torch.constant_pad_nd(idx, (1050, 0))
            padded_idx = torch.where(padded_idx >= 0, padded_idx, padded_idx)
            return a[padded_idx]

        self.common(fn, (torch.randn(1024),))

    @config.patch(debug_index_asserts=False)
    @config.patch("cpp.enable_tiling_heuristics", False)
    def test_neg_index(self):
        def test(
            fn, inps, has_assert: bool, has_wrapping: bool, vectorize: bool = True
        ):
            fn_opt = torch.compile(fn)
            if is_halide_backend(self.device):
                pass  # no device asserts in halide
            elif self.device == "cpu" and not is_triton_cpu_backend(self.device):
                _, code = run_and_get_cpp_code(fn_opt, *inps)
                self.assertTrue(("TORCH_CHECK" in code) is has_assert)
                if (
                    cpu_vec_isa.valid_vec_isa_list()
                    and os.getenv("ATEN_CPU_CAPABILITY") != "default"
                ):
                    self.assertTrue(
                        (") ? (" in code or "blendv" in code) is has_wrapping
                    )
                    # Assert that we always vectorize the kernel regardless of wrapping / checks
                    self.assertTrue(("loadu" in code) is vectorize)
            else:
                code = run_and_get_triton_code(fn_opt, *inps)
                self.assertTrue(("tl.where" in code) is has_wrapping)
                self.assertTrue(("device_assert" in code) is has_assert)

        def indirect(a, b):
            return a[b - 1]

        a = torch.rand(1024, device=self.device)
        b = torch.zeros(256, dtype=torch.long, device=self.device)
        test(indirect, (a, b), has_assert=True, has_wrapping=True)

        def direct(x):
            return x[:, -1]

        a = torch.rand(1, 64, 32, device=self.device)
        # Does not even generate a kernel as it's a view
        test(direct, (a,), has_assert=False, has_wrapping=False, vectorize=False)

        def flip(a, b):
            return a[b]

        a = torch.rand(1024, device=self.device)
        b = torch.arange(start=-1, end=-a.numel() - 1, step=-1, device=self.device)
        test(flip, (a, b), has_assert=True, has_wrapping=True)

        # Constant propagate a constant that's negative
        def flip_with_index_constant(a):
            b = torch.arange(start=-1, end=-a.numel() - 1, step=-1, device=a.device)
            return a[b]

        # Wrapping is constant-folded
        test(flip_with_index_constant, (a,), has_assert=False, has_wrapping=False)

        # Operation where we can't prove that the index is always positive or negative
        def pos_and_neg(a):
            b = torch.arange(start=1, end=-a.numel() - 1, step=-1, device=a.device)
            return a[b]

        # It has wrapping but no assert
        test(pos_and_neg, (a,), has_assert=False, has_wrapping=True)

        # We currently don't do constant propagation with float constants
        # We cannot prove this kind of asserts just with bounds. We would need
        # to lift IndexPropagation.shape_env to be accessible in all of Inductor
        def flip_with_index(a):
            b = 1.0 * torch.arange(
                start=-1, end=-a.numel() - 1, step=-1, device=a.device
            )
            b = b.int()
            return a[b]

        test(
            flip_with_index,
            (a,),
            has_assert=ifdynstaticdefault(False, True),
            has_wrapping=False,
            vectorize=True,
        )

        def unsafe_index(a, b):
            return aten._unsafe_index(a, (b,))

        test(unsafe_index, (a, b), has_assert=False, has_wrapping=True)

        def constant_propagation(a):
            b = torch.tensor([2], device=a.device)
            return a[b]

        test(
            constant_propagation,
            (a,),
            has_assert=ifdynstaticdefault(False, True),
            has_wrapping=False,
            vectorize=False,  # There's no loop to vectorize!
        )

        def constant_propagation_neg(a):
            b = torch.tensor([-2], device=a.device)
            return a[b]

        # In symbolic shapes, we know that we can access -2, so no assert is necessary!
        test(
            constant_propagation_neg,
            (a,),
            has_assert=False,
            has_wrapping=False,
            vectorize=False,  # There's no loop to vectorize!
        )

    def test_computed_buffer_inlining(self):
        def flip(x):
            idx = torch.arange(x.size(0) - 1, -1, -1, device=x.device)
            return x[idx], idx

        flip_opt = torch._dynamo.optimize("inductor")(flip)
        x = torch.randn(8, device=self.device)

        expect = flip(x)
        actual = _run_and_assert_no_indirect_indexing(self, flip_opt, x)
        self.assertEqual(expect, actual)

    def test__unsafe_masked_index(self):
        def fn(a, mask, idx):
            return aten._unsafe_masked_index(a, mask, idx, 1)

        self.common(
            fn,
            (
                torch.randn(8, device=self.device),
                torch.tensor([True, False, True], device=self.device),
                [torch.tensor([3, 9, 2], device=self.device)],
            ),
        )

    def test__unsafe_masked_index_put_accumulate(self):
        def fn(a, mask, idx, values):
            return aten._unsafe_masked_index_put_accumulate(a, mask, idx, values)

        self.common(
            fn,
            (
                torch.randn(8, device=self.device),
                torch.tensor([True, False, True], device=self.device),
                [torch.tensor([3, 9, 2], device=self.device)],
                torch.randn(3, device=self.device),
            ),
        )

    def test_sum1(self):
        def fn(a, b):
            return ((a + b).sum(-1),)

        self.common(fn, (torch.randn(8, 8), torch.randn(8, 8)))

    def test_sum2(self):
        def fn(a, b):
            return ((a + b).sum([1, 2]), (a + b).sum(-1))

        self.common(fn, (torch.randn(8, 9, 3, 21), torch.randn(8, 9, 3, 21)))

    def test_sum3(self):
        def fn(a, b):
            r1 = a + b
            r2 = r1.sum(-1)
            r3 = torch.squeeze(b) + 10
            return (r1, r2, r3)

        # Mismatched elements: 2 / 10 (20.0%)
        # Greatest absolute difference: 0.0029296875 at index (8,) (up to 1e-05 allowed)
        # Greatest relative difference: 0.0017482517482517483 at index (6,) (up to 0.001 allowed)
        self.common(fn, (torch.randn(10, 10), torch.randn(1, 10)), atol=1e-5, rtol=2e-3)

    def test_sum4(self):
        def fn(a):
            b = a + 1
            c = b.sum(-1)
            d = c + 3
            e = d.sum(-1)
            f = e + 5
            return (f, e, d, c, b)

        self.common(fn, (torch.randn(1, 16, 8, 8),))

    def test_sum5(self):
        def fn(a):
            b = a + 1
            c = b.sum(-1)
            d = c + 3
            e = d.sum(-1)
            f = e + 5
            return (f,)

        self.common(fn, (torch.randn(1, 17, 8, 9),))

    def test_reduction1(self):
        def fn(a):
            return (a.sum(), a.max(), a.min(), a.argmax(), a.argmin())

        self.common(fn, (torch.tensor([float("-inf"), 0.0, float("inf")]),))

    @skip_if_x86_mac()
    def test_reduction2(self):
        def fn(a):
            # FIXME: a.argmax
            return (a.sum(), a.max(), a.min(), a.argmin())

        self.common(fn, (torch.full((4,), float("inf")),))

    @skip_if_x86_mac()
    def test_reduction3(self):
        def fn(a):
            # FIXME: a.argmin
            return (a.sum(), a.max(), a.min(), a.argmax())

        self.common(fn, (torch.full((4,), float("-inf")),))

    def test_reduction4(self):
        if self.device == "cpu":
            raise unittest.SkipTest("Non-deterministic CPU results")

        def fn(a):
            return (a.argmax(-1), a.argmin(-1))

        inputs = (torch.ones(128), torch.ones(4, 4, 1))
        for i in inputs:
            self.common(fn, (i,), check_lowp=not is_halide_backend(self.device))

    @config.patch(unroll_reductions_threshold=1)
    def test_reduction5(self):
        if self.device == "cpu":
            raise unittest.SkipTest("Non-deterministic CPU results")

        def fn(a):
            return (a.sum(), a.max(), a.min(), a.argmax())

        self.common(fn, (torch.full((4,), float("-inf")),))

    @requires_gpu()
    def test_reduction_config_limit(self):
        """
        This unit-test tests whether we exceed cudaDeviceProperties.maxGridSize in
        triton reduction configs for large size hints. #128826 introduced a scaling XBLOCK
        feature to resolve the issue in reduction configs which may exceed the maxGridSize
        """
        from torch._inductor.runtime.runtime_utils import next_power_of_2
        from torch._inductor.runtime.triton_heuristics import triton_config_reduction

        size_hints = [67108864, 8192]
        for i in range(4):
            size_hints[0] = next_power_of_2(size_hints[0])
            triton_config_reduction(size_hints, 1, 2048, 1, 8)

    def test_prod(self):
        def fn(a):
            return a.prod(0), a.prod(1), a.prod()

        self.common(fn, (torch.rand((10, 10)),))
        self.common(fn, (torch.rand((1, 2050)),))

    def test_unroll_small_reduction(self):
        def fn(x):
            val1, index1 = x.min(-1)
            val2, index2 = x.max(-1)
            return (
                val1,
                index1,
                val2,
                index2,
                x.sum(-1),
                (x > 1).any(-1),
                (x > 0).all(-1),
                x.argmin(-1),
                x.argmax(-1),
                x.amin(-1),
                x.amax(-1),
                x.aminmax(),
            )

        with config.patch(unroll_reductions_threshold=8):
            # small sized reductions will get unrolled
            self.common(fn, (torch.randn(8, 3),))
        torch._dynamo.reset()
        with config.patch(unroll_reductions_threshold=1):
            # make sure things also work if they aren't unrolled
            self.common(fn, (torch.randn(8, 3),))

    def test_multilayer_sum_low_prec(self):
        # fp16 nyi for cpu
        if self.device == "cpu":
            raise unittest.SkipTest(f"requires {GPU_TYPE}")

        def fn(a):
            return torch.mean(a)

        self.common(fn, ((torch.rand((10, 3, 352, 352), dtype=torch.float16),)))

    def test_multilayer_prime_size(self):
        def fn(a):
            return torch.max(a), torch.sum(a)

        # Requires masked loading for the intermediate reduction
        sample = torch.full((3999971,), 0, dtype=torch.int64)
        sample[-1] = 1
        self.common(fn, (sample,))

    @skip_if_gpu_halide
    @skipCPUIf(IS_MACOS, "fails on macos")
    @xfailIfS390X
    def test_multilayer_var(self):
        def fn(a):
            return torch.var(a)

        self.common(
            fn,
            ((torch.rand((10, 3, 352, 352), dtype=torch.float32),)),
            atol=1e-3,
            rtol=1e-3,
        )
        self.common(
            fn,
            ((torch.rand((14923), dtype=torch.float32),)),
            atol=1e-3,
            rtol=1e-3,
        )

    @skipCPUIf(IS_MACOS, "fails on macos")
    @skip_if_halide  # accuracy 4.7% off
    @xfailIfS390X
    def test_multilayer_var_lowp(self):
        def fn(a):
            return torch.var(a)

        atol = None
        rtol = None
        if self.device == "cpu" and os.getenv("ATEN_CPU_CAPABILITY") == "default":
            atol = 1e-3
            rtol = 1e-3
        self.common(
            fn,
            (torch.rand((16, 16, 352, 352), dtype=torch.float16),),
            atol=atol,
            rtol=rtol,
        )
        self.common(
            fn, (torch.rand((14923), dtype=torch.float16),), atol=atol, rtol=rtol
        )

    def test_split_cumsum(self):
        def fn(a):
            return torch.cumsum(a, -1)

        for dtype in get_all_dtypes(
            include_bfloat16=False,
            include_bool=True,
            include_complex=False,
            include_half=False,
        ):
            # Use low=0 since when the mean value is 0, cumsum at all points
            # tends towards zero which makes the relative error term blow up
            inp = make_tensor(10, 3, 352, 352, low=0, dtype=dtype, device=self.device)
            self.common(fn, (inp.view(-1),), rtol=1e-4, atol=1e-5, check_lowp=False)
            self.common(fn, (inp.view(10, -1),), rtol=1e-4, atol=1e-5, check_lowp=False)

    @skipCUDAIf(not SM80OrLater, "Requires sm80")
    @skipCUDAIf(TEST_WITH_ROCM, "Computation not done in float on ROCm")
    @skip_if_gpu_halide  # accuracy issue
    def test_split_cumsum_low_prec(self):
        if is_cpp_backend(self.device):
            raise unittest.SkipTest("ir.Scan nyi on CPU")

        def fn(a):
            return torch.cumsum(a.view(-1), 0)

        self.common(
            fn,
            (torch.rand((10, 3, 352, 352), dtype=torch.float16),),
            reference_in_float=True,
            check_lowp=False,
        )

    def test_consecutive_split_cumsum(self):
        def fn(a, b):
            a = a.view(-1)
            b = b.view(-1)
            return torch.cumsum(a, 0) + torch.cumsum(b, 0)

        a = make_tensor(10, 3, 352, 352, low=0, dtype=torch.float32, device=self.device)
        b = make_tensor(10, 3, 352, 352, low=0, dtype=torch.float64, device=self.device)
        self.common(fn, (a, b), rtol=1e-4, atol=1e-5, check_lowp=False)

    @config.patch(max_autotune_pointwise=True)
    def test_split_cumsum_index(self):
        # Split scan uses a workspace that needs to be zeroed before use.
        # data[index] does indirect indexing that should catch issues if the
        # workspace is not zeroed.
        def fn(lengths, data):
            offsets = torch.cumsum(lengths, 0)
            return data[offsets]

        lengths = torch.full((2**14,), 2**2, dtype=torch.int64, device=self.device)
        lengths[-2] = 3
        lengths[-1] = 3
        data = make_tensor((2**16,), dtype=torch.float32, device=self.device)
        self.common(fn, (lengths, data))

    def test_split_cumprod(self):
        def fn(a):
            return torch.cumprod(a, -1)

        for dtype in [torch.float32, torch.float64, torch.int32, torch.int64]:
            inp = _large_cumprod_input(
                (10, 10000), dim=1, dtype=dtype, device=self.device
            )
            self.common(fn, (inp,), atol=1e-5, rtol=1e-4, check_lowp=False)

    @skipCUDAIf(not SM80OrLater, "Requires sm80")
    @skipCUDAIf(TEST_WITH_ROCM, "Computation not done in float on ROCm")
    @skip_if_gpu_halide  # accuracy issue
    def test_split_cumprod_low_prec(self):
        if is_cpp_backend(self.device):
            raise unittest.SkipTest("ir.Scan nyi on CPU")

        def fn(a):
            return torch.cumprod(a.view(-1), 0)

        for dtype in [torch.float16, torch.bfloat16]:
            inp = _large_cumprod_input(
                (10, 10000), dim=1, dtype=dtype, device=self.device
            )
            self.common(
                fn,
                (inp,),
                reference_in_float=True,
                check_lowp=False,
            )

    def test_consecutive_split_cumprod(self):
        def fn(a, b):
            return torch.cumprod(a, 0) + torch.cumprod(b, 0)

        a = _large_cumprod_input(
            (10000,), dim=0, dtype=torch.float32, device=self.device
        )
        b = _large_cumprod_input(
            (10000,), dim=0, dtype=torch.float64, device=self.device
        )
        self.common(fn, (a, b), atol=1e-5, rtol=1e-5, check_lowp=False)

    @skipCUDAIf(TEST_WITH_ROCM, "associative_scan is not supported on ROCm")
    @skip_if_halide  # scan ops
    @skip_if_dynamic  # TODO: support lifted symints when dynamic
    def test_custom_scan_op(self):
        if self.device != "cuda":
            raise unittest.SkipTest("associative_scan only supported on GPU")

        def sum_combine(a, b):
            return a + b

        from torch._higher_order_ops.associative_scan import associative_scan

        a = torch.randn(100, 100, device=self.device)
        expect = torch.cumsum(a, 0)
        actual = associative_scan(sum_combine, a, 0)
        self.assertEqual(expect, actual)

        def logcumsum_combine(a, b):
            min_v = torch.minimum(a, b)
            max_v = torch.maximum(a, b)
            mask = (min_v != max_v) | ~min_v.isinf()
            return torch.where(mask, max_v + (min_v - max_v).exp().log1p(), a)

        expect = torch.logcumsumexp(a, 0)
        actual = associative_scan(logcumsum_combine, a, 0)
        self.assertEqual(expect, actual)

    @skip_if_halide  # scan ops
    @skip_if_dynamic  # TODO: support lifted symints when dynamic
    def test_custom_scan_op_compiled(self):
        if self.device != "cuda":
            raise unittest.SkipTest("associative_scan only supported on GPU")

        from torch._higher_order_ops.associative_scan import associative_scan

        def sum_combine(a, b):
            return a + b

        def fn(a, b, dim):
            diff = (a - b).abs()
            sad = associative_scan(sum_combine, diff, dim)
            return sad.sum(dim)

        a = torch.randn(100, 100, device=self.device)
        b = torch.randn(100, 100, device=self.device)
        self.common(fn, (a, b, 0))
        cfn = torch.compile(fn)
        _, code = run_and_get_code(cfn, a, b, 0)

        # Check everything is fused into a single kernel
        FileCheck().check_not("run(").check_regex(
            r"triton_.*\.run\(arg[01]_1, arg[12]_1, buf1,"
        ).check_not("run(").run(code[0])

    @skipCUDAIf(TEST_WITH_ROCM, "associative_scan is not supported on ROCm")
    @skip_if_halide  # scan ops
    @skip_if_dynamic  # TODO: support lifted symints when dynamic
    def test_custom_scan_op_multi_input(self):
        if self.device != "cuda":
            raise unittest.SkipTest("associative_scan only supported on GPU")

        def argmax_combine(a, b):
            a_value, a_index = a
            b_value, b_index = b
            mask = (a_value > b_value) | ((a_value == b_value) & (a_index > b_index))
            return (
                torch.where(mask, a_value, b_value),
                torch.where(mask, a_index, b_index),
            )

        from torch._higher_order_ops.associative_scan import associative_scan

        a = torch.randn(100, 100, device=self.device)
        expect = torch.cummax(a, 0)

        idx = torch.arange(100, device=self.device).view(100, 1).expand(100, 100)
        actual = associative_scan(argmax_combine, (a, idx), 0)
        self.assertEqual(expect, actual)

    @skipCUDAIf(TEST_WITH_ROCM, "associative_scan is not supported on ROCm")
    @skip_if_halide  # scan ops
    @skip_if_dynamic  # TODO: support lifted symints when dynamic
    def test_custom_scan_would_split(self):
        if self.device != "cuda":
            raise unittest.SkipTest("associative_scan only supported on GPU")

        def combine_linear_recurrence(left, right):
            xl, fl = left
            xr, fr = right
            x = xl * fr + xr
            f = fl * fr
            return x, f

        def eager_scan(x, g):
            x, g = x.to(torch.float64), g.to(torch.float64)
            x_out = torch.empty_like(x)
            g_out = torch.empty_like(g)
            x_out[:, 0] = x[:, 0]
            g_out[:, 0] = g[:, 0]
            for i in range(1, x.shape[1]):
                x_out[:, i], g_out[:, i] = combine_linear_recurrence(
                    (x_out[:, i - 1], g_out[:, i - 1]),
                    (x[:, i], g[:, i]),
                )
            return x_out.float(), g_out.float()

        @torch.compile
        def compiled_scan(x, f):
            from torch._higher_order_ops.associative_scan import associative_scan

            x, f = associative_scan(combine_linear_recurrence, (x, f), dim=1)
            return x, f

        x = torch.randn(1, 129, 2, device=self.device)
        f = torch.randn(1, 129, 2, device=self.device)
        expect = eager_scan(x, f)
        actual = compiled_scan(x, f)
        self.assertEqual(expect, actual)

    def test_embedding_bag_byte_unpack(self):
        if self.device != "cpu":
            raise unittest.SkipTest(f"No {GPU_TYPE} implementation (it returns empty)")

        def fn(a):
            return torch.ops.quantized.embedding_bag_byte_unpack(a)

        M, N = 32, 64
        scales = torch.randn(M, 1).view(torch.uint8)
        offsets = torch.randn(M, 1).view(torch.uint8)
        data = torch.randint(0, 255, (M, N), dtype=torch.uint8)
        packed = torch.cat([data, scales, offsets], dim=-1)
        self.common(fn, [packed])

    @skipCUDAIf(True, "No _weight_int8pack_mm implementation on CUDA")
    @skipIfXpu(msg="No _weight_int8pack_mm implementation on XPU")
    def test_int8_weight_only_quant(self):
        def convert_weight_to_int8pack(b):
            b_int8pack, b_scales, _ = _dynamically_quantize_per_channel(
                b, -128, 127, torch.int8
            )
            return b_int8pack, b_scales

        def fn(a, b_int8pack, b_scales, c):
            res = torch._weight_int8pack_mm(a, b_int8pack, b_scales)
            res = res + c
            return res

        m = 32
        k = 32
        n = 48
        a = torch.rand((m, k), dtype=torch.bfloat16)
        b = torch.rand((n, k), dtype=torch.bfloat16)
        c = torch.rand((m, n), dtype=torch.bfloat16)
        b_int8pack, b_scales = convert_weight_to_int8pack(b)
        self.common(fn, (a, b_int8pack, b_scales, c))

    def test_expanded_reduction(self):
        def fn(x, y):
            z = x * y
            return z.sum((0, 1))

        atol = None
        rtol = None

        # By default, inductor generate non-persistent reduction kernels in this
        # case. But when multi-kernel is enabled, inductor will pick the faster
        # of persistent reduction and non-persistent-reduction kernel.
        # In this case, inductor picked the persistent-reduction kernel.
        # The persistent reduction kernel happens to need looser tolerance.
        if config.triton.multi_kernel:
            atol = 1e-5
            rtol = 1e-5
        self.common(
            fn, (torch.randn(2, 197, 256), torch.randn(2, 1, 256)), atol=atol, rtol=rtol
        )

    @skip_if_gpu_halide
    def test_min_max_reduction(self):
        def fn(a, b):
            return (
                (a + b).max(),
                (a + b).min(),
                torch.amax(a + 1, keepdim=True),
                torch.amin(b + 1, keepdim=True),
            )

        dtypes = [torch.float, torch.float16]
        if not (self.device == "cuda" and not SM80OrLater):
            dtypes += [torch.bfloat16]
        for dtype in dtypes:
            self.common(fn, (torch.randn(8, 8).to(dtype), torch.randn(8, 8).to(dtype)))

    @skip_if_halide  # bug in nan handling
    def test_min_max_reduction_nan(self):
        def fn(a):
            return (torch.max(a), torch.min(a))

        t1 = torch.randn(32)
        t1[16] = float("nan")
        self.common(fn, (t1,))

    @skip_if_halide  # bug in nan handling
    def test_fmin_fmax(self):
        def fn(a, b):
            return (
                torch.fmin(a, b),
                torch.fmax(a, b),
                torch.fmax(a + 1, torch.tensor(0.0)),
            )

        self.common(
            fn,
            (
                torch.tensor(
                    [-10.0, 10.0, float("nan"), float("nan"), float("nan"), 3, 4]
                ),
                torch.tensor(
                    [float("nan"), float("nan"), -10.0, 10.0, float("nan"), 4, 3]
                ),
            ),
        )

    def test_sum_int(self):
        def fn(x):
            return 2 * x.sum(-1) + x.sum()

        dtypes = torch.bool, torch.uint8, torch.int
        inps = [torch.randint(2, (64,), dtype=dtype) for dtype in dtypes]
        for i in inps:
            self.common(fn, (i,), check_lowp=False)

    def test_sum_dtype(self):
        def fn(x):
            return x * x.sum(-1, dtype=torch.double) + x.sum(dtype=torch.double)

        self.common(fn, (torch.ones(32, 32) * 70,))

    def test_cumsum(self):
        def fn(x):
            return x.cumsum(0), x.cumsum(1)

        # Persistent reductions
        self.common(
            fn, (torch.rand(16, 32),), check_lowp=not is_halide_backend(self.device)
        )
        self.common(
            fn, (torch.rand(20, 30),), check_lowp=not is_halide_backend(self.device)
        )

        # Non-persistent reduction
        self.common(
            fn,
            (torch.rand(100, 4000),),
            check_lowp=not is_halide_backend(self.device),
            atol=1e-5,
            rtol=1e-5,
        )

    def test_cumsum_zero_dim(self):
        def fn(x):
            return x.cumsum(0), x.cumsum(-1)

        a = torch.rand(())
        self.common(fn, (a,))

    def test_cumsum_no_mask(self):
        def fn(x):
            return x.cumsum(-1)

        # Persistent reduction
        a = torch.rand((1, 1024))
        self.common(
            fn, (a,), check_lowp=not (TEST_WITH_ROCM or is_halide_backend(self.device))
        )

        # Non-persistent reduction
        b = torch.rand((1, 8192))
        self.common(
            fn,
            (b,),
            check_lowp=not (TEST_WITH_ROCM or is_halide_backend(self.device)),
            atol=1e-5,
            rtol=1e-5,
        )

    def test_cumprod_zero_dim(self):
        def fn(x):
            return x.cumprod(0), x.cumprod(-1)

        a = torch.rand(())
        self.common(fn, (a,))

    def test_cumsum_inf(self):
        def fn(x):
            return x.cumsum(-1)

        def make_tensor(shape):
            return torch.full(
                shape, float("inf"), device=self.device, dtype=torch.float64
            )

        cfn = torch.compile(fn)

        for n in [100, 10, 100]:
            inp = torch.full(
                (2, n), float("inf"), device=self.device, dtype=torch.float64
            )
            self.assertEqual(cfn(inp), fn(inp))

    @xfail_if_triton_cpu
    def test_logcumsumexp(self):
        def fn(x):
            return x.logcumsumexp(0), x.logcumsumexp(1)

        # Persistent reductions
        self.common(
            fn,
            (torch.rand(16, 32),),
            check_lowp=not (TEST_WITH_ROCM or is_halide_backend(self.device)),
        )
        self.common(
            fn,
            (torch.rand(20, 30),),
            check_lowp=not (TEST_WITH_ROCM or is_halide_backend(self.device)),
        )

        # Non-persistent reduction
        self.common(
            fn,
            (torch.rand(100, 4000),),
            check_lowp=not (TEST_WITH_ROCM or is_halide_backend(self.device)),
            atol=1e-5,
            rtol=1e-5,
        )

    def test_logcumsumexp_zero_dim(self):
        def fn(x):
            return x.logcumsumexp(0), x.logcumsumexp(-1)

        a = torch.rand(())
        self.common(fn, (a,))

    def test_clamp(self):
        def fn(a, b):
            return (a.clamp(-0.1, 0.1), b.clamp(0), torch.clamp(a + b, max=0))

        self.common(fn, (torch.randn(8, 8), torch.randn(8, 8)))

    def test_clamp_type_promotion(self):
        def fn(a):
            b = torch.tensor(1.0, dtype=torch.double, device=self.device)
            c = torch.full((4,), 2, device=self.device)
            return a.clamp(min=b, max=c)

        self.common(fn, (torch.randint(4, (4,)),))

    @skip_if_gpu_halide
    @xfail_if_triton_cpu
    def test_dist(self):
        def fn(a, b):
            return (
                torch.dist(a, b),
                torch.dist(a, b, p=1.2),
            )

        self.common(fn, (torch.randn(4, 4), torch.randn(4, 4)))

    @skipCUDAIf(not SM80OrLater, "Requires sm80")
    @skip_if_gpu_halide  # https://github.com/halide/Halide/issues/8311
    def test_dist_bf16(self):
        def fn(a, b):
            return torch.dist(a.to(torch.bfloat16), b.to(torch.bfloat16))

        self.common(fn, (torch.randn(4, 4), torch.randn(4, 4)))

    def test_arange1(self):
        def fn(x):
            rng1 = torch.arange(8 * 8, dtype=torch.float32, device=x.device).view(8, 8)
            rng2 = torch.arange(10, 18, device=x.device)
            tmp = x * rng1
            return tmp, tmp + rng2

        self.common(fn, (torch.randn(8, 8),))

    def test_arange2(self):
        def fn(x):
            rng1 = torch.arange(8, device=x.device)
            return (x + rng1,)

        self.common(fn, (torch.randint(4, (8, 8)),), check_lowp=False)

    def test_arange3(self):
        def fn(x):
            return x + torch.ops.aten.arange.start_step(
                0, 53, 4, dtype=torch.int64, device=x.device
            )

        self.common(fn, (torch.randn(14),))

    def test_arange4(self):
        def fn(x):
            return x - torch.arange(512, -512, -1.0, device=x.device)

        self.common(fn, (torch.randn(1024),))

    def test_arange5(self):
        def fn(step, device):
            return torch.arange(512, -512, step, device=device)

        compiled_fn = torch._dynamo.optimize()(fn)

        # NOTE: use assertEqual to check dtypes which self.common doesn't do
        for step in (-1, -1.0):
            expect = fn(step, self.device)
            actual = compiled_fn(step, self.device)
            self.assertEqual(expect, actual)
        self.assertEqual(expect, actual)

    def test_arange6(self):
        def fn(x):
            return torch.arange(0.1, 8.0001, 1, dtype=x.dtype, device=x.device)

        # Test that float arguments are truncated to int when dtype is set explicitly
        make_arg = functools.partial(
            make_tensor, device=self.device, requires_grad=False
        )
        self.common(fn, (make_arg(1, dtype=torch.float32),))
        self.common(fn, (make_arg(1, dtype=torch.int64),))

    def test_linspace1(self):
        def fn(x):
            return torch.linspace(0.125, 0.875, 7, device=x.device) + x

        self.common(fn, (torch.randn(1, 7),))

    def test_linspace2(self):
        def fn(x):
            return torch.linspace(0, 2, 1, device=x.device) + x

        self.common(fn, (torch.randn(1, 1),))

    def test_linspace3(self):
        def fn(x):
            return torch.linspace(0, 2, 0, device=x.device)

        self.common(fn, (torch.Tensor([]),))

    def test_tensor1(self):
        def fn(x):
            return torch.tensor([1], device=x.device) + x, torch.tensor(
                5, device=x.device
            )

        self.common(fn, (torch.randn(10),))

    def test_tensor2(self):
        def fn(x):
            return torch.tensor(list(range(2, 40, 2)), device=x.device) + x

        self.common(fn, (torch.randn(1),))

    def test_tensor3(self):
        def fn(x):
            return (
                torch.tensor([], device=x.device),
                torch.tensor([1, 2], device=x.device) + 1,
                torch.tensor([1, 2, 3], device=x.device) + 2,
                torch.tensor([1, 2, 3, 4], device=x.device) + x,
            )

        self.common(fn, [torch.randn(4)])

    def test_views1(self):
        def fn1(x, y):
            return (x.view(size2) + y,)

        def fn2(x, y):
            return ((x + 1).view(size2) + y,)

        views = [
            ([5 * 7], [5, 7]),
            ([2 * 3 * 4 * 5 * 6 * 7], [2, 3, 4, 5, 6, 7]),
            ([2 * 3, 4, 5, 6 * 7], [2, 3, 4, 5, 6, 7]),
            ([10 * 5, 20], [10, 5, 20]),
            ([1, 10, 1], [10]),
            ([10, 1, 10, 1, 10], [10, 100]),
            ([2, 2, 2, 2], [4, 4]),
        ]
        for size1, size2 in views:
            self.common(fn1, (torch.randn(size1), torch.randn(size2)))
            self.common(fn2, (torch.randn(size1), torch.randn(size2)))

        for size2, size1 in views:
            self.common(fn1, (torch.randn(size1), torch.randn(size2)))
            self.common(fn2, (torch.randn(size1), torch.randn(size2)))

    def test_views2(self):
        def fn1(x):
            return (x.view(size2) + 1,)

        def fn2(x):
            return ((x * 2).view(size2) + 1,)

        for size1, size2 in [
            ([2, 2, 2, 2], [4, -1]),
            ([10, 1, 10, 1, 10], [-1, 100]),
            ([10 * 5, 20], [10, -1, 20]),
        ]:
            self.common(fn1, (torch.randn(size1),))
            self.common(fn2, (torch.randn(size1),))

    def test_views3(self):
        # example taken from hf_BigBird
        def forward(arg1, arg2):
            index = torch.ops.aten.index(arg1, [arg2])
            view_1 = torch.ops.aten.view(index, [1, 2232, 64])
            view_2 = torch.ops.aten.view(view_1, [1, 12, 62, 192])
            return view_2

        self.common(
            forward,
            (
                rand_strided((64, 64), (64, 1), torch.float32),
                rand_strided((2232,), (1,), torch.int64),
            ),
        )

    def test_views4(self):
        # example taken from hf_BigBird
        def forward(arg1, arg2):
            arg1 = arg1.index_select(0, arg2)
            arg1 = torch.ops.aten.view(arg1, [2, 3, 4, 5, 5])
            arg1 = torch.ops.aten.view(arg1, [2, 3, 2, 10, -1])
            return arg1

        self.common(
            forward,
            (
                torch.randn(12, 5, 5),
                torch.randint(0, 11, (24,)),
            ),
        )

    def test_views5(self):
        # tensor with shape 0 in any dimension
        def forward(x):
            y = x[:, 4:]
            return y.view(len(y), -1, 4)

        self.common(
            forward,
            (torch.randn(4, 4, 4, 4),),
        )

    def test_views6(self):
        def forward(x):
            x = torch.ops.aten.relu(x)
            s = torch.ops.aten.slice(x, 0, 0, 9223372036854775807)
            s = torch.ops.aten.slice(s, 1, 0, 9223372036854775807)
            s = torch.ops.aten.slice(s, 3, 0, 0)
            y = torch.ops.aten.view(s, [4, 2, -1])
            return y

        self.common(
            forward,
            (torch.randn(4, 2, 4, 4),),
        )

    def test_views7(self):
        # x.view(dtype)
        def forward(x, y):
            x = (x + 1).to(torch.float32)
            y = (y + 1).to(torch.int32)
            return x.view(torch.int32), y.view(torch.float32)

        self.common(
            forward,
            (
                torch.rand(2, 3, dtype=torch.float32),
                torch.randint(10, (2, 3), dtype=torch.int32),
            ),
        )

    def test_relu(self):
        def fn(a, b):
            return (torch.relu(a), torch.relu(a + b) / 10)

        self.common(fn, (torch.randn(8, 8), torch.randn(8, 8)))

    def test_exp(self):
        def fn(a, b):
            return (torch.exp(a), torch.exp(a + b))

        self.common(fn, (torch.randn(8, 8), torch.randn(8, 8)))

    def test_exp2(self):
        def fn(a, b):
            return (torch.exp2(a), torch.exp2(a + b), torch.pow(2, -torch.abs(a - b)))

        self.common(fn, (torch.randn(8, 8), torch.randn(8, 8)))

    def test_sigmoid(self):
        def fn(a, b):
            return (torch.sigmoid(a), torch.sigmoid(a + b))

        self.common(fn, (torch.randn(8, 8), torch.randn(8, 8)))

    @xfail_if_triton_cpu
    def test_round(self):
        def fn(a, b):
            return torch.round(a), torch.round(b + 1), torch.round(a, decimals=2)

        # without manual_seed, there is some chance this test fails due to:
        # https://github.com/openai/triton/issues/530
        torch.manual_seed(0)

        # with *100 we are always getting a number exactly at .5 which we don't do right in half
        self.common(fn, (torch.randn(8, 8) * 100, torch.randn(8, 8) * 10))

    @xfail_if_triton_cpu
    def test_round_correctness(self):
        if self.device == "cuda":
            raise unittest.SkipTest("need to debug tl.libdevice on A100/V100")

        def fn(a):
            return torch.round(a)

        self.common(
            fn,
            [torch.arange(-10, 10, 0.1, dtype=torch.float64)],
            check_lowp=False,
        )

    @xfail_if_triton_cpu
    def test_builtins_round(self):
        def fn(x, i):
            return x[: round(i / 2 + 1)] + round(i / 2)

        cfn = torch.compile(fullgraph=True, dynamic=True)(fn)

        x = torch.zeros(5, dtype=torch.int, device=self.device)
        with torch.no_grad():
            for i in range(1, 6):
                self.assertEqual(cfn(x, i), fn(x, i))

    @xfail_if_triton_cpu
    def test_builtins_round_float_ndigits_pos(self):
        def fn(x, i):
            return x + round(i / 2 * 123.4567, 1)

        cfn = torch.compile(fullgraph=True, dynamic=True)(fn)

        x = torch.zeros(2, device=self.device)
        i = 2

        with torch.no_grad():
            self.assertEqual(cfn(x, i), fn(x, i))

    @xfail_if_triton_cpu
    def test_builtins_round_float_ndigits_zero(self):
        def fn(x, i):
            return x + round(i / 2 * 123.4567, 0)

        cfn = torch.compile(fullgraph=True, dynamic=True)(fn)

        x = torch.zeros(2, device=self.device)
        i = 2

        with torch.no_grad():
            self.assertEqual(cfn(x, i), fn(x, i))

    @xfail_if_triton_cpu
    def test_builtins_round_float_ndigits_neg(self):
        def fn(x, i):
            return x + round(i / 2 * 123.4567, -1)

        cfn = torch.compile(fullgraph=True, dynamic=True)(fn)

        x = torch.zeros(2, device=self.device)
        i = 2

        with torch.no_grad():
            self.assertEqual(cfn(x, i), fn(x, i))

    def test_builtins_round_int_ndigits_pos(self):
        def fn(x, i):
            return x + round(i, 1)

        cfn = torch.compile(fullgraph=True, dynamic=True)(fn)

        x = torch.zeros(2, device=self.device)
        i = 123

        with torch.no_grad():
            self.assertEqual(cfn(x, i), fn(x, i))

    def test_builtins_round_int_ndigits_zero(self):
        def fn(x, i):
            return x + round(i, 0)

        cfn = torch.compile(fullgraph=True, dynamic=True)(fn)

        x = torch.zeros(2, device=self.device)
        i = 123

        with torch.no_grad():
            self.assertEqual(cfn(x, i), fn(x, i))

    def test_silu(self):
        def fn(a):
            return (torch.nn.functional.silu(a),)

        self.common(fn, (torch.randn(8, 8),))

    @skip_if_halide  # halide has buggy nan handling
    def test_nan_to_num(self):
        def fn(a):
            return (
                torch.nan_to_num(a),
                torch.nan_to_num(a, nan=3.0),
                torch.nan_to_num(a, nan=None),
                torch.nan_to_num(a, posinf=4.0),
                torch.nan_to_num(a, neginf=5.0),
                torch.nan_to_num(a, nan=3.0, posinf=4.0, neginf=5.0),
            )

        self.common(
            fn,
            (torch.tensor((float("nan"), float("inf"), float("-inf"), 1.0)),),
            check_lowp=False,  # a much more elaborate test is required to match finfo max's for float and half
        )

    def test_one_hot(self):
        def fn(a):
            return torch.nn.functional.one_hot(a, 8) + 1

        self.common(
            fn,
            (torch.arange(100).view(4, 5, 5) % 8,),
            check_lowp=False,
        )

    def test_div1(self):
        def fn(a, b):
            return (
                aten.div(a, b, rounding_mode=None),
                aten.div(a, b, rounding_mode="floor"),
                aten.div(a, b, rounding_mode="trunc"),
                a / b,
                a // b,
            )

        self.common(fn, (torch.randn(8, 8) * 100, torch.randn(8, 8) * 100))

    def test_div2(self):
        def fn(a, b):
            return (
                aten.div(a, b, rounding_mode=None),
                aten.div(a, b, rounding_mode="floor"),
                aten.div(a, b, rounding_mode="trunc"),
                a / b,
                a // b,
            )

        self.common(fn, (torch.randint(-100, 100, [8, 8]), 100 * torch.randn(8, 8)))

    def test_div3(self):
        def fn(a, b):
            return (
                aten.div(a, b, rounding_mode=None),
                aten.div(a, b, rounding_mode="floor"),
                aten.div(a, b, rounding_mode="trunc"),
                a / b,
                a // b,
            )

        a = torch.randint(1, 100, [8, 8])
        self.common(fn, (a * 2, a))

    def test_div4(self):
        def fn(a, b):
            return (
                aten.div(a, b, rounding_mode=None),
                aten.div(a, b, rounding_mode="floor"),
                aten.div(a, b, rounding_mode="trunc"),
                a / b,
                a // b,
            )

        self.common(
            fn,
            (torch.randint(-100, 0, [8, 8]), torch.randint(1, 10, [8, 8])),
        )

    def test_div5(self):
        def fn(a, b):
            return (
                aten.div(a, b, rounding_mode=None),
                aten.div(a, b, rounding_mode="floor"),
                aten.div(a, b, rounding_mode="trunc"),
                a / b,
                a // b,
            )

        # divide a scalar
        self.common(fn, (torch.randint(-100, 0, [8, 8]), 16))

    def test_div6(self):
        def fn(a, b):
            return (
                aten.div(a, b, rounding_mode=None),
                aten.div(a, b, rounding_mode="floor"),
                aten.div(a, b, rounding_mode="trunc"),
                a / b,
                a // b,
            )

        # treat boolean as integer
        self.common(
            fn,
            (torch.ones([8, 8], dtype=torch.bool), torch.randint(-100, -1, [8, 8])),
        )

    @skip_if_triton_cpu  # divide by zero; cannot xfail because it crashes process
    def test_div7(self):
        def fn(a, b):
            return (
                aten.div(a, b, rounding_mode=None),
                aten.div(a, b, rounding_mode="floor"),
                aten.div(a, b, rounding_mode="trunc"),
                a / b,
                a // b,
            )

        self.common(
            fn,
            (
                torch.randint(2**32, 2**40, [100, 100]),
                torch.randint(-10, -1, [100, 100]),
            ),
        )

    def test_div8(self):
        def fn(a, b):
            return (
                aten.div(a, b, rounding_mode=None),
                aten.div(a * 0.5, b, rounding_mode=None),
                aten.div(a, b * 1.0, rounding_mode=None),
                aten.div(a, b, rounding_mode="floor"),
                aten.div(a, b, rounding_mode="trunc"),
                a / b,
                a // b,
            )

        self.common(fn, (1024, 100))

    def test_div9(self):
        def fn(x):
            return (torch.div(42, x), aten.true_divide(42, x), aten.div.Tensor(42, x))

        self.common(fn, (torch.randn(8),))

    @skip_if_triton_cpu  # divide by zero; cannot xfail because it crashes process
    def test_div_zero_dim(self):
        def fn(a, b):
            return (
                aten.div(a, b, rounding_mode=None),
                aten.div(a, b, rounding_mode="floor"),
                aten.div(a, b, rounding_mode="trunc"),
                a / b,
                a // b,
            )

        for dtype in (torch.float32, torch.int64):
            self.common(
                fn,
                (
                    make_tensor(10, device=self.device, dtype=dtype),
                    make_tensor((), device=self.device, dtype=dtype, exclude_zero=True),
                ),
            )
            self.common(
                fn,
                (
                    make_tensor((), device=self.device, dtype=dtype),
                    make_tensor(10, device=self.device, dtype=dtype, exclude_zero=True),
                ),
            )

    @skip_if_triton_cpu  # divide by zero; cannot xfail because it crashes process
    def test_div_prim(self):
        def fn(a, b):
            return (torch.ops.prims.div(a, b),)

        for dtype in (torch.float32, torch.int64):
            self.common(
                fn,
                (
                    make_tensor(100, device=self.device, dtype=dtype),
                    make_tensor(
                        100, device=self.device, dtype=dtype, exclude_zero=True
                    ),
                ),
            )

    def test_floordiv(self):
        def fn_floor_input(a, i):
            n = (i * 1.234) // 8.234
            return a + n

        self.common(
            fn_floor_input,
            (make_tensor(10, device=self.device, dtype=torch.float32), 33),
        )

        def fn_int_input(a, i):
            n = i // 8
            return a + n

        self.common(
            fn_int_input, (make_tensor(10, device=self.device, dtype=torch.float32), 33)
        )

    def test_div_precision(self):
        # Reproducer for https://github.com/pytorch/pytorch/issues/101039

        def forward(x, y):
            z = x.div(y)
            return F.softmax(z, dim=-1)

        query = torch.randn(1, 10, 40)
        key = torch.randn(1, 2, 40)
        x = torch.matmul(query, key.transpose(-2, -1))
        self.common(forward, (x, 1e-6))

        x = torch.tensor(
            [
                [
                    [
                        [-16.1649, 5.6846, -5.1022, -9.1134],
                        [-11.5552, -2.2615, -12.8913, 10.6538],
                        [-7.1666, -5.3333, 2.0776, -9.7984],
                        [7.4469, -2.3948, 2.7371, 0.9201],
                    ],
                    [
                        [-8.0361, -16.3771, 22.7741, 4.4685],
                        [20.8047, -0.7771, -2.4355, -2.2299],
                        [3.8343, -2.0914, -2.4077, 2.2740],
                        [-15.8663, -2.7015, -12.5241, -3.0040],
                    ],
                    [
                        [-2.5139, 14.4393, -3.7186, 1.2255],
                        [5.6742, 14.1842, -8.5976, 16.8366],
                        [-9.7358, -3.0279, 11.8164, -4.0787],
                        [-9.0621, 8.2580, 29.9486, -2.4107],
                    ],
                    [
                        [7.3622, 12.5640, -20.5592, 13.6237],
                        [-11.5640, 0.8832, 16.7275, -2.5009],
                        [-2.0953, -12.2276, -26.2633, 4.5268],
                        [15.3329, -11.7492, 6.5650, -9.2483],
                    ],
                ],
                [
                    [
                        [7.9980, -4.9369, 3.1508, 5.2994],
                        [3.8052, 3.9514, 8.4987, -10.5045],
                        [-2.6827, -4.0010, -4.0611, 6.4091],
                        [-19.0318, 6.4073, 2.8923, 8.0250],
                    ],
                    [
                        [7.1650, -3.4585, 5.7720, -5.0305],
                        [-0.9765, -3.0086, 11.7114, 8.0555],
                        [-3.1027, -3.5514, 9.6182, -8.8526],
                        [-9.2348, -6.0239, 6.2528, -6.7221],
                    ],
                    [
                        [11.5936, 22.4139, -0.4089, -4.9889],
                        [14.8217, -2.3426, -17.6189, 3.7427],
                        [1.9546, -13.0902, 8.6293, -7.2457],
                        [-7.6900, -4.5796, 9.6332, -10.2631],
                    ],
                    [
                        [0.8027, -1.0955, 14.8404, -0.2673],
                        [3.2143, -1.8640, -2.9678, 6.5165],
                        [-3.9865, 6.5230, 6.3019, -0.4247],
                        [8.3185, -13.5076, 27.0986, -1.6792],
                    ],
                ],
            ]
        )
        x = torch.matmul(x, x)
        y = torch.tensor([[[0.6331]], [[1.6358]], [[-0.3459]], [[1.0196]]])
        self.common(forward, (x, y))

    def test_div_softmax_symfloat(self):
        def forward(x, y):
            z = x.div(y * x.shape[-1])
            return F.softmax(z, dim=-1)

        query = torch.randn(1, 10, 40)
        key = torch.randn(1, 2, 40)
        x = torch.matmul(query, key.transpose(-2, -1))

        cf = torch.compile(forward, dynamic=True)
        cf(x, 1e-5)
        cf(x, 1e-6)

    def test_mul_softmax_symfloat(self):
        def forward(x, y):
            z = x.mul(y * x.shape[-1])
            return F.softmax(z, dim=-1)

        query = torch.randn(1, 10, 40)
        key = torch.randn(1, 2, 40)
        x = torch.matmul(query, key.transpose(-2, -1))

        cf = torch.compile(forward, dynamic=True)
        cf(x, 1e-5)
        cf(x, 1e-6)

    def test_div_by_zero(self):
        def fn(x, runtime_zero, runtime_neg_zero):
            zero = torch.zeros_like(x)
            return (
                x / 0.0,
                x / -0.0,
                zero / 0.0,
                x / zero,
                x / -zero,
                zero / zero,
                x / runtime_zero,
                # NOTE: -runtime_zero doesn't work as -(0.0) is broken in triton
                x / runtime_neg_zero,
                runtime_zero / runtime_neg_zero,
            )

        a = torch.randn(10)
        zero = torch.zeros(10)
        neg_zero = -zero
        self.common(fn, (a, zero, neg_zero))

    def test_both_scalars(self):
        def fn(a, b):
            return (
                aten.add(a, b),
                aten.add(b, a),
                aten.sub(a, b),
                aten.sub(b, a),
                aten.mul(a, b),
                aten.mul(b, a),
            )

        self.common(fn, (4, 3.3), reference_in_float=False)

    def test_sum_keepdims(self):
        def fn(a, b):
            return (torch.sum(a + b, -1, keepdim=True),)

        self.common(fn, (torch.randn(8, 8), torch.randn(8, 8)))

    @skip_if_halide  # only 32-bit indexing
<<<<<<< HEAD
=======
    @skip_if_cpp_wrapper("out of memory")
>>>>>>> 7aa848c1
    def test_large_tensor_reduction(self):
        if self.device == "cpu":
            raise unittest.SkipTest("Fails on CPU")

        # If this is running with cpp_wrapper, the auto-tuning step will generate an
        # additional array of the same size as the input, so required memory doubles.
        required_memory = 4.5 * 1024**3  # 4.5 GiB
        if config.cpp_wrapper:
            required_memory *= 2

        if not _has_sufficient_memory(self.device, required_memory):
            raise unittest.SkipTest("insufficient memory")

        # Test 64-bit indexing works correctly
        def fn(a):
            return torch.max(a)

        t = torch.ones(2**32, dtype=torch.int8, device=self.device)
        t[-1] = 2

        # self.common OOMs here because it copies inputs to check for mutations
        compiled_fn = torch.compile(fn)
        actual = compiled_fn(t)
        expect = torch.tensor(2, dtype=torch.int8, device=self.device)
        self.assertEqual(actual, expect)

    @skip_if_gpu_halide  # only 32-bit indexing
    def test_large_broadcast_reduction(self):
        if self.device == "cpu":
            raise unittest.SkipTest("Fails on CPU")

        # Test 64-bit indexing works correctly when inputs are less than 32-bit
        # but intermediate tensors require 64-bit indexing
        def fn(a, b):
            return torch.max(a + b)

        t1 = torch.ones(1, 2**16, dtype=torch.int8, device=self.device)
        t2 = torch.ones(2**16, 1, dtype=torch.int8, device=self.device)

        t1[-1, -1] = 2
        t2[-1, -1] = 2

        # self.common OOMs here because it copies inputs to check for mutations
        compiled_fn = torch.compile(fn)
        actual = compiled_fn(t1, t2)
        expect = torch.tensor(4, dtype=torch.int8, device=self.device)
        self.assertEqual(actual, expect)

    @skip_if_halide  # only 32-bit indexing
<<<<<<< HEAD
=======
    @skip_if_cpp_wrapper("out of memory")
>>>>>>> 7aa848c1
    def test_large_pointwise(self):
        # If this is running with cpp_wrapper, the auto-tuning step will generate an
        # additional array of the same size as the input, so required memory doubles.
        required_memory = 2 * (2**31 + 1)
        if config.cpp_wrapper:
            required_memory *= 2

        if not _has_sufficient_memory(self.device, required_memory):
            raise unittest.SkipTest("insufficient memory")

        def fn(a):
            return a + 1

        t = torch.ones(2**31 + 1, dtype=torch.int8, device=self.device)
        compiled_fn = torch.compile(fn)
        actual = compiled_fn(t)

        # Can't use assertEqual as it expands broadcasted inputs
        del t
        if torch.device(self.device).type == GPU_TYPE:
            getattr(torch, GPU_TYPE).empty_cache()

        self.assertTrue((actual == 2).all())

    @skip_if_halide  # only 32-bit indexing
    def test_large_offset_pointwise(self):
        # Test 64-bit indexing is used when input views a tensor that can be
        # indexed with 32-bit strides but the storage offset pushes it over
        # INT_MAX

        # If this is running with cpp_wrapper, the auto-tuning step will generate an
        # additional array of the same size as the input, so required memory doubles.
        required_memory = (2**31 + 1) + (2**30 + 1)
        if config.cpp_wrapper:
            required_memory *= 2

        if not _has_sufficient_memory(self.device, required_memory):
            raise unittest.SkipTest("insufficient memory")

        def fn(a):
            return a + 4

        t = torch.ones(2**31 + 1, dtype=torch.int8, device=self.device)
        t[2**30 :] = 0
        compiled_fn = torch.compile(fn)
        actual = compiled_fn(t[2**30 :])
        self.assertTrue((actual == 4).all())

    @skip_if_halide  # only 32-bit indexing
    def test_large_strided_reduction(self):
        # Test 64-bit indexing is used when input numel is less than INT_MAX
        # but stride calculations go above INT_MAX

        # If this is running with cpp_wrapper, the auto-tuning step will generate an
        # additional array of the same size as the input, so required memory doubles.
        required_memory = 2**31 + 2
        if config.cpp_wrapper:
            required_memory *= 2

        if not _has_sufficient_memory(self.device, required_memory):
            raise unittest.SkipTest("insufficient memory")

        def fn(a):
            return torch.max(a)

        storage = torch.ones(2**31 + 1, dtype=torch.int8, device=self.device)
        view = storage[::32]
        view[-1] = 2

        compiled_fn = torch._dynamo.optimize()(fn)
        actual = compiled_fn(view)
        expect = torch.tensor(2, dtype=torch.int8, device=self.device)
        self.assertEqual(actual, expect)

    def test_softmax(self):
        def fn(a, b):
            return (torch.softmax(a + b, -1), torch.softmax(a, 0), torch.softmax(b, 1))

        self.common(fn, (torch.randn(8, 8), torch.randn(8, 8)))

    def test_log_softmax(self):
        def fn(a, b):
            return (F.log_softmax(a + b, -1), F.log_softmax(a, 0), F.log_softmax(b, 1))

        self.common(fn, (torch.randn(8, 8), torch.randn(8, 8)))

    def test_transpose(self):
        def fn(a, b):
            return (
                torch.t(a) + b,
                torch.transpose(b * 2, 0, 1) + 10,
            )

        self.common(fn, (torch.randn(8, 8), torch.randn(8, 8)))

    def test_permute1(self):
        def fn(a):
            return (
                torch.permute(a + 1, [2, 1, 4, 0, 3]) + 2,
                torch.permute(a, [2, 1, 4, 0, 3]) + 2,
            )

        self.common(fn, (torch.randn(2, 2, 2, 2, 2),))

    def test_permute2(self):
        def fn(a):
            a = a.unfold(0, 2, 1)
            a = torch.unsqueeze(a, 1)
            a = torch.permute(a, [0, 2, 3, -3])
            return (a,)

        self.common(fn, (torch.randn(4, 4),))

    def test_expand(self):
        def fn(a):
            return (
                (a + 1).expand(3, 4, 2, 3, 2) + 2,
                a.expand(2, 1, 2, 3, 2) + 2,
            ), a.expand(2, -1, 5, -1)

        self.common(fn, (torch.randn(2, 1, 2),))

    def test_squeeze1(self):
        def fn(a):
            return ((a + 1).squeeze() + 2, a.squeeze() + 2)

        self.common(fn, (torch.randn(1, 2, 1, 2, 2, 1, 1),))

    def test_squeeze2(self):
        def fn(a):
            return ((a + 1).squeeze(-1).squeeze(2) + 2, a.squeeze(0) + 2)

        self.common(fn, (torch.randn(1, 2, 1, 2, 2, 2, 1),))

    def test_squeeze_varargs(self):
        def fn(x):
            return x.squeeze(1, 2).clone()

        a = torch.randn(1024, 1, 1)
        self.common(fn, (a,))

    def test_simplify_loops(self):
        def fn(a, b):
            return a + b

        self.common(
            fn,
            (
                torch.randn(2, 3, 4, 5, 6),
                torch.randn(4, 2, 3, 5, 6).permute(1, 2, 0, 3, 4),
            ),
        )

    def test_unsqueeze(self):
        def fn(a):
            return (
                torch.unsqueeze(a + 1, -1) + 2,
                torch.unsqueeze(a, 2) + 2,
                torch.unsqueeze(a + 1, 0) + 2,
                torch.unsqueeze(a, -2) + 2,
            )

        self.common(
            fn,
            (
                torch.randn(
                    2,
                    2,
                    2,
                    2,
                ),
            ),
        )

    def test_unsqueeze_inplace(self):
        def fn(a):
            tmp1 = a + 1
            aten.unsqueeze_(tmp1, 2)
            tmp2 = aten.unsqueeze_(a + 1, 0) + 2
            return (tmp1, tmp2)

        self.common(
            fn,
            (
                torch.randn(
                    2,
                    2,
                    2,
                    2,
                ),
            ),
        )

    def test_addmm(self):
        def fn(a, b, c):
            return (torch.addmm(a + 1, b + 2, c + 3) + 4,)

        self.common(
            fn,
            (
                torch.randn(8, 8),
                torch.randn(8, 8),
                torch.randn(8, 8),
            ),
        )

    # https://github.com/pytorch/pytorch/issues/98979
    @skipCUDAIf(True, "cuda failed for float64 linear")
    @skipIfXpu(msg="Double and complex datatype matmul is not supported in oneDNN")
    def test_linear_float64(self):
        mod = torch.nn.Sequential(torch.nn.Linear(8, 16).to(torch.float64)).eval()
        with torch.no_grad():
            self.common(mod, (torch.randn(2, 8).to(torch.float64),))

    def test_linear1(self):
        mod = torch.nn.Sequential(
            torch.nn.Linear(8, 16),
            torch.nn.Sigmoid(),
            ToTuple(),
        )
        self.common(mod, (torch.randn(2, 8),))

    def test_linear2(self):
        mod = torch.nn.Sequential(
            torch.nn.Linear(8, 8),
            torch.nn.ReLU(),
            torch.nn.Linear(8, 8),
            torch.nn.ReLU(),
            torch.nn.Linear(8, 8),
            torch.nn.ReLU(),
            torch.nn.Linear(8, 8),
            torch.nn.ReLU(),
        )
        self.common(
            mod,
            (torch.randn(2, 8),),
            atol=1e-3,
            rtol=0.01,
        )

    def test_bmm1(self):
        def fn(a, b):
            return (
                torch.bmm(a, b),
                torch.bmm(a + 1, b + 2) + 3,
            )

        self.common(
            fn,
            (
                torch.randn(2, 8, 8),
                torch.randn(2, 8, 8),
            ),
            check_lowp=False,
        )
        self.common(
            fn,
            (
                torch.randn(1, 16, 8),
                torch.randn(1, 8, 10),
            ),
            check_lowp=False,
        )

    def test_bmm2(self):
        def fn(a, b):
            return torch.bmm(a.permute(0, 2, 1), b)

        self.common(
            fn,
            (
                torch.randn(1, 8, 8),
                torch.randn(1, 8, 8),
            ),
            check_lowp=False,
        )

    @skipIfPy312  # segfaults
    @skipCUDAIf(not SM80OrLater, "Requires sm80")
    @config.patch(mixed_mm_choice="triton")
    def test_mixed_mm(self):
        def fn(a, b):
            return torch.mm(a, b.to(a.dtype))

        self.common(
            fn,
            (
                torch.randn(8, 8),
                torch.randint(-128, 127, (8, 8), dtype=torch.int8),
            ),
            check_lowp=True,
        )

    @skipIfPy312  # segfaults
    @skipCUDAIf(not SM80OrLater, "Requires sm80")
    @config.patch(mixed_mm_choice="triton")
    def test_mixed_mm2(self):
        def fn(a, b, scale, bias):
            return torch.mm(a, b.to(a.dtype)) * scale + bias

        self.common(
            fn,
            (
                torch.randn(8, 8),
                torch.randint(-128, 127, (8, 8), dtype=torch.int8),
                torch.randn(8),
                torch.randn(8),
            ),
            check_lowp=True,
        )

    @skipIfPy312  # segfaults
    @skipCUDAIf(not SM80OrLater, "Requires sm80")
    @config.patch(mixed_mm_choice="triton")
    def test_mixed_mm3(self):
        def fn(a, b):
            return torch.mm(a, b.to(a.dtype))

        # (256, 256) @ (256, 256) so different block sizes are tried out during autotuning
        self.common(
            fn,
            (
                torch.randn(256, 256),
                torch.randint(-128, 127, (256, 256), dtype=torch.int8),
            ),
            check_lowp=True,
            rtol=0.01,
            atol=0.1,
        )

    @with_tf32_off
    @config.patch(use_mixed_mm=True)
    def test_uint4x2_mixed_mm(self):
        def fn(a, b):
            return torch.mm(
                a,
                torch.cat((b & 0xF, b >> 4), 1)
                .reshape(-1, b.shape[1])
                .to(a.dtype)
                .sub(8),
            )

        self.common(
            fn,
            (
                torch.randn(8, 8),
                torch.randint(0, 255, (4, 8), dtype=torch.uint8),
            ),
            check_lowp=True,
        )

    @skipIfXpu
    def test_mm_mixed_dtype(self):
        def fn(a, b):
            return torch.mm(a, b)

        t1 = torch.arange(6, dtype=torch.float, device=self.device).view(2, 3)
        t2 = torch.arange(9, dtype=torch.int64, device=self.device).view(3, 3)

        msg = "expected .* and .* to have the same dtype, but got: .* != .*"
        with self.assertRaisesRegex(RuntimeError, msg):
            fn(t1, t2)
        if config.cpp_wrapper:
            msg = "aoti_torch_.* API call failed at .*"
        with self.assertRaisesRegex(RuntimeError, msg):
            torch.compile(fn)(t1, t2)

    @skipIfXpu
    def test_linear_mixed_dtype(self):
        class Net(nn.Module):
            def __init__(self) -> None:
                super(Net, self).__init__()  # noqa: UP008
                self.fc1 = nn.Linear(3, 3)

            def forward(self, x):
                x = self.fc1(x.permute(1, 2, 0))
                return x

        fn = Net().to(self.device)
        t = torch.arange(27, device=self.device).view(3, 3, 3)

        msg = "expected .* and .* to have the same dtype, but got: .* != .*"
        with self.assertRaisesRegex(RuntimeError, msg):
            fn(t)
        if config.cpp_wrapper:
            msg = "aoti_torch_.* API call failed at .*"
        with self.assertRaisesRegex(RuntimeError, msg):
            with torch.no_grad():
                torch.compile(fn)(t)
        # TODO: Autograd internal assertion
        msg = r".*isDifferentiableType\(variable.scalar_type\(\)\) INTERNAL ASSERT FAILED.*"
        with self.assertRaisesRegex(RuntimeError, msg):
            torch.compile(fn)(t)

    def test_scalar_input(self):
        def fn(x, y):
            a = torch.div(x, y, rounding_mode="floor")
            return a

        self.common(fn, [torch.randint(5, (1, 8)), 5400])

    @torch._dynamo.config.patch(dynamic_shapes=True)
    @torch._dynamo.config.patch(assume_static_by_default=False)
    def test_scalar_output(self):
        def fn(arg0_1, arg2_1):
            arg1_1 = arg2_1.size(1)
            view = torch.ops.aten.view.default(arg2_1, [-1, arg1_1])
            embedding = torch.ops.aten.embedding.default(arg0_1, view)
            full = torch.ops.aten.full.default([1, arg1_1], 1, dtype=torch.float32)
            return (full, arg1_1, embedding)

        arg0_1 = rand_strided((32128, 768), (768, 1), device="cpu", dtype=torch.float32)
        arg2_1 = rand_strided((1, 22), (22, 1), device="cpu", dtype=torch.int64)
        self.common(fn, [arg0_1, arg2_1])

    def test_shape_prop_torch_ones(self):
        class Model(torch.nn.Module):
            def forward(self, attention_scores):
                extended_attention_mask = torch.ones(
                    8, 1, 1, 512, device=attention_scores.device
                )
                attention_scores = attention_scores + extended_attention_mask

                return attention_scores

        mod = Model().eval()
        with torch.no_grad():
            self.common(
                mod,
                (torch.randn(8, 12, 512, 512),),
            )

    @slowTest
    @expectedFailureCodegenDynamic
    @config.patch({"freezing": True})
    def test_conv_bn_fuse(self):
        # For gpu path, there is an accuracy issue
        if self.device == GPU_TYPE:
            raise unittest.SkipTest("only support cpu conv bn test")

        # fails dynamic check which bn is fused, and there will not have loops vars.
        input_shapes = {1: (112,), 2: (112, 112), 3: (55, 55, 55)}
        conv_modules = {1: torch.nn.Conv1d, 2: torch.nn.Conv2d, 3: torch.nn.Conv3d}
        bn_modules = {
            1: torch.nn.BatchNorm1d,
            2: torch.nn.BatchNorm2d,
            3: torch.nn.BatchNorm3d,
        }
        options = itertools.product(
            [1, 2, 3],
            [True, False],
            [1, 3],
            [1, 2],
            [1, 4],
        )

        for (
            dim,
            bias,
            kernel_size,
            dilation,
            groups,
        ) in options:
            oC = 32 * groups
            iC = 3 * groups
            x_shape = (1, iC) + input_shapes[dim]
            mod = torch.nn.Sequential(
                conv_modules[dim](
                    iC,
                    oC,
                    kernel_size=kernel_size,
                    dilation=dilation,
                    groups=groups,
                    bias=bias,
                ),
                bn_modules[dim](oC),
            ).eval()
            test_memory_format = [torch.contiguous_format]
            # TODO: GPU path doesn't support channels_last now.
            if not HAS_GPU and dim > 1:
                channels_last = (
                    torch.channels_last if dim == 2 else torch.channels_last_3d
                )
                test_memory_format.append(channels_last)
            for memory_format in test_memory_format:
                v = torch.randn(x_shape, dtype=torch.float32).to(
                    memory_format=memory_format
                )
                with torch.no_grad():
                    self.common(
                        mod,
                        (v,),
                    )

    def test_conv_functional_bn_fuse(self):
        # For gpu path, there is an accuracy issue
        if self.device == GPU_TYPE:
            raise unittest.SkipTest("only support cpu conv bn test")

        # Define a BatchNorm using functional BN.
        class BatchNorm(torch.nn.BatchNorm2d):
            def __init__(
                self,
                num_features,
                eps=1e-5,
                momentum=0.1,
                affine=True,
                track_running_stats=True,
                device=None,
                dtype=None,
            ):
                factory_kwargs = {"device": device, "dtype": dtype}
                super().__init__(
                    num_features,
                    eps=eps,
                    momentum=momentum,
                    affine=affine,
                    track_running_stats=track_running_stats,
                    **factory_kwargs,
                )

            def forward(self, x):
                if self.momentum is None:
                    exponential_average_factor = 0.0
                else:
                    exponential_average_factor = self.momentum

                if self.training and self.track_running_stats:
                    # TODO: if statement only here to tell the jit to skip emitting this when it is None
                    if self.num_batches_tracked is not None:  # type: ignore[has-type]
                        self.num_batches_tracked = self.num_batches_tracked + 1  # type: ignore[has-type]
                        if self.momentum is None:  # use cumulative moving average
                            exponential_average_factor = 1.0 / float(
                                self.num_batches_tracked
                            )
                        else:  # use exponential moving average
                            exponential_average_factor = self.momentum
                if self.training:
                    bn_training = True
                else:
                    bn_training = (self.running_mean is None) and (
                        self.running_var is None
                    )
                x = F.batch_norm(
                    x,
                    # If buffers are not to be tracked, ensure that they won't be updated
                    (
                        self.running_mean
                        if not self.training or self.track_running_stats
                        else None
                    ),
                    (
                        self.running_var
                        if not self.training or self.track_running_stats
                        else None
                    ),
                    self.weight,
                    self.bias,
                    bn_training,
                    exponential_average_factor,
                    self.eps,
                )
                return x

        v = torch.randn(1, 3, 556, 56, dtype=torch.float32)
        mod = torch.nn.Sequential(
            torch.nn.Conv2d(
                3,
                64,
                kernel_size=3,
                dilation=1,
                groups=1,
                bias=True,
            ),
            BatchNorm(64),
        ).eval()
        with torch.no_grad():
            self.common(
                mod,
                (v,),
            )

    @skipIfRocm
    def test_conv_inference_heuristics(self):
        if self.device != GPU_TYPE:
            raise unittest.SkipTest(f"{GPU_TYPE} only test")

        in_channels = 6
        out_channels = 6
        kernel_size = 3
        groups = 3

        grouped_conv = nn.Conv2d(
            in_channels, out_channels, kernel_size, groups=groups
        ).to(self.device)

        input_tensor = torch.randn(1, in_channels, 10, 10).to(self.device)

        # Perform the forward pass
        @torch.compile()
        def foo(m, inp):
            return m(inp)

        with torch.no_grad():
            _, code = run_and_get_code(foo, grouped_conv, input_tensor)
            # no to channels last permuting before kernel
            FileCheck().check_not(".run(").check(".convolution(").run(code[0])

        # in out should do channels last in inference
        in_channels = 8
        out_channels = 4
        kernel_size = 3

        # Create the convolution layer
        conv_layer = nn.Conv2d(in_channels, out_channels, kernel_size).to(self.device)

        input_tensor = torch.randn(1, in_channels, 10, 10).to(self.device)

        with torch.no_grad():
            _, code = run_and_get_code(foo, conv_layer, input_tensor)
            # should be channels last permuting before kernel
            if is_halide_backend(self.device):
                FileCheck().check("halide_kernel_0(").check(".convolution(").run(
                    code[0]
                )
            else:
                FileCheck().check(".run(").check(".convolution(").run(code[0])

    def test_upsample_cat_conv(self):
        if self.device == GPU_TYPE:
            raise unittest.SkipTest("only support cpu upsample_cat_conv test")

        class M(torch.nn.Module):
            def __init__(
                self,
                **kwargs,
            ):
                super().__init__()
                self.upsample = torch.nn.UpsamplingNearest2d(scale_factor=2)
                self.conv = torch.nn.Conv2d(
                    8,
                    5,
                    kernel_size=1,
                    padding=0,
                    stride=1,
                    dilation=1,
                    **kwargs,
                )

            def forward(self, x, y):
                x = self.upsample(x)
                z = torch.cat([x, y], dim=1)
                z = self.conv(z)
                return z

        v1 = torch.randn([8, 2, 12, 26])
        v2 = torch.randn([8, 6, 24, 52])

        with torch.no_grad():
            self.common(
                M().eval(),
                (v1, v2),
            )

    def test_aliased_buffer_reuse(self):
        def fn(x, y):
            x = 2 * x
            y = 2 * y
            c = torch.cat([x, y], dim=-1)
            d = 1 + c
            m = torch.mm(d, d)
            return m[:, :2] + x

        self.common(fn, (torch.randn(4, 2), torch.randn(4, 2)), check_lowp=False)

    def test_slice_view_with_graph_break(self):
        def fn():
            a = torch.tensor([1], device=self.device)
            a = a[0:1]
            b = a.squeeze()
            a[0] = 0
            if a[0] < 1e5:
                pass
            a[0] = 2
            return b

        expect = fn()
        opt_fn = torch.compile(fn)
        actual = opt_fn()
        self.assertEqual(expect, actual)

    def test_view_detach(self):
        def fn(a):
            return a[0].detach()

        self.common(
            fn,
            (torch.randn([4, 4], requires_grad=True),),
        )

    def test_gather1(self):
        def fn(a, b):
            return (
                torch.gather(a.expand([4, 5, 10, 6]), 3, b + 1),
                torch.gather(a.expand([4, 5, 10, 6]), -1, b + 1),
            )

        self.common(
            fn,
            (
                torch.randn([1, 1, 10, 6]),
                torch.randint(5, [4, 5, 10, 1], dtype=torch.int64),
            ),
        )

    def test_gather2(self):
        # 0d tensor
        def fn(a, b):
            return torch.gather(a, 0, b) + torch.gather(a, -1, b)

        x = torch.tensor(123)
        y = torch.tensor(0)
        self.assertEqual(fn(x, y), x + x)

    def test_gather3(self):
        def fn(a, b):
            return torch.gather(a, 1, b, sparse_grad=True)

        self.common(
            fn,
            (
                torch.randn([4, 5, 10, 6], requires_grad=True),
                torch.randint(5, [4, 5, 10, 1], dtype=torch.int64),
            ),
        )

    def test_device_assert(self):
        def fn(x, y):
            x = torch.sum(x.view(int(x.shape[0] / 6), 6), dim=1)
            return torch.gather(x, 0, torch.trunc(y).to(torch.int64))

        x1 = torch.randn(30)
        x2 = torch.randn(36)
        y = torch.ones(1, dtype=torch.float64)

        self.assertEqual(torch.compile(fn)(x1, y), fn(x1, y))
        self.assertEqual(torch.compile(fn)(x2, y), fn(x2, y))

    def test_slice1(self):
        def fn(a):
            return (
                a[:, :10, 0] + a[:, 10:, 0],
                (a + 1)[:, :10, 0] + (a + 1)[:, 10:, 0],
                a[:, -30:, 0],  # negative index out of range
                a[:, :-30, 0],  # negative index out of range
            )

        self.common(
            fn,
            (torch.randn([2, 20, 2]),),
        )

    def test_slice2(self):
        def fn(a):
            return (
                a[:-1, ::2, -1] + a[-1:, 1::2, -2],
                (a + 1)[:-1, ::2, -1] + (a + 2)[-1:, 1::2, -2],
            )

        self.common(
            fn,
            (torch.randn([2, 20, 2]),),
        )

    # It's a view so it doens't generate a kernel
    @expectedFailureCodegenDynamic
    def test_slice3(self):
        def fn(a, b):
            return torch.ops.aten.slice.Tensor(a, 0, 0, -b)

        x = torch.rand(48, 3, 512, 512)
        self.common(fn, (x, 2))

    @expectedFailureCodegenDynamic
    def test_slice4(self):
        # empty slices that require clamping the start or end
        def fn(a):
            return (
                aten.slice.Tensor(a, 0, 2, 0, 1),
                aten.slice.Tensor(a, 0, a.shape[0], a.shape[0] + 10, 1),
                aten.slice.Tensor(a, 0, -20, 0, 1),
                aten.slice.Tensor(a, 0, -20, -16, 1),
            )

        x = torch.rand(10)
        self.common(fn, (x,))

    def test_split_with_list(self):
        def fn(a, sizes):
            return [t + 1.0 for t in torch.split(a * 2.0, sizes, -1)]

        self.common(fn, (torch.randn(2, 2, 10), [3, 3, 4]))
        self.common(fn, (torch.randn(2, 2, 10), [4, 3, 3]))
        self.common(fn, (torch.randn(2, 2, 10), [1, 2, 3, 4]))

    def test_split_with_integer(self):
        # argument `split_size_or_sections` is integer
        @torch.compile(dynamic=True)
        def f(x, sizes):
            return torch.split(x, sizes, -1)

        # split into equally sized chunks, 10 = 5 + 5
        r1, r2 = f(torch.randn(2, 10), 5)
        self.assertTrue(r1.size() == (2, 5))
        self.assertTrue(r2.size() == (2, 5))

        # split into equally sized chunks, 12 = 4 + 4 + 4
        r1, r2, r3 = f(torch.randn(2, 12), 4)
        self.assertTrue(r1.size() == (2, 4))
        self.assertTrue(r2.size() == (2, 4))
        self.assertTrue(r3.size() == (2, 4))

        # split unevenly, 10 = 3 + 3 + 3 + 1
        r1, r2, r3, r4 = f(torch.randn(2, 10), 3)
        self.assertTrue(r1.size() == (2, 3))
        self.assertTrue(r2.size() == (2, 3))
        self.assertTrue(r3.size() == (2, 3))
        self.assertTrue(r4.size() == (2, 1))

    def test_split_failed(self):
        @torch._dynamo.optimize("inductor")
        def fn(a):
            return torch.split(a, [2, 1, 1], dim=1)

        with self.assertRaisesRegex(RuntimeError, ""):
            fn(torch.randn(1, 5))

    def test_inductor_assert(self):
        @torch._dynamo.optimize("inductor", dynamic=True)
        def fn(a):
            assert a.shape[0] >= 2 and a.shape[1] >= 4
            return a.cos()

        inp = torch.randn(2, 4, 6)
        torch._dynamo.mark_dynamic(inp, 0)
        torch._dynamo.mark_dynamic(inp, 1)
        self.assertEqual(fn(inp), inp.cos())

    def test_split(self):
        def fn(a):
            t = torch.split(a, 3, -1)
            return (t[0], t[1], t[2], t[3])

        def fn2(a):
            return fn(a + 1)

        self.common(
            fn,
            (torch.randn([2, 2, 10]),),
        )

        self.common(
            fn2,
            (torch.randn([2, 2, 10]),),
        )

    def test_low_memory_max_pool(self):
        prims = torch.ops.prims

        def fn(x):
            kernel_size = [3, 3]
            stride = [2, 2]
            padding = [1, 1]
            dilation = [1, 1]
            ceil_mode = False

            vals, offsets = prims._low_memory_max_pool2d_with_offsets(
                x,
                kernel_size,
                stride,
                padding,
                dilation,
                ceil_mode,
            )
            indices = prims._low_memory_max_pool2d_offsets_to_indices(
                offsets,
                kernel_size[1],
                x.size(-1),
                stride,
                padding,
            )
            return vals, indices, offsets

        self.common(fn, (torch.randn(1, 3, 10, 10),))

    def test_to_dtype(self):
        def fn(a, b):
            return (
                aten._to_copy(a, dtype=6),
                aten._to_copy(b + 1, dtype=6),
                aten.to(b, torch.float64),
                aten.to(b, torch.bool),
            )

        self.common(
            fn,
            (
                torch.randn([2, 2, 10]),
                torch.randn([2, 2, 10], dtype=torch.float64),
            ),
        )

    @requires_gpu()
    def test_to_device(self):
        def fn(a):
            if a.device.type == "cpu":
                return aten._to_copy(
                    a, device=torch.device(GPU_TYPE), dtype=6, layout=0
                )
            else:
                return aten._to_copy(a, device=torch.device("cpu"), dtype=6, layout=0)

        self.common(
            fn,
            (torch.randn([2, 2, 10]),),
        )

    def test_to_memory_format(self):
        def fn(a, memory_format):
            return a.to(memory_format=memory_format)

        self.common(
            fn,
            (torch.randn([2, 2, 10, 10]), torch.channels_last),
        )
        self.common(
            fn,
            (
                torch.randn([2, 2, 10, 10]).to(memory_format=torch.channels_last),
                torch.contiguous_format,
            ),
        )

    @requires_gpu()
    def test_to_device_constant(self):
        def fn(a):
            d1 = a.device.type
            if d1 == "cpu":
                d2 = GPU_TYPE
            else:
                d2 = "cpu"

            const1 = torch.as_tensor(list(range(64)), device=d2)
            return (
                torch.arange(10, device=d2).to(d1) + a,
                const1.to(d1),
                (const1 + 1).to(d1),
            )

        self.common(
            fn,
            (torch.randn([10]),),
        )

    @requires_gpu()
    @xfail_if_triton_cpu
    def test_multi_device(self):
        def fn(x):
            x = x + 1
            x = x + 2
            x = x.to(device=GPU_TYPE)
            x = x + 3
            x = x + 4
            x = x.cpu()
            x = x + 5
            x = x + 6
            x = x.to(device=GPU_TYPE)
            x = x + 7
            x = x + 8
            x = x.cpu()
            x = x + 9
            x = x + 10
            return x

        self.common(
            fn,
            (torch.randn([2, 2, 10]),),
            check_lowp=False,  # cpu doesn't understand fp16, and there are explicit .cpu() calls
        )

    @skipIfRocm
    @requires_multigpu()
    def test_multi_gpu_device(self):
        # TODO: https://github.com/pytorch/pytorch/issues/92627
        x = torch.rand([4], device=GPU_TYPE)

        def fn(x, y):
            r = torch.ops.aten.div(x, y)
            r = r.to(f"{GPU_TYPE}:1")
            return 2 * r

        self.common(fn, (torch.randn(4), torch.randn(4)), check_lowp=False)

    @requires_multigpu()
    def test_multi_gpu_recompile_on_index(self):
        torch.set_float32_matmul_precision("high")

        def gemm(x, y):
            return x @ y

        failed_guard = None

        def fail(guard):
            nonlocal failed_guard
            failed_guard = guard

        gemm_opt = torch._dynamo.optimize("inductor", guard_fail_fn=fail)(gemm)

        x0 = torch.randn(1024, 1024, device=f"{GPU_TYPE}:0")
        y0 = torch.randn(1024, 1024, device=f"{GPU_TYPE}:0")

        gemm_opt(x0, y0)

        x1 = torch.randn(1024, 1024, device=f"{GPU_TYPE}:1")
        y1 = torch.randn(1024, 1024, device=f"{GPU_TYPE}:1")

        gemm_opt(x1, y1)
        self.assertTrue(failed_guard is not None)
        self.assertTrue(
            "tensor 'L['x']' Tensor device index mismatch. Expected device index to be"
            in failed_guard.reason
        )

    def test_unbind(self):
        def fn(a):
            return torch.unbind(a), torch.unbind(a, -1)

        self.common(
            fn,
            (torch.randn([4, 4, 4]),),
        )

    def test_convolution1(self):
        m = torch.nn.Sequential(
            torch.nn.Conv2d(5, 6, [3, 3]),
            torch.nn.ReLU(),
            ToTuple(),
        )

        self.common(
            m,
            (torch.randn([2, 5, 16, 16]),),
            # Mismatched elements: 10 / 2352 (0.4%)
            # Greatest absolute difference: 5.7220458984375e-05 at index (0, 3, 12, 12) (up to 1e-05 allowed)
            # Greatest relative difference: 0.06512477175897748 at index (0, 4, 11, 9) (up to 0.001 allowed)
            atol=6e-5,
            rtol=0.001,
            # Make sure we compute also with fp16 in the reference. Otherwise,
            # the reference will compute with fp32 and cast back to fp16, which
            # causes numeric differences beyond tolerance.
            reference_in_float=False if torch.version.hip else True,
        )

    def test_convolution2(self):
        def fn(x, w, b):
            # transposed conv
            return (aten.convolution(x, w, b, [4], [0], [1], True, [0], 1),)

        self.common(
            fn,
            (
                torch.randn([2, 32, 90]),
                torch.randn([32, 16, 8]),
                torch.randn([16]),
            ),
            check_lowp=False,
        )

    def test_convolution3(self):
        # Test stride or padding or dilation is 1 element list.
        m = torch.nn.Sequential(
            torch.nn.Conv2d(5, 6, [3, 3], stride=[1], padding=[0], dilation=[1]),
            torch.nn.ReLU(),
            ToTuple(),
        )

        self.common(
            m,
            (torch.randn([2, 5, 16, 16]),),
            atol=6e-5,
            rtol=0.001,
            # Make sure we compute also with fp16 in the reference. Otherwise,
            # the reference will compute with fp32 and cast back to fp16, which
            # causes numeric differences beyond tolerance.
            reference_in_float=False if torch.version.hip else True,
        )

    @skip_if_gpu_halide
    def test_convolution4(self):
        def fn(x, w):
            x = F.conv2d(x, w, groups=w.shape[0])
            return x.sum()

        self.common(
            fn,
            (
                torch.randn([2, 3, 16, 20]),
                torch.randn([3, 1, 5, 5]),
            ),
        )

    def test_convolution5(self):
        def fn(x, w):
            x = F.conv2d(x, w, dilation=[x.size(0)])
            return x.sum()

        x = torch.randn([2, 1, 16, 20])
        w = torch.randn([1, 1, 5, 5])

        torch._dynamo.mark_dynamic(x, 0)

        atol = None
        rtol = None
        if self.device == "xpu":
            # set to float32 default tolerance,
            # check_model_gpu with update rotl to 2e-3 for fp16.
            # fix issue #129974
            atol = 1e-05
            rtol = 1.3e-06
        self.common(fn, (x, w), atol=atol, rtol=rtol)

    def test_conv3d(self):
        m = torch.nn.Sequential(
            torch.nn.Conv3d(3, 3, kernel_size=7),
            ToTuple(),
        )

        self.common(
            m,
            (torch.randn([1, 3, 8, 16, 32]),),
            atol=6e-5,
            rtol=0.001,
            # Make sure we compute also with fp16 in the reference. Otherwise,
            # the reference will compute with fp32 and cast back to fp16, which
            # causes numeric differences beyond tolerance.
            reference_in_float=False if torch.version.hip else True,
        )

    def test_conv2d_channels_last(self):
        if self.device == GPU_TYPE:
            raise unittest.SkipTest("only support cpu conv2d channels_last")

        m = torch.nn.Sequential(
            torch.nn.Conv2d(3, 3, 1, 1),
            ToTuple(),
        )
        # only weight is channels_last
        self.common(
            m.to(memory_format=torch.channels_last),
            (torch.randn([2, 3, 16, 16]),),
            check_lowp=False,
        )
        # only activation is channels_last
        self.common(
            m,
            (torch.randn([2, 3, 16, 16]).to(memory_format=torch.channels_last),),
            check_lowp=False,
        )
        # activation and weight are all channels_last
        self.common(
            m.to(memory_format=torch.channels_last),
            (torch.randn([2, 3, 16, 16]).to(memory_format=torch.channels_last),),
            check_lowp=False,
        )

    def test_conv2d_backward_channels_last(self):
        def fn(grad_output, inp, weight):
            convolution_backward_8 = torch.ops.aten.convolution_backward.default(
                grad_output,
                inp,
                weight,
                [320],
                [1, 1],
                [0, 0],
                [1, 1],
                False,
                [0, 0],
                1,
                [True, True, True],
            )
            return convolution_backward_8

        # only weight is channels_last
        self.common(
            fn,
            (
                torch.randn([2, 320, 8, 8]),
                torch.randn([2, 2048, 8, 8]),
                torch.randn([320, 2048, 1, 1]).to(memory_format=torch.channels_last),
            ),
            check_lowp=False,
        )

    def test_conv3d_channels_last(self):
        if self.device == GPU_TYPE:
            raise unittest.SkipTest("only support cpu conv3d channels_last")

        m = torch.nn.Sequential(
            torch.nn.Conv3d(3, 3, 1, 1),
            ToTuple(),
        )
        # only weight is channels_last
        self.common(
            m.to(memory_format=torch.channels_last_3d),
            (torch.randn([2, 3, 16, 16, 16]),),
        )
        # only activation is channels_last
        self.common(
            m,
            (torch.randn([2, 3, 16, 16, 16]).to(memory_format=torch.channels_last_3d),),
        )
        # activation and weight are all channels_last
        self.common(
            m.to(memory_format=torch.channels_last_3d),
            (torch.randn([2, 3, 16, 16, 16]).to(memory_format=torch.channels_last_3d),),
        )

    @skip_if_gpu_halide  # slow
    def test_adaptive_avg_pool2d1(self):
        def fn(x):
            return aten._adaptive_avg_pool2d(x, (6, 6)), aten._adaptive_avg_pool2d(
                x + 1, (2, 5)
            )

        self.common(
            fn,
            (torch.randn(2, 4, 16, 16),),
            check_lowp=False,
        )

        # lowering to avg_pool2d case
        self.common(
            fn,
            (torch.randn(2, 4, 3, 3),),
        )

        # no-op case
        self.common(
            fn,
            (torch.randn(2, 4, 6, 6),),
        )

    def test_adaptive_avg_pool2d2(self):
        # Big kernel size, use fallback
        def fn(x):
            return aten._adaptive_avg_pool2d(x, (4, 4))

        torch._inductor.metrics.generated_kernel_count = 0
        self.common(
            fn,
            (torch.randn(2, 4, 21, 21),),
            check_lowp=False,
        )
        assertGeneratedKernelCountEqual(self, 0)

    @skip_if_gpu_halide  # slow
    def test_adaptive_max_pool2d1(self):
        def fn(x):
            return aten.adaptive_max_pool2d(x, (6, 6))

        self.common(
            fn,
            (torch.randn(2, 4, 16, 16),),
            check_lowp=False,
        )

        self.common(
            fn,
            (torch.randn(2, 4, 3, 3),),
        )

        # no-op case
        self.common(
            fn,
            (torch.randn(2, 4, 6, 6),),
        )

    @skip_if_gpu_halide  # slow
    def test_adaptive_max_pool2d2(self):
        # Big kernel size, use fallback
        def fn(x):
            return aten.adaptive_max_pool2d(x, (4, 4))

        torch._inductor.metrics.generated_kernel_count = 0
        self.common(
            fn,
            (torch.randn(2, 4, 21, 21),),
            check_lowp=False,
        )
        assertGeneratedKernelCountEqual(self, 0)

    @skip_if_gpu_halide  # slow
    def test_adaptive_max_pool2d3(self):
        # test when adaptive_max_pool2d fallbacks to max_pool2d
        def fn(x):
            return aten.adaptive_max_pool2d(x, (2, 2))

        # Big kernel (12 / 2 * 12 / 2 > 25)
        self.common(
            fn,
            (torch.randn(2, 4, 12, 12),),
        )

        # Small kernel
        self.common(
            fn,
            (torch.randn(2, 4, 4, 4),),
        )

    def test_fractional_max_pool2d1(self):
        def fn(x, samples):
            return aten.fractional_max_pool2d(x, (3, 3), (2, 2), samples)

        self.common(
            fn, (torch.randn(1, 4, 16, 16), torch.rand(1, 4, 2)), check_lowp=False
        )

    def test_fractional_max_pool2d2(self):
        # fallback for larger kernel size

        def fn(x, samples):
            return aten.fractional_max_pool2d(x, (6, 5), (3, 3), samples)

        torch._inductor.metrics.generated_kernel_count = 0
        self.common(
            fn,
            (torch.randn(2, 4, 36, 36), torch.rand(2, 4, 2)),
            check_lowp=False,
        )
        assertGeneratedKernelCountEqual(self, 0)

    def test_fractional_max_pool2d3(self):
        def fn(x, samples):
            return aten.fractional_max_pool2d(x, (1, 1), (16, 16), samples)

        self.common(
            fn, (torch.randn(2, 4, 16, 16), torch.rand(2, 4, 2)), check_lowp=False
        )

    @config.patch(fallback_random=True)
    @skip_if_halide  # Can only unroll for loops over a constant extent
    def test_fractional_max_pool2d4(self):
        random.seed(1234)
        torch.manual_seed(1234)

        # check rectangular kernel/output size

        def fn(x):
            return torch.nn.functional.fractional_max_pool2d_with_indices(
                x, (4, 3), (3, 2)
            )

        self.common(fn, (torch.randn(1, 4, 16, 16),), check_lowp=False)

    def test_multi_threading(self):
        model = torch.nn.Linear(2, 3).eval()
        inp = torch.randn(4, 2)

        num_run = 3

        def run_weights_sharing_model(m, inp):
            with torch.no_grad():
                for i in range(num_run):
                    y = m(inp)

        numb_instance = 2
        threads = []
        compiled_m = torch.compile(model)
        for i in range(1, numb_instance + 1):
            thread = threading.Thread(
                target=run_weights_sharing_model, args=(compiled_m, inp)
            )
            threads.append(thread)
            thread.start()
        for thread in threads:
            thread.join()

    @unittest.skipIf(config.is_fbcode(), "fbcode triton error, needs debugging")
    @skip_if_triton_cpu("Flaky on Triton CPU")
    @skip_if_gpu_halide  # https://github.com/halide/Halide/issues/8311
    def test_adaptive_avg_pool2d_low_prec(self):
        class Model(torch.nn.Module):
            def __init__(self) -> None:
                super().__init__()
                self.avgpool = torch.nn.AdaptiveAvgPool2d((1, 1))

            def forward(self, x):
                x = self.avgpool(x)
                return x

        mod = Model().to(self.device)
        for dtype in [torch.half, torch.bfloat16]:
            x = torch.randn(4, 3, 7, 7, device=self.device).to(dtype=dtype)
            opt_mod = torch.compile(mod)
            res = opt_mod(x)
            expected = mod(x)
            self.assertTrue(torch.allclose(res, expected))

    def test_buffer_copied_in_graph(self):
        class MyModel(torch.nn.Module):
            def __init__(self) -> None:
                super().__init__()
                self.buf = torch.nn.Buffer(torch.zeros(1))
                self.w1 = torch.nn.Parameter(torch.zeros(1))
                self.w2 = torch.nn.Parameter(torch.zeros(1))

            def forward(self, x):
                self.buf.add_(1)
                return (self.w1 * x * self.w2).sum() + self.buf.sum()

        model_for_eager = MyModel().to(self.device)
        model_for_compile = copy.deepcopy(model_for_eager)

        eager_version_counters = [
            buffer._version for _, buffer in model_for_eager.named_buffers()
        ]
        compile_version_counters = [
            buffer._version for _, buffer in model_for_compile.named_buffers()
        ]

        compiled_f = torch.compile(model_for_compile, backend="inductor")

        inp_ref = torch.ones(1, requires_grad=True, device=self.device)
        inp_test = torch.ones(1, requires_grad=True, device=self.device)

        out_ref = model_for_eager(inp_ref.clone())
        out_test = compiled_f(inp_test.clone())

        eager_version_counters_after = [
            buffer._version for _, buffer in model_for_eager.named_buffers()
        ]
        compile_version_counters_after = [
            buffer._version for _, buffer in model_for_compile.named_buffers()
        ]

        eager_delta = list(
            map(operator.sub, eager_version_counters_after, eager_version_counters)
        )
        compile_delta = list(
            map(operator.sub, compile_version_counters_after, compile_version_counters)
        )

        self.assertEqual(eager_delta, compile_delta)

    @skip_if_gpu_halide
    def test_buffer_copied_in_graph_with_different_shapes(self):
        class MyModel(torch.nn.Module):
            def __init__(self) -> None:
                super().__init__()
                self.buf = torch.nn.Buffer(torch.ones(4, 4))
                self.w = torch.nn.Parameter(
                    torch.Tensor([[4, 5], [1, 2], [6, 7], [8, 9]])
                )

            def forward(self, x):
                self.buf.add_(1)
                return (self.w @ x).sum() + self.buf.sum()

        model_for_eager = MyModel().to(self.device)
        model_for_compile = copy.deepcopy(model_for_eager)

        eager_version_counters = [
            buffer._version for _, buffer in model_for_eager.named_buffers()
        ]
        compile_version_counters = [
            buffer._version for _, buffer in model_for_compile.named_buffers()
        ]

        compiled_f = torch.compile(model_for_compile, backend="inductor")

        inp_ref = torch.ones(2, 4, requires_grad=True, device=self.device)
        inp_test = torch.ones(2, 4, requires_grad=True, device=self.device)

        out_ref = model_for_eager(inp_ref.clone())
        out_test = compiled_f(inp_test.clone())

        eager_version_counters_after = [
            buffer._version for _, buffer in model_for_eager.named_buffers()
        ]
        compile_version_counters_after = [
            buffer._version for _, buffer in model_for_compile.named_buffers()
        ]

        eager_delta = list(
            map(operator.sub, eager_version_counters_after, eager_version_counters)
        )
        compile_delta = list(
            map(operator.sub, compile_version_counters_after, compile_version_counters)
        )

        self.assertEqual(eager_delta, compile_delta)

    @skipIfNNModuleInlined("https://github.com/pytorch/pytorch/issues/128198")
    def test_buffer_batch_norm(self):
        class MyModel(torch.nn.Module):
            def __init__(self) -> None:
                super().__init__()
                self.m = torch.nn.BatchNorm1d(100)

            def forward(self, x):
                return self.m(x)

        model_for_eager = MyModel().to(self.device)
        model_for_compile = copy.deepcopy(model_for_eager)

        eager_version_counters = [
            buffer._version for _, buffer in model_for_eager.named_buffers()
        ]
        compile_version_counters = [
            buffer._version for _, buffer in model_for_compile.named_buffers()
        ]

        compiled_f = torch.compile(model_for_compile, backend="inductor")

        inp_ref = torch.ones(20, 100, requires_grad=True, device=self.device)
        inp_test = torch.ones(20, 100, requires_grad=True, device=self.device)

        out_ref = model_for_eager(inp_ref.clone())
        out_test = compiled_f(inp_test.clone())

        eager_version_counters_after = [
            # TODO: remove the + 1 after https://github.com/pytorch/pytorch/issues/120622 is fixed
            buffer._version + 1
            if k in ["m.running_mean", "m.running_var"]
            else buffer._version
            for k, buffer in model_for_eager.named_buffers()
        ]

        compile_version_counters_after = [
            buffer._version for _, buffer in model_for_compile.named_buffers()
        ]

        eager_delta = list(
            map(operator.sub, eager_version_counters_after, eager_version_counters)
        )
        compile_delta = list(
            map(operator.sub, compile_version_counters_after, compile_version_counters)
        )

        self.assertEqual(eager_delta, compile_delta)

    def test_adaptive_avg_pool_with_output_size_0(self):
        m1 = nn.AdaptiveAvgPool1d(0)
        self.common(m1, (torch.randn(1, 2),))
        m2 = nn.AdaptiveAvgPool2d(0)
        self.common(m2, (torch.randn(1, 2, 3),))

    def test_max_pool2d1(self):
        def fn(x):
            return aten.max_pool2d_with_indices(x, [3, 3], [2, 2])

        self.common(
            fn,
            (torch.randn(2, 4, 16, 16),),
        )

    @skip_if_gpu_halide  # slow
    def test_max_pool2d2(self):
        def fn(x):
            return aten.max_pool2d_with_indices(x, [3, 3], [2, 2])

        self.common(
            fn,
            (torch.randn([16, 64, 55, 55]),),
        )

    @skip_if_gpu_halide  # slow
    def test_max_pool2d3(self):
        def fn(x):
            # with padding
            return (
                aten.max_pool2d_with_indices(x, [3, 3], [2, 2], [1, 1]),
                aten.max_pool2d_with_indices(
                    x,
                    [
                        3,
                    ],
                    [
                        2,
                    ],
                    [
                        1,
                    ],
                ),
            )

        self.common(
            fn,
            (-torch.arange(1 * 8 * 8, dtype=torch.float32).view(1, 1, 8, 8),),
        )

    @skip_if_halide  # Can only unroll for loops over a constant extent
    def test_max_pool2d4(self):
        def fn(x):
            # with padding
            return aten.max_pool2d_with_indices(x, [3, 3], [2, 2], [0, 0], [1, 1], True)

        self.common(
            fn,
            (torch.randn([2, 8, 111, 111]),),
        )

    @skip_if_gpu_halide  # slow
    def test_max_pool2d5(self):
        def fn(x):
            return aten.max_pool2d_with_indices(x, [3, 3], [])

        self.common(
            fn,
            (torch.randn([16, 64, 55, 55]),),
        )

    @skip_if_gpu_halide  # slow
    def test_max_pool2d6(self):
        # Too big kernel size, use fallback
        def fn(x):
            return aten.max_pool2d_with_indices(x, [13, 13], [])

        torch._inductor.metrics.generated_kernel_count = 0
        self.common(
            fn,
            (torch.randn([16, 64, 55, 55]),),
        )
        assertGeneratedKernelCountEqual(self, 0)

    # From https://github.com/pytorch/pytorch/issues/94775
    def test_max_pool2d7(self):
        # ceil mode turns on
        def fn(x):
            return torch.nn.functional.max_pool2d(
                x, 1, stride=(2, 2), padding=0, ceil_mode=True
            )

        self.common(
            fn,
            (torch.randn([1, 1, 6, 7]),),
        )

    # From https://github.com/pytorch/pytorch/issues/93384
    def test_max_pool2d8(self):
        # dialtion is not 1, use fallback
        def fn(x):
            return aten.max_pool2d_with_indices(x, [3, 2], [2, 1], [1, 1], [1, 2])

        torch._inductor.metrics.generated_kernel_count = 0
        self.common(
            fn,
            (torch.randn([2, 2, 3, 6]),),
        )
        assertGeneratedKernelCountEqual(self, 0)

    def test_avg_pool2d1(self):
        def fn(x):
            return aten.avg_pool2d(x, [3, 3], [2, 2])

        self.common(
            fn,
            (torch.randn(2, 4, 16, 16),),
        )

    def test_avg_pool2d2(self):
        def fn(x):
            return aten.avg_pool2d(x, [3, 3], [2, 2])

        self.common(
            fn,
            (torch.randn([16, 64, 55, 55]),),
        )

    def test_avg_pool2d3(self):
        def fn(x):
            return (
                aten.avg_pool2d(x, [3, 3], [2, 2], [1, 1]),
                aten.avg_pool2d(
                    x,
                    [
                        3,
                    ],
                    [
                        2,
                    ],
                    [
                        1,
                    ],
                ),
            )

        self.common(
            fn,
            (-torch.arange(1 * 8 * 8, dtype=torch.float32).view(1, 1, 8, 8),),
            check_lowp=not is_halide_backend(self.device),  # misaligned addr fp16
        )

    def test_avg_pool2d4(self):
        def fn(x):
            return aten.avg_pool2d(x, [3, 3], [2, 2], [0, 0], True)

        self.common(
            fn,
            (torch.randn([2, 8, 111, 111]),),
        )

    def test_avg_pool2d5(self):
        def fn(x):
            return aten.avg_pool2d(x, [3, 3], [2, 2], [1, 1], count_include_pad=False)

        self.common(
            fn,
            (-torch.arange(1 * 8 * 8, dtype=torch.float32).view(1, 1, 8, 8),),
            check_lowp=not is_halide_backend(self.device),  # misaligned addr fp16
        )

    def test_avg_pool2d6(self):
        def fn(x):
            return aten.avg_pool2d(x, [3, 3], [2, 2], [1, 1], divisor_override=3)

        self.common(
            fn,
            (-torch.arange(1 * 8 * 8, dtype=torch.float32).view(1, 1, 8, 8),),
            check_lowp=not is_halide_backend(self.device),  # misaligned addr fp16
        )

    def test_avg_pool2d7(self):
        # Large kernel size, use fallback
        def fn(x):
            return aten.avg_pool2d(x, [13, 13], [1, 1], [0, 0])

        torch._inductor.metrics.generated_kernel_count = 0
        self.common(
            fn,
            (-torch.arange(1 * 24 * 24, dtype=torch.float32).view(1, 1, 24, 24),),
        )
        assertGeneratedKernelCountEqual(self, 0)

    def test_avg_pool2d8(self):
        # https://github.com/pytorch/pytorch/issues/100987
        def fn(x):
            return aten.avg_pool2d(
                x, kernel_size=3, stride=2, padding=1, ceil_mode=True
            )

        self.common(
            fn,
            (torch.randn(1, 3, 6, 6),),
            check_lowp=not is_halide_backend(self.device),  # misaligned addr fp16
        )

    @skip_if_gpu_halide  # slow
    def test_alexnet_prefix(self):
        def forward(arg6, arg7, arg16):
            convolution = torch.ops.aten.convolution(
                arg16, arg7, arg6, [4, 4], [2, 2], [1, 1], False, [0, 0], 1
            )
            relu = torch.ops.aten.relu(convolution)
            max_pool2d_with_indices = torch.ops.aten.max_pool2d_with_indices(
                relu, [3, 3], [2, 2]
            )
            getitem = max_pool2d_with_indices[0]
            return (getitem,)

        self.common(
            forward,
            (
                rand_strided((64,), (1,), torch.float32, "cpu"),
                rand_strided((64, 3, 11, 11), (363, 121, 11, 1), torch.float32, "cpu"),
                rand_strided(
                    (16, 3, 224, 224), (150528, 50176, 224, 1), torch.float32, "cpu"
                ),
            ),
            # Mismatched elements: 127 / 746496 (0.0%)
            # Greatest absolute difference: 0.0009765625 at index (1, 62, 7, 16) (up to 1e-05 allowed)
            # Greatest relative difference: 0.05187467899332306 at index (14, 18, 11, 0) (up to 0.001 allowed)
            atol=3e-3,
            rtol=2,
        )

    def test_elu(self):
        def fn(x):
            return aten.elu(x, 1.6732632423543772, 1.0507009873554805) + 2, aten.elu(
                x + 1, 2, 3, 4
            )

        self.common(
            fn,
            (torch.randn([16, 16]),),
            rtol=1e-4,
            atol=1e-4,
        )

    def test_tan(self):
        def fn(x):
            return aten.tan(x) + 2, aten.tan(x + 1)

        self.common(
            fn,
            (torch.randn([16, 16]),),
        )

    def test_tanh(self):
        def fn(x):
            return aten.tanh(x) + 2, aten.tanh(x + 1)

        self.common(
            fn,
            (torch.randn([16, 16]),),
        )

    @skip_if_halide  # lgamma not implemented
    @xfail_if_triton_cpu
    def test_lgamma(self):
        def fn(x):
            return aten.lgamma(x) + 2, aten.cos(x + 1)

        self.common(
            fn,
            (torch.randn([16, 16]),),
        )

    def test_cos(self):
        def fn(x):
            return aten.cos(x) + 2, aten.cos(x + 1)

        self.common(
            fn,
            (torch.randn([16, 16]),),
        )

    def test_sin(self):
        def fn(x):
            return aten.sin(x) + 2, aten.sin(x + 1)

        self.common(
            fn,
            (torch.randn([16, 16]),),
        )

    def test_repeat(self):
        def fn(x):
            return (
                x.repeat(0, 1, 1, 1),
                x.repeat(2, 2, 3, 1),
                x.repeat(8, 1, 1, 1),
                x.repeat(2, 1, 1, 1, 1, 1),
            )

        self.common(
            fn,
            (torch.randn([1, 2, 4, 8]),),
        )

    def test_repeat_as_strided(self):
        # Reproducer for #127474

        def fn(x):
            view_size = (3, 2)
            full = x.repeat((3, 2))
            view = torch.as_strided(full, view_size, full.stride())
            result = view + view

            return result

        self.common(fn, (torch.randn(1, 1),))

    def test_repeat_interleave(self):
        def fn(x):
            return (
                x.repeat_interleave(2),
                x.repeat_interleave(3, dim=0),
                x.repeat_interleave(x.size(1), dim=1),
            )

        self.common(
            fn,
            (torch.randn([1, 2, 4, 8]),),
        )

    @config.patch(implicit_fallbacks=True)
    def test_repeat_interleave_2(self):
        def fn(x):
            return torch.ops.aten.repeat_interleave.Tensor(x, output_size=12)

        self.common(
            fn,
            (torch.tensor([2, 4, 6]),),
        )

    @config.patch(fallback_random=True)
    def test_randn_with_dtype_and_device(self):
        if self.device == GPU_TYPE:
            raise unittest.SkipTest("only support cpu randn_with_dtype_and_device test")

        def fn(vectors):
            rotations_shape = (12, vectors.shape[-1], 1, 64)
            random_rotations = torch.randn(
                rotations_shape, device=vectors.device, dtype=vectors.dtype
            )
            random_rotations += 1
            return random_rotations

        self.common(
            fn,
            (torch.randn([4, 12, 2, 64]),),
        )

    def test_embedding(self):
        m = torch.nn.Sequential(
            torch.nn.Embedding(10, 4, padding_idx=0),
            torch.nn.ReLU(),
            ToTuple(),
        )

        self.common(
            m,
            (torch.randint(10, [2, 8]),),
        )

    def test_mean(self):
        def fn(x):
            return (
                x.mean(),
                x.mean(-1),
                torch.mean(x, -2, keepdim=True),
                x.mean([0, 1]),
            )

        self.common(
            fn,
            (torch.randn([1, 2, 4, 8]),),
        )

    def test_var_mean(self):
        def fn(x):
            return (
                *torch.var_mean(x, -1),
                *torch.var_mean(x, [1, 3]),
            )

        self.common(
            fn,
            (torch.randn([1, 2, 4, 8]),),
        )

    def test_var_correction(self):
        def fn(x):
            dim = -1
            return (
                torch.var(x, dim=dim, correction=1.3),
                torch.var(x, dim=dim, correction=3),
                torch.var(x, dim=dim, correction=10),
            )

        self.common(fn, (torch.randn([2, 8]),))
        # Unrolled reduction
        self.common(fn, (torch.randn([2, 4]),))

    @config.patch(pick_loop_orders=True)
    def test_transposed_propagates(self):
        @torch._dynamo.optimize("inductor", nopython=True)
        def fn(x, y):
            return x + y

        a = torch.randn(1, 4, 4, 4, device=self.device).permute(0, 2, 3, 1)
        b = torch.randn(4, 4, 4, device=self.device).permute(1, 2, 0)
        c = fn(a, b)
        self.assertEqual(a.stride(), c.stride())
        self.assertEqual(c.stride()[2], 1)

    @skip_if_gpu_halide
    def test_std(self):
        def fn(x):
            return (
                torch.var(x, True),
                torch.var(x, False),
                torch.var(x, -1, True),
                torch.var(x, -1, False),
                torch.std(x, False),
                torch.std(x, [0, 1], True),
                torch.std(x, [0, 1], False),
                torch.std(x, -2, True, keepdim=True),
            )

        self.common(
            fn,
            (torch.randn([2, 4, 4, 8]),),
        )

    def test_embedding_bag(self):
        def fn(w, i, o):
            return aten._embedding_bag(w, i, o, False, 0, False, None)

        self.common(
            fn,
            (torch.randn([10, 4]), torch.randint(10, [8]), torch.tensor([0, 2, 6])),
        )

    def test_batch_norm_2d(self):
        m = torch.nn.Sequential(
            torch.nn.BatchNorm2d(10),
            torch.nn.ReLU(),
        )
        m.eval()
        self.common(m, (torch.randn([2, 10, 8, 8]),), check_lowp=False)
        self.common(
            m,
            (torch.randn([3, 10, 16, 16]),),
            check_lowp=False,  # too painful to match types of bn model
        )

    # From yolov3
    @with_tf32_off
    def test_batch_norm_2d_2(self):
        if self.device == "cpu":
            raise unittest.SkipTest(f"requires {GPU_TYPE}")

        class Repro(torch.nn.Module):
            def __init__(self) -> None:
                super().__init__()
                self.self_0 = torch.nn.Conv2d(
                    64,
                    128,
                    kernel_size=(3, 3),
                    stride=(2, 2),
                    padding=(1, 1),
                    bias=False,
                )
                self.self_1 = torch.nn.BatchNorm2d(
                    128,
                    eps=0.0001,
                    momentum=0.03,
                    affine=True,
                    track_running_stats=True,
                )
                self.self_2 = torch.nn.LeakyReLU(negative_slope=0.1, inplace=True)

            def forward(self, l_input_: torch.Tensor):
                self_0 = self.self_0(l_input_)
                self_1 = self.self_1(self_0)
                self_2 = self.self_2(self_1)
                return (self_2,)

        inp = torch.randn((4, 64, 192, 256), dtype=torch.float32, device=GPU_TYPE)
        mod = Repro().to(device=GPU_TYPE)
        o1 = mod(inp)
        o2 = torch.compile(mod)(inp)
        self.assertEqual(o1, o2, rtol=1e-3, atol=1e-3)

    @patch.object(config.trace, "enabled", True)
    def test_layer_norm(self):
        m = torch.nn.Sequential(
            torch.nn.LayerNorm(32),
            torch.nn.ReLU(),
        )
        m.eval()
        with torch.no_grad():
            self.common(m, (torch.randn([16, 32]),), check_lowp=False)
        if self.device != "cpu":
            assertGeneratedKernelCountEqual(self, 1)

    def test_transpose_add(self):
        def fn(a, b):
            return a.t() + b

        self.common(
            fn, (torch.randn([16, 32]), torch.randn([32, 16])), check_lowp=False
        )
        if self.device != "cpu":
            assertGeneratedKernelCountEqual(self, 1)

    @patch.object(config.triton, "persistent_reductions", True)
    def test_softmax_one_kernel_persist(self):
        def fn(x):
            dim = 1
            x_max = torch.amax(x, dim, keepdim=True)
            unnormalized = torch.exp(x - x_max)
            result = unnormalized / torch.sum(unnormalized, dim, keepdim=True)
            return result

        self.common(fn, (torch.randn([16, 32]),), check_lowp=False)
        if self.device != "cpu":
            assertGeneratedKernelCountEqual(self, 1)

    @patch.object(config.triton, "persistent_reductions", False)
    def test_softmax_one_kernel_loop(self):
        def fn(x):
            x_max = torch.amax(x, 1, keepdim=True)
            unnormalized = torch.exp(x - x_max)
            result = unnormalized / torch.sum(unnormalized, 1, keepdim=True)
            return result

        self.common(fn, (torch.randn([16, 32]),), check_lowp=False)
        if self.device != "cpu":
            assertGeneratedKernelCountEqual(self, 1)

    def test_complex_fallback(self):
        def fn(x):
            return x * x + 10

        self.common(
            fn,
            (torch.randn([1, 2, 4, 8]).to(dtype=torch.complex64),),
        )
        assertGeneratedKernelCountEqual(self, 0)

        class ToComplex(nn.Module):
            def forward(self, x):
                return (x + x + 12).to(torch.complex64)

        self.common(ToComplex(), (torch.rand([1, 2, 4, 8]),), check_lowp=False)

        if self.device != "cpu":
            assertGeneratedKernelCountEqual(self, 1)

    def test_view_as_complex(self):
        class Repro(torch.nn.Module):
            def __init__(self) -> None:
                super().__init__()

            def forward(self, view_2):
                clone = torch.ops.aten.clone.default(
                    view_2, memory_format=torch.contiguous_format
                )
                view_2 = None
                view_as_complex = torch.ops.aten.view_as_complex.default(clone)
                clone = None
                return (view_as_complex,)

        inp = torch.empty_strided((128, 64, 12, 32, 2), (1, 98304, 8192, 256, 128)).to(
            self.device
        )
        mod = Repro()

        o1 = mod(inp)
        o2 = torch.compile(mod)(inp)

        self.assertEqual(o1, o2)

    def test_view_as_real(self):
        def fn(x):
            y = torch.view_as_real(x)
            return y + 1

        x = torch.randn(4, dtype=torch.complex64)

        self.common(fn, (x,))

    def test_polar(self):
        def fn(dist, angle):
            return torch.polar(dist, angle)

        inp = (
            torch.tensor([1, 2], dtype=torch.float64),
            torch.tensor([np.pi / 2, 5 * np.pi / 4], dtype=torch.float64),
        )
        self.common(fn, (*inp,))

    @skip_if_gpu_halide  # incorrect result on CUDA
    def test_cauchy(self):
        def fn(x, y):
            return torch.sum(1 / (torch.unsqueeze(x, -1) - y))

        self.common(
            fn,
            (
                torch.randn(32),
                torch.randn(32),
            ),
            # Absolute difference: 0.0003662109375 (up to 0.0001 allowed)
            # Relative difference: 1.8804297408767818e-05 (up to 1e-05 allowed)
            atol=5 * 1e-4,
            rtol=5 * 1e-5,
            check_lowp=False,
        )
        if self.device != "cpu":
            assertGeneratedKernelCountEqual(self, 1)

    @skip_if_gpu_halide  # misaligned address error
    def test_fusing_write_into_disjoint_read(self):
        def test_flip(a):
            return a.copy_(torch.flip(a, (0,)))

        self.common(test_flip, (torch.rand([20]),))

        assertGeneratedKernelCountEqual(self, 2)

        # issue only manifests on cuda with large tensors
        if self.device != "cpu":

            def f(a):
                a[:, 20:40] = a[:, 20:40] + 1
                a[:, 2:900025] = a[:, 1:900024] + 2

            a = torch.rand((1, 1000000), device=self.device)
            self.common(f, (a,))

    def test_gather_scatter(self):
        def fn(node_feat, edge_index):
            src_node_feat = node_feat[edge_index[0]]
            dst_node_feat = node_feat[edge_index[1]]
            edge_feat = src_node_feat - dst_node_feat + 1
            new_node_feat = torch.zeros_like(node_feat)
            new_node_feat.scatter_add_(
                0, edge_index[1].unsqueeze(-1).expand_as(edge_feat), edge_feat
            )
            return new_node_feat

        num_nodes = 16
        num_features = 32
        node_feat = torch.randn(num_nodes, num_features)
        edge_index = torch.randint(0, num_nodes, size=(2, num_nodes * 5))
        self.common(
            fn,
            (
                node_feat,
                edge_index,
            ),
            check_lowp=False,
        )
        if self.device != "cpu":
            assertGeneratedKernelCountEqual(self, 2)

    @config.patch(max_fusion_size=1)
    def test_no_mega_fusion_during_lowering(self):
        n = 50

        def fn(*args):
            x = args[0]
            for i in range(n):
                x = torch.add(x, args[i])
            return x

        self.common(
            fn,
            [torch.randn(64) for _ in range(n)],
            check_lowp=False,
        )
        print("-->", torch._inductor.metrics.generated_kernel_count)
        if self.device != "cpu":
            self.assertTrue(torch._inductor.metrics.generated_kernel_count > 1)

    def test_move_arange(self):
        def fn(x):
            return torch.arange(len(x), device="cpu").to(x.device) + x

        self.common(fn, (torch.randn([32]),), check_lowp=False)
        # if we have a copy there will be more than 1 kernel
        assertGeneratedKernelCountEqual(self, 1)

    def test_leaky_relu(self):
        def fn(x):
            return aten.leaky_relu(x, 0.2) + 2, aten.leaky_relu(x + 1)

        self.common(
            fn,
            (torch.randn([16, 16]),),
        )

    def test_gelu(self):
        def fn(x):
            return aten.gelu(x) + 2, aten.gelu(x + 1)

        self.common(
            fn,
            (torch.randn([16, 16]),),
        )

    def test_clone(self):
        def fn(x):
            return aten.clone(x) + 2, aten.clone(x + 1)

        self.common(
            fn,
            (torch.randn([16, 16]),),
        )

    def test_masked_fill(self):
        def fn(mask, value):
            return aten.masked_fill(value, mask, -10000.0) + 2, aten.masked_fill(
                value / 2.0, torch.logical_not(mask), 667
            )

        self.common(
            fn,
            (
                torch.randint(0, 1, [1, 16], dtype=torch.bool),
                torch.randn([16, 16]),
            ),
        )

    def test_masked_fill_promotion(self):
        def fn(mask, value):
            return aten.masked_fill(value, mask, torch.tensor(3.5))

        opt_fn = torch._dynamo.optimize("inductor")(fn)
        for inp in (
            torch.randn(
                [16, 16],
                dtype=torch.float16 if self.device == GPU_TYPE else torch.float32,
                device=self.device,
            ),
            torch.randint(16, (16, 16), device=self.device),
        ):
            inputs = (
                torch.randint(0, 1, [1, 16], dtype=torch.bool, device=self.device),
                inp,
            )
            self.assertEqual(fn(*inputs), opt_fn(*inputs))

    def test_masked_scatter(self):
        def fn(value, mask, source):
            return torch.masked_scatter(value, mask, source)

        value = make_tensor(10, 10, dtype=torch.float32, device=self.device)
        mask = make_tensor(10, 10, dtype=torch.bool, device=self.device)
        source = make_tensor(
            mask.count_nonzero(), dtype=torch.float32, device=self.device
        )

        self.common(fn, (value, mask, source))

    def test_fill1(self):
        def fn(x):
            tmp = torch.ones_like(x)
            return tmp, aten.fill.Scalar(tmp, 2)

        self.common(
            fn,
            (torch.randn([16, 16]),),
        )

    def test_fill2(self):
        def fn(x):
            tmp = torch.ones_like(x)
            return tmp, aten.fill.Tensor(tmp, torch.tensor(3.0))

        self.common(
            fn,
            (torch.randn([16, 16]),),
        )

    def test_pow1(self):
        def fn(x):
            return [aten.pow(x, e) for e in range(-8, 9)]

        self.common(
            fn,
            (torch.randn([16, 16]),),
        )

    @xfail_if_triton_cpu
    def test_pow2(self):
        def fn(x):
            return aten.pow(1000, x), aten.pow(x, 1000)

        self.common(
            fn,
            (
                torch.randn(
                    [16, 16],
                    dtype=torch.float32,
                ),
            ),
            # Mismatched elements: 9 / 256 (3.5%)
            # Greatest absolute difference: 2.491354329061828e+28 at index (6, 6) (up to 1e-05 allowed)
            # Greatest relative difference: 2.9793410720160818e-05 at index (4, 5) (up to 1.3e-06 allowed)
            atol=1e-5,
            rtol=3e-05,
        )

    @skip_if_gpu_halide  # https://github.com/halide/Halide/issues/8318
    @config.patch("halide.scheduler_cuda", "Li2018")
    def test_pow3(self):
        # power of 0.5 is special-cased, arbitrary power would still produce triton codegen error
        def fn(x):
            z = torch.tensor(0.123, device=self.device)
            w = z + x
            return torch.pow(w, 0.5)

        opt = torch._dynamo.optimize("inductor")(fn)
        input = torch.rand((), device=self.device)
        self.assertTrue(same(opt(input), fn(input)))

    def test_pow_int(self):
        def fn(x, y):
            return torch.pow(x, 0x57), torch.pow(x, y)

        for dtype in (torch.uint8, torch.int8, torch.int16, torch.int32, torch.int64):
            intmax = torch.iinfo(dtype).max
            make_arg = functools.partial(
                make_tensor, dtype=dtype, device=self.device, requires_grad=False
            )
            self.common(
                fn,
                (
                    make_arg(16, 16),
                    make_arg(16, 16, high=intmax),
                ),
            )

    @xfail_if_triton_cpu
    def test_pow_symfloat(self):
        def fn(x):
            r = math.sqrt(x.size(0))
            r = r**10
            return x * r

        cfn = torch.compile(fullgraph=True, dynamic=True)(fn)
        x = torch.randn([16, 16], device=self.device)
        self.assertEqual(cfn(x), fn(x))

    def test_glu(self):
        def fn(x):
            return aten.glu(x, -1), aten.glu(x, 1), aten.glu(x, 2)

        self.common(
            fn,
            (torch.randn([8, 16, 8, 8]),),
        )

    @torch._dynamo.config.patch(capture_dynamic_output_shape_ops=True)
    def test_nonzero_unbacked_refinement(self):
        def fn(x):
            z = x.nonzero()
            torch._check(z.size(0) == 4)
            return z + 3

        self.common(
            fn,
            (torch.tensor([0, 1, 3, 4, 2, 0, 0]),),
        )

        with self.assertRaises(RuntimeError):
            torch.compile(fn)(torch.tensor([0, 0, 0, 0]))

    @torch._dynamo.config.patch(capture_scalar_outputs=True)
    def test_unbacked_floordiv_simplify(self):
        def fn(x, y):
            z = y.item()
            torch._check(z // 2 == 3)
            return x + x.new_ones(z)

        self.common(
            fn,
            (
                torch.randn(6),
                torch.tensor([6]),
            ),
        )

        self.common(
            fn,
            (
                torch.randn(7),
                torch.tensor([7]),
            ),
        )

    @torch._dynamo.config.patch(capture_scalar_outputs=True)
    def test_unbacked_floordiv_simplify_errors(self):
        def fn(x, y):
            z = y.item()
            torch._check(z // 2 == 3)
            return x + x.new_zeros(z)

        # This is a little suboptimal: we actually fail /in the compiler/ but
        # not in a way that causes Dynamo to graph break
        with self.assertRaises(RuntimeError):
            torch.compile(fn)(torch.randn(8), torch.tensor(8))

    def test_cat(self):
        def fn(a):
            tmp = a * 2
            return (
                torch.cat((a, a[:, :4] + 1, a + 2), -1),
                torch.cat((tmp, tmp), 0),
                torch.cat((tmp, tmp.double()), 0),
            )

        self.common(
            fn,
            (torch.randn([8, 16]),),
        )
        self.common(
            fn,
            (torch.randn([1, 3, 3, 16]).to(memory_format=torch.channels_last),),
        )

    def test_cat_uint8(self):
        def fn(x):
            batch_shape = x.shape[:1]
            out = torch.cat([x.new_zeros(1).expand(batch_shape + (1,)), x], dim=-1)
            return out

        self.common(
            fn,
            (torch.randint(0, 256, size=(3, 255), dtype=torch.uint8),),
        )

    def test_cat_empty(self):
        def fn_2(*tensors):
            return torch.cat(tensors)

        self.common(
            fn_2,
            (
                torch.randn([1, 3, 3, 16]),
                torch.ones([0]),
            ),
        )
        self.common(
            fn_2,
            (
                torch.randn([1, 3, 3, 16]),
                torch.ones([0]),
                torch.randn([1, 3, 3, 16]),
            ),
        )
        self.common(
            fn_2,
            (
                torch.ones([0]),
                torch.randn([1, 3, 3, 16]),
            ),
        )

    def test_cat_empty_index(self):
        def fn(out, x):
            return torch.cat([out[0], x], dim=0)

        self.common(fn, (torch.randn(1, 0, 64), torch.randn(128, 64)))

    @torch._dynamo.config.patch(capture_scalar_outputs=True)
    def test_cat_unbacked_legacy_empty(self):
        def fn(x, y):
            z = y.item()
            return torch.cat([x, x.new_ones(z)])

        with self.assertRaisesRegex(
            RuntimeError,
            "Expected 2-D tensors, but got 1-D for tensor number 1 in the list",
        ):
            self.common(
                fn,
                (
                    torch.randn([2, 3]),
                    torch.tensor([0]),
                ),
            )

    @torch._dynamo.config.patch(capture_scalar_outputs=True)
    def test_cat_unbacked_empty_1d(self):
        def fn(x, y):
            z = y.item()
            return torch.cat([x, x.new_ones(z)])

        self.common(
            fn,
            (
                torch.randn([2]),
                torch.tensor([0]),
            ),
        )

        self.common(
            fn,
            (
                torch.randn([2]),
                torch.tensor([3]),
            ),
        )

    @torch._dynamo.config.patch(capture_scalar_outputs=True)
    def test_cat_unbacked_2d(self):
        def fn(x, y):
            z = y.item()
            return torch.cat([x, x.new_ones(z, x.shape[1])])

        self.common(
            fn,
            (
                torch.randn([2, 3]),
                torch.tensor([0]),
            ),
        )

        self.common(
            fn,
            (
                torch.randn([2, 3]),
                torch.tensor([4]),
            ),
        )

    def test_cat_negative_dim(self):
        def fn(*tensors):
            return torch.cat(tensors, dim=-1)

        self.common(
            fn,
            (
                torch.randn([2, 3]),
                torch.randn([2, 4]),
            ),
        )

        self.common(
            fn,
            (
                torch.randn([2, 3]),
                torch.randn([0]),
                torch.randn([2, 4]),
            ),
        )

        self.common(
            fn,
            (
                torch.randn([0]),
                torch.randn([2, 3]),
                torch.randn([2, 4]),
            ),
        )

    @expectedFailureCodegenDynamic
    def test_cat_single_empty(self):
        # fails dynamic check for 'has a dynamic dimension'
        def fn_2(*tensors):
            return torch.cat(tensors)

        self.common(
            fn_2,
            (torch.ones([0]),),
        )

    def test_cat_upcasting(self):
        def fn(arg4_1, slice_7):
            cat_1 = aten.cat.default([arg4_1, slice_7], 1)
            return (cat_1,)

        self.common(
            fn,
            (
                torch.randn([8, 16], dtype=torch.float32),
                torch.randn([8, 20], dtype=torch.float16),
            ),
        )

    def test_cat_extern_kernel(self):
        def fn(x1, x2, x3, x4):
            x = torch.mm(x2, x3)
            s = torch.narrow(x, 1, 0, 100)
            x = torch.mm(s, x4)
            c = torch.cat((x, x1), 1)
            return (c,)

        if self.device == "xpu":
            atol = 3e-4
            rtol = 1e-4
        else:
            # use default
            atol = None
            rtol = None
        self.common(
            fn,
            (
                torch.randn(256, 256),
                torch.randn(256, 1024),
                torch.randn(1024, 1600),
                torch.randn(100, 256),
            ),
            atol=atol,
            rtol=rtol,
            check_lowp=False,  # accuracy issues with relatively large matmuls
        )

    @skip_if_gpu_halide
    @skipCUDAIf(not SM80OrLater, "uses bfloat16 which requires SM >= 80")
    # Constant folding was explicitly turned off due to issue #108388
    # Turn it back on for test
    @torch._inductor.config.patch(joint_graph_constant_folding=True)
    def test_remove_no_ops(self):
        def matmul_with_op(x, y, fn):
            return fn(x @ y)

        foo_opt = torch.compile(matmul_with_op)

        # test no-op
        fns = (
            lambda x: x
            + torch.zeros(
                [256, 256], dtype=torch.float32, device=x.device
            ),  # noqa: E731
            lambda x: x
            - torch.zeros(
                [256, 256], dtype=torch.float32, device=x.device
            ),  # noqa: E731
            lambda x: x
            * torch.ones(
                [256, 256], dtype=torch.float32, device=x.device
            ),  # noqa: E731
            lambda x: x
            / torch.ones(
                [256, 256], dtype=torch.float32, device=x.device
            ),  # noqa: E731
        )

        inps = [torch.rand([256, 256], device=self.device) for _ in range(2)]

        for fn in fns:
            out, source_codes = run_and_get_code(foo_opt, inps[0], inps[1], fn)
            self.assertEqual(out, matmul_with_op(inps[0], inps[1], fn))

            if self.device == "cpu":
                FileCheck().check_not("cpp_fused").run(source_codes[0])
            else:
                FileCheck().check_not("triton.jit").run(source_codes[0])

        # test dtype conversion
        inps = [
            torch.rand([256, 256], device=self.device, dtype=torch.bfloat16)
            for _ in range(2)
        ]
        for fn in fns:
            out, source_codes = run_and_get_code(foo_opt, inps[0], inps[1], fn)
            self.assertEqual(out, matmul_with_op(inps[0], inps[1], fn))

        # test broadcasted shape bail
        fn = lambda x: x + torch.zeros(  # noqa: E731
            [256, 256, 256], dtype=torch.bfloat16, device=self.device
        )
        out, source_codes = run_and_get_code(foo_opt, inps[0], inps[1], fn)
        self.assertEqual(out, matmul_with_op(inps[0], inps[1], fn))

    def test_remove_noop_copy(self):
        def fn(x, y):
            x = x.cos()
            a = x.copy_(y)
            return a.sin()

        self.common(fn, (torch.randn(8, 8), torch.randn(8)))

        def fn2(a, b):
            abs_max = torch.abs(a).max()
            b[0] = abs_max.to(a.dtype)
            return b

        self.common(
            fn2,
            (
                torch.randn(8, 8, dtype=torch.float16),
                torch.randn(8, dtype=torch.float32),
            ),
        )

    def test_remove_noop_clone(self):
        def fn(x):
            y = x.clone().reshape(-1, 4)
            y[:, [2, 0]] = y[:, [0, 2]]
            return y + x

        self.common(fn, (torch.randn(2, 4),))

    def test_cat_of_loops_and_extern_kernel(self):
        class M(torch.nn.Module):
            def __init__(
                self,
                **kwargs,
            ):
                super().__init__()
                self.conv = torch.nn.Conv2d(
                    64,
                    5,
                    1,
                    **kwargs,
                )
                self.max_pool2d = torch.nn.MaxPool2d(2)

            def forward(self, x, y):
                x1 = self.conv(x)
                y1 = self.max_pool2d(y)
                return torch.cat([x1, y1], 1)

        mod = M()
        opt_mod = torch._dynamo.optimize("inductor")(mod)
        memory_format = torch.channels_last
        inputs = (
            torch.randn([1, 64, 16, 16]).to(memory_format=memory_format),
            torch.randn([1, 64, 32, 32]).to(memory_format=memory_format),
        )
        y = mod(*inputs)
        opt_y = opt_mod(*inputs)
        self.assertEqual(y, opt_y)
        self.assertEqual(y.stride(), opt_y.stride())

    def test_cat_inplace(self):
        def fn(x):
            rt = torch.cat([x])
            v = x.sin_()
            return rt

        # can't use self.common because input is modified inplace
        inp = torch.ones(2)
        opt_fn = torch.compile(fn)
        res = opt_fn(inp.clone())
        expected = fn(inp.clone())
        self.assertEqual(res, expected)

    def test_stack(self):
        def fn(a, b):
            return torch.stack(
                [
                    a.expand(12, 16),
                    b.expand(12, 16),
                ],
                2,
            )

        self.common(fn, (torch.randn([1, 16]), torch.randn([12, 1])))

    def test_hardtanh(self):
        def fn(x):
            return F.hardtanh(x), F.hardtanh(x + 1), F.hardtanh(x - 1)

        self.common(
            fn,
            (torch.randn([64]),),
        )

    def test_hardsigmoid(self):
        def fn(x):
            return F.hardsigmoid(x), F.hardsigmoid(x + 3), F.hardsigmoid(x - 3)

        self.common(
            fn,
            (torch.randn([64]),),
        )

    def test_hardswish(self):
        def fn(x):
            return F.hardswish(x), F.hardswish(x + 3), F.hardswish(x - 3)

        self.common(
            fn,
            (torch.randn([64]),),
        )

    def test_rsqrt(self):
        def fn(x):
            return torch.rsqrt(x), torch.rsqrt(x + 1) - 2

        self.common(
            fn,
            (torch.randn([64]),),
        )

    def test_expm1(self):
        def fn(x):
            return torch.expm1(x), torch.expm1(x) * 2

        for dtype in (torch.float16, torch.float, torch.double, torch.int, torch.int64):
            self.common(
                fn,
                (torch.randn([64]).to(dtype=dtype),),
            )
            self.common(
                fn,
                (torch.arange(-1e-5, 1e-5, 1e-7).to(dtype=dtype),),
            )

    def test_log1p(self):
        def fn(x):
            return torch.log1p(x), torch.log1p(x) * 2

        for dtype in (torch.float16, torch.float, torch.double, torch.int, torch.int64):
            self.common(
                fn,
                (torch.randn([64]).to(dtype=dtype),),
            )
            self.common(
                fn,
                (torch.arange(-1e-5, 1e-5, 1e-7).to(dtype=dtype),),
            )

    def test_flip(self):
        def fn(x):
            return torch.flip(x, (-1,)), torch.flip(x, (0, 2)) - 2

        self.common(
            fn,
            (torch.randn([1, 2, 6, 6]),),
        )

    def test_signbit(self):
        def fn(x):
            return torch.signbit(x), ~torch.signbit(-x) & 1

        self.common(
            fn,
            (torch.randn([1, 2, 6, 6]),),
        )

    def test_sign_dtype(self):
        def fn(x):
            y = torch.sign(x)
            return torch.tanh(y)

        self.common(fn, (torch.randn([1, 2, 6, 6]),))

    @xfail_if_triton_cpu
    def test_fmod(self):
        def fn(a, b):
            return torch.fmod(a, b), torch.fmod(3.0 * a, b) - 2.0

        shape = [1, 2, 6, 6]
        self.common(fn, (torch.randn(shape), torch.randn(shape)))

    @xfail_if_triton_cpu
    def test_fmod_zero_dim(self):
        def fn(a, b):
            return (torch.fmod(a, b),)

        self.common(
            fn,
            (
                make_tensor(10, device=self.device, dtype=torch.float32),
                make_tensor((), device=self.device, dtype=torch.float32),
            ),
        )
        self.common(
            fn,
            (
                make_tensor((), device=self.device, dtype=torch.float32),
                make_tensor(10, device=self.device, dtype=torch.float32),
            ),
        )

    def test_log2(self):
        def fn(x):
            return torch.log2(x), torch.log2(x + 1) - 2

        self.common(
            fn,
            (torch.randn([64]) + 10,),
        )

    def test_logsumexp(self):
        def fn(x):
            return torch.logsumexp(x, -1), torch.logsumexp(x, 0) - 2

        self.common(
            fn,
            (torch.randn([8, 8]) + 10,),
        )

    def test_log_fp64(self):
        def fn(x):
            return torch.log(x), torch.log2(x)

        self.common(
            fn,
            (torch.randn([1024], dtype=torch.float64) + 10,),
        )

    def test_bitwise(self):
        def fn(x, y):
            return (
                torch.bitwise_not(x),
                torch.bitwise_or(x, y),
                torch.bitwise_xor(x, y),
                torch.bitwise_and(x, y),
            )

        self.common(
            fn,
            (
                torch.randint(0, 2**30, [64], dtype=torch.int32),
                torch.randint(0, 2**30, [64], dtype=torch.int32),
            ),
        )

    def test_bitwise2(self):
        # again with bool types
        def fn(x, y):
            return (
                torch.bitwise_not(x),
                torch.bitwise_or(x, y),
                torch.bitwise_xor(x, y),
                torch.bitwise_and(x, y),
            )

        self.common(
            fn,
            (
                torch.randint(0, 2, (2, 20), dtype=torch.bool),
                torch.randint(0, 2, (2, 20), dtype=torch.bool),
            ),
        )

    def test_bitwise3(self):
        # Repro for https://github.com/pytorch/pytorch/issues/97968
        def fn(x, y):
            return (
                torch.max(torch.bitwise_and(x, y), y),
                torch.clamp_max(torch.bitwise_or(x, y), y),
                torch.clamp_min(torch.bitwise_xor(x, y), y),
            )

        self.common(
            fn,
            (
                torch.rand([5, 10, 1]).to(torch.int8),
                torch.rand([10, 1]).to(torch.int8),
            ),
        )

    def test_inf(self):
        def fn(a):
            return a + float("inf"), a + float("-inf"), a * -float("inf")

        self.common(fn, (torch.randn(8),))

    def test_remainder(self):
        def fn(a, b):
            return (
                torch.remainder(a, b),
                torch.remainder(a + 1, b - 1),
                torch.remainder(a - 1, b + 1),
            )

        self.common(fn, (torch.randn(64), torch.randn(64)))

    def test_zeros(self):
        def fn(a):
            return (
                a + 1,
                torch.zeros(
                    (1, 8, 64, 64),
                    dtype=torch.float32,
                    device=a.device,
                ),
                torch.zeros(
                    1,
                    8,
                    64,
                    64,
                    dtype=torch.float32,
                    device=a.device,
                ),
                torch.zeros(2, 3),
                a + torch.ones(8, device=a.device),
                torch.full((2, 3), 3.1416, device=a.device),
            )

        self.common(fn, (torch.randn(8),))

    def test_new_ones(self):
        def fn(a):
            return (
                aten.new_ones(
                    a, [], device=a.device, dtype=6, layout=0, pin_memory=False
                ),
                aten.new_zeros(
                    a, [], device=a.device, dtype=6, layout=0, pin_memory=False
                ),
            )

        self.common(fn, (torch.randn(8),))

    def test_full_like(self):
        def fn(a):
            return torch.full_like(a, 7.777) - 1

        self.common(fn, (torch.randn(8),))

    def test_full_truncation(self):
        def fn(a):
            return a + torch.full_like(a, 7.777)

        for dtype in all_types():
            self.common(fn, (make_tensor(8, dtype=dtype, device=self.device),))

    def test_full_boolean(self):
        def fn(n):
            x = torch.full((1,), n >= 1024, device=self.device)
            return x, x + 1

        self.common(fn, (1024,))
        self.common(fn, (1023,))

    def test_index1(self):
        def fn(a, b, c):
            return aten.index(a, [b, c])

        self.common(
            fn,
            (
                torch.randn(8, 8, 12),
                torch.tensor([0, 0, 2, 2], dtype=torch.int64),
                torch.tensor([3, 4, 4, 3], dtype=torch.int64),
            ),
        )
        self.common(
            fn,
            (
                torch.randn(8, 8, 12),
                torch.tensor([[0, 0, 2, 2]], dtype=torch.int64),
                torch.tensor([[3], [4], [4], [3]], dtype=torch.int64),
            ),
        )

    def test_index2(self):
        def fn(a, b):
            return (
                aten.index(a, [b]),
                aten.index(a, [None, b]),
            )

        self.common(
            fn,
            (
                torch.randn(8, 8, 8),
                torch.tensor([[0, 0, 2, 2]], dtype=torch.int64),
            ),
        )

    def test_index3(self):
        def fn(x, ia, ib):
            return (x[:, ia, None, ib, 0],)

        self.common(
            fn,
            (
                torch.randn(3, 4, 4, 4, 3),
                torch.tensor([0, 2, 1], dtype=torch.int64),
                torch.tensor([0, 2, 1], dtype=torch.int64),
            ),
        )

    def test_output_strides(self):
        def fn(x):
            y = x.permute(0, 2, 3, 1).contiguous()
            torch._dynamo.graph_break()
            return y.view(-1, 4)

        inp = torch.rand([4, 4, 4, 4], device=self.device)
        fn_opt = torch._dynamo.optimize("inductor")(fn)

        self.assertEqual(fn(inp), fn_opt(inp))
        self.assertEqual(fn(inp).stride(), fn_opt(inp).stride())

        # no redundant copy
        def foo(x):
            return x[0:2:2].T[3:].squeeze(0)

        foo_opt = torch._dynamo.optimize("inductor")(foo)
        out = foo_opt(inp)
        self.assertEqual(inp.storage(), out.storage())

    def test_index_select(self):
        def fn(a, b):
            return (
                torch.index_select(a, 0, b),
                torch.index_select(a, 1, b),
                torch.index_select(torch.index_select(a, 2, b), 1, b),
            )

        for ind_dtype in (torch.int32, torch.int64):
            self.common(
                fn,
                (
                    torch.randn(8, 8, 8),
                    torch.tensor([0, 0, 2, 1], dtype=ind_dtype),
                ),
            )

    @skipCUDAIf(not TEST_CUDNN, "CUDNN not available")
    @skipIfXpu
    @skipIfRocm
    def test_cudnn_rnn(self):
        if self.device == "cpu":
            raise unittest.SkipTest(f"requires {GPU_TYPE}")

        def fn(
            a0,
            b0,
            b1,
            b2,
            b3,
            b4,
            b5,
            b6,
            b7,
            b8,
            b9,
            b10,
            b11,
            b12,
            b13,
            b14,
            b15,
            a3,
            a4,
            a5,
        ):
            a1 = [
                b0,
                b1,
                b2,
                b3,
                b4,
                b5,
                b6,
                b7,
                b8,
                b9,
                b10,
                b11,
                b12,
                b13,
                b14,
                b15,
            ]
            return aten._cudnn_rnn(
                a0,
                a1,
                4,
                a3,
                a4,
                a5,
                2,
                2048,
                0,
                2,
                False,
                0.0,
                False,
                True,
                [],
                None,
            )

        self.common(
            fn,
            (
                torch.randn([92, 8, 2048]),
                torch.randn([8192, 2048]),
                torch.randn([8192, 2048]),
                torch.randn([8192]),
                torch.randn([8192]),
                torch.randn([8192, 2048]),
                torch.randn([8192, 2048]),
                torch.randn([8192]),
                torch.randn([8192]),
                torch.randn([8192, 4096]),
                torch.randn([8192, 2048]),
                torch.randn([8192]),
                torch.randn([8192]),
                torch.randn([8192, 4096]),
                torch.randn([8192, 2048]),
                torch.randn([8192]),
                torch.randn([8192]),
                torch.randn([167837696]),
                torch.randn([4, 8, 2048]),
                torch.randn([4, 8, 2048]),
            ),
            check_lowp=False,  # difference in rnn is too large between half and float inputs
        )

    def test_upsample_nearest1d(self):
        def fn(a):
            return (
                aten.upsample_nearest1d(a, [74], None),
                aten.upsample_nearest1d(a, [70], None),
                aten.upsample_nearest1d(a, [45], None),
                aten.upsample_nearest1d(a, [36], None),
                aten.upsample_nearest1d(a, None, [2.0]),
            )

        self.common(fn, (torch.randn([2, 4, 37]),))

    def test_upsample_nearest2d(self):
        def fn(a):
            return (
                aten.upsample_nearest2d(a, [74, 76]),
                aten.upsample_nearest2d(a, [70, 75]),
                aten.upsample_nearest2d(a, [45, 74]),
                aten.upsample_nearest2d(a, [36, 39]),
                aten.upsample_nearest2d(a, None, [2.0, 2.0]),
            )

        self.common(fn, (torch.randn([2, 4, 37, 38]),))

    def test_upsample_nearest3d(self):
        def fn(a):
            return (
                aten.upsample_nearest3d(a, [74, 76, 78], None),
                aten.upsample_nearest3d(a, [70, 75, 80], None),
                aten.upsample_nearest3d(a, [45, 74, 103], None),
                aten.upsample_nearest3d(a, [36, 39, 40], None),
                aten.upsample_nearest3d(a, None, [2.0, 2.0, 2.0]),
            )

        self.common(fn, (torch.randn([2, 4, 37, 38, 39]),))

    def test_upsample_nearest2d_backward(self):
        func = torch.ops.aten.upsample_nearest2d_backward

        def fn(a):
            return (
                func(a, output_size=[6, 12], input_size=[3, 3, 3, 6]),
                func(a, output_size=[6, 12], input_size=[3, 3, 4, 5]),
                func(a, output_size=[6, 12], input_size=[3, 3, 2, 8]),
                func(a, output_size=[6, 12], input_size=[3, 3, 2, 8]),
                func(a, output_size=[6, 12], input_size=[3, 3, 4, 7]),
            )

        self.common(fn, (torch.randn([3, 3, 6, 12]),))

    @skip_if_x86_mac()
    def test_upsample_bilinear2d_a(self):
        def fn(a):
            return (
                aten.upsample_bilinear2d(a, [45, 45], False, None),
                aten.upsample_bilinear2d(a, None, True, [2.0, 2.0]),
            )

        self.common(fn, (torch.randn([2, 4, 37, 38]),), atol=2.5e-5, rtol=1.3e-6)

    def test_upsample_bilinear2d_b(self):
        def fn(a):
            return aten.upsample_bilinear2d(a, None, True, [2.0, 2.0])

        self.common(
            fn,
            [
                torch.randn([1, 2, 40, 59]),
            ],
            atol=2.5e-5,
            rtol=1.3e-6,
        )

    @skip_if_gpu_halide  # accuracy issue
    def test_reflection_pad2d(self):
        def fn(a, pad):
            return (
                aten.reflection_pad2d(a, [1, 1, 1, 1]),
                aten.reflection_pad2d(a, pad),
            )

        self.common(
            fn,
            (
                torch.randint(0, 999, size=[1, 1, 8, 8], dtype=torch.float32),
                [5, 2, 3, 4],
            ),
        )

    def test_reflection_pad2d_backward(self):
        def template(size, padding):
            def fn(grad_output, x):
                return aten.reflection_pad2d_backward(grad_output, x, padding)

            x = torch.randint(0, 999, size=size, dtype=torch.float32)
            result = aten.reflection_pad2d(x, padding)
            grad_output = torch.randn_like(result)

            self.common(
                fn, (grad_output, x), check_lowp=not is_halide_backend(self.device)
            )

        template([1, 1, 8, 8], [0, 0, 0, 0])
        template([1, 1, 8, 8], [1, 1, 1, 1])
        template([1, 1, 8, 8], [1, 2, 3, 4])
        template([1, 1, 8, 8], [0, -1, 2, 2])
        template([1, 1, 8, 8], [-1, 0, 2, 2])
        template([1, 1, 8, 8], [2, 2, 0, -1])
        template([1, 1, 8, 8], [2, 2, -1, 0])

    def test_grid_sampler_2d(self):
        def fn(a, b):
            return (
                aten.grid_sampler_2d(a, b, 0, 0, True),
                aten.grid_sampler_2d(a, b, 0, 1, False),
            )

        self.common(
            fn,
            (
                torch.randn([4, 3, 352, 352], dtype=torch.float32),
                torch.rand([4, 352, 352, 2], dtype=torch.float32) * 2 - 1,
            ),
            check_lowp=False,
            # Mismatched elements: 154697 / 1486848 (10.4%)
            # Greatest absolute difference: 0.0001976490020751953 at index (0, 0, 101, 243) (up to 1e-05 allowed)
            # Greatest relative difference: 7.332530120481928 at index (1, 1, 258, 301) (up to 1.3e-06 allowed)
            atol=0.0002,
            rtol=1.3e-06,
        )

    def test_upsample_bicubic2d(self):
        def fn(a):
            return (
                aten.upsample_bicubic2d(a, (128, 128), True),
                aten.upsample_bicubic2d(a, (128, 256), False),
            )

        # Mismatched elements: 10 / 196608 (0.0%)
        # Greatest absolute difference: 1.3869255781173706e-05 at index (2, 1, 88, 65) (up to 1e-05 allowed)
        # Greatest relative difference: 0.0033082996811011046 at index (3, 1, 88, 91) (up to 1.3e-06 allowed)
        self.common(
            fn,
            (torch.randn([4, 3, 64, 32], dtype=torch.float32),),
            atol=2e-5,
            rtol=1e-3,
        )

    def test_float_index_expression(self):
        # Test that index propagation doesn't generate bad index_expr calls like
        # ops.index_expr(0.5*x, dtype) where the expression is not integral
        def fn(x):
            return aten.upsample_bicubic2d(x, (256, 256), False)

        x = torch.randn(1, 1, 128, 128, dtype=torch.float32, device=self.device)
        _, source_codes = run_and_get_code(fn, x)

        pattern = r"0\.50*\*[ix][\d]"
        for code in source_codes:
            self.assertIsNone(
                re.search(pattern, code), msg="Found bad index_expr in code:\n" + code
            )

    def test_float_index_expression_type_promotion(self):
        # Test that float indexing expressions participate in type promotion
        def fn(x):
            return x + 1.0 / x.size(0)

        x = torch.arange(10)
        self.common(fn, (x,))

    def test_sort(self):
        def fn(a, descending):
            return torch.sort(a)

        inp = torch.randint(0, 999, size=[1, 1, 8, 8], dtype=torch.float32)
        self.common(fn, (inp, False))
        self.common(fn, (inp, True))

    def test_sort_stable(self):
        def fn(a, descending):
            return a.sort(dim=-1, stable=True, descending=descending)

        # Duplicates give deterministic indices when stable sorting
        inp = torch.rand(10, 128, dtype=torch.float32)
        inp[:, 10:20] = 1.0
        inp[:, 30:40] = 1.0
        self.common(fn, (inp, False))
        self.common(fn, (inp, True))

        # Non-power of two
        inp = inp[:, :120]
        self.common(fn, (inp, False))
        self.common(fn, (inp, True))

    def test_sort_bool(self):
        def fn(a, descending):
            return torch.sort(a.to(torch.int8), stable=True, descending=descending)

        inp = torch.randint(0, 2, size=[10, 128], dtype=torch.bool)
        self.common(fn, (inp, False))
        self.common(fn, (inp, True))

    @skipIfWindows(msg="Crash UT")
    def test_sort_transpose(self):
        def fn(a, descending):
            return torch.sort(a, stable=True, descending=descending)

        inp = torch.randn(128, 10).transpose(0, 1)
        self.common(fn, (inp, False))
        self.common(fn, (inp, True))

    def test_topk(self):
        def fn(a):
            return torch.topk(a, 2, -1)

        self.common(
            fn, (torch.randint(0, 999, size=[1, 1, 8, 8], dtype=torch.float32),)
        )

    def test_long_tensor(self):
        def fn(a):
            return (
                torch.LongTensor([294]).to(a.device) - a,
                torch.as_tensor([295]).to(a.device) + a,
            )

        self.common(fn, (torch.randint(0, 999, size=[8, 8]),))

    @skip_if_gpu_halide  # correctness issue
    def test_constant_pad_1d(self):
        def fn(a):
            return (
                aten.constant_pad_nd(a, [0, 1], 6.0),
                aten.constant_pad_nd(a, [2, 3], 99.0),
            )

        self.common(fn, (torch.randint(0, 999, size=[2, 16, 31], dtype=torch.float32),))

    def test_constant_pad_fill_dtype(self):
        def fn(a, b):
            return (
                aten.constant_pad_nd(a, (1, 1), 1.0) & b,
                aten.constant_pad_nd(a, (1, 1), 0.0) & b,
            )

        self.common(
            fn,
            (torch.randint(2, (4,), dtype=torch.bool), torch.ones(6, dtype=torch.bool)),
        )

    @skip_if_gpu_halide  # misaligned address
    def test_constant_pad_2d(self):
        def fn(a):
            return (
                aten.constant_pad_nd(a, [1, 1, 1, 1], 6.0),
                aten.constant_pad_nd(a, [1, 2, 3, 4], 99.0),
            )

        self.common(
            fn, (torch.randint(0, 999, size=[1, 1, 8, 8], dtype=torch.float32),)
        )

    @skip_if_gpu_halide  # misaligned address
    def test_constant_pad_3d(self):
        def fn(a):
            return (
                aten.constant_pad_nd(a, [1, 2, 3, 4, 5, 6], 6.0),
                aten.constant_pad_nd(a, [0, 0, 3, 4, 0, 0], 6.0),
            )

        self.common(
            fn, (torch.randint(0, 999, size=[2, 4, 4, 4], dtype=torch.float32),)
        )

    def test_constant_pad_float64(self):
        # Repro for https://github.com/pytorch/pytorch/issues/93351
        def fn(input):
            v1 = torch.nn.functional.pad(input, pad=(1, 0))
            return torch.gt(v1, input)

        x = torch.rand([1, 2, 2, 1], dtype=torch.float64)
        self.common(fn, (x,))

    def test_constant_pad_nd_inplace(self):
        def fn(a):
            return aten.constant_pad_nd(a, [0, 0])

        x = torch.randn([2], device=self.device)
        fn_compiled = torch.compile(fn)
        y = fn_compiled(x)
        self.assertTrue(y is not x)

    def test_l1_loss(self):
        def fn(a, b):
            return torch.nn.functional.l1_loss(a, b), torch.nn.functional.mse_loss(a, b)

        self.common(
            fn,
            (
                torch.randn([2, 3, 16, 16]),
                torch.randn([2, 3, 16, 16]),
            ),
            check_lowp=False,
        )

    def test_triu(self):
        def fn(a):
            return aten.triu(a, 1), aten.triu(a, 0), aten.triu(a, 2)

        self.common(fn, (torch.randn([2, 10, 10]),))

    def test_no_op_reduction(self):
        def fn(a):
            return a.sum(-1), torch.amax(a + 1, 1, keepdim=True)

        self.common(fn, (torch.randn([8, 1, 1]),))

    def test_inplace_add(self):
        @torch._dynamo.optimize("inductor")
        def fn(x, y):
            return x.add_(y)

        inputs = (
            rand_strided((4, 4), (4, 1), device=self.device),
            rand_strided((4, 4), (4, 1), device=self.device),
        )
        inp_clone = inputs[0].clone()
        out = fn(*inputs)
        self.assertTrue(same(out, inp_clone + inputs[1]))
        self.assertTrue(out is inputs[0])

    # The following 2 tests are meant to check the logic that drops
    # xmask from triton load/store if xnumel = 1
    @requires_gpu()
    def test_single_elem(self):
        def fn(a):
            b = a + 1
            return (b,)

        self.common(fn, (torch.randn(1),))

    @requires_gpu()
    def test_single_elem_indirect(self):
        def fn(a, b):
            c = a[b] + 1
            return (c,)

        a = torch.randn(1)
        b = (torch.tensor([0], dtype=torch.int64),)

        self.common(fn, (a, b))

    # This test is meant to check for issues from the logic
    # that drops xmask from trito load/store if XBLOCK divides xnumel

    @requires_gpu()
    def test_xblock_divides_xnumel(self):
        def fn(a):
            b = a + 1
            return (b,)

        # assumption is that XBLOCK is always a divisor of 1024
        # so xmask will be dropped iff xnumel is multiple of 1024
        self.common(fn, (torch.randn(1024),))
        self.common(fn, (torch.randn(1025),))

    def test_inplace_mixed_dtype_ops(self):
        @torch._dynamo.optimize("inductor")
        def fn(x, y):
            z = x + y.float()
            w = z.add_(y)
            return w.mul_(y)

        inputs = (
            rand_strided((4, 4), (4, 1), device=self.device, dtype=torch.float),
            rand_strided((4, 4), (4, 1), device=self.device, dtype=torch.double),
        )
        out = fn(*inputs)
        out_eager = (inputs[0] + inputs[1].float()).add_(inputs[1]).mul_(inputs[1])
        self.assertTrue(same(out, out_eager))

    @config.patch(
        {"triton.unique_kernel_names": True, "triton.descriptive_names": False}
    )
    def test_kernel_names(self):
        @torch._dynamo.optimize("inductor")
        def fn(x):
            return 2 * x

        inputs = (rand_strided((8,), (1,), device=self.device),)
        self.assertTrue(same(fn(*inputs), 2 * inputs[0]))

    @config.patch({"triton.cudagraphs": True})
    @dynamo_config.patch(automatic_dynamic_shapes=True)
    def test_strided_inputs(self):
        @torch._dynamo.optimize("inductor")
        def fn(x, y):
            return x + y

        inputs = (
            rand_strided((8, 16), (32, 2), device=self.device),
            rand_strided((8, 16), (16, 1), device=self.device),
        )
        self.assertTrue(same(fn(*inputs), inputs[0] + inputs[1]))

    @config.patch({"triton.cudagraphs": True})
    @dynamo_config.patch(automatic_dynamic_shapes=True)
    def test_input_mutation1(self):
        def fn(a):
            b = a + 1
            a.copy_(b)
            c = a + 2
            return a * b / c

        arg1 = torch.randn(64, device=self.device)
        arg2 = arg1.clone()
        arg3 = torch.randn(64, device=self.device)
        arg4 = arg3.clone()
        correct1 = fn(arg1)
        correct2 = fn(arg3)
        opt_fn = torch._dynamo.optimize_assert(compile_fx)(fn)
        actual1 = opt_fn(arg2)
        actual2 = opt_fn(arg4)

        self.assertTrue(same(actual1, correct1))
        self.assertTrue(same(actual2, correct2))
        self.assertTrue(same(arg1, arg2))
        self.assertTrue(same(arg3, arg4))

    def test_input_mutation2(self):
        def fn(a):
            b = a + 1
            a.view(64).copy_(torch.tensor([66.0], device=a.device))
            c = a + 2
            return b, c

        # NOTE: this test fails when none of the inputs require grad.
        # That seems like an inductor bug.
        arg1 = torch.randn([1, 64], device=self.device).requires_grad_(True).add(1)
        arg2 = arg1.clone()
        correct1 = fn(arg1)
        opt_fn = torch._dynamo.optimize_assert(compile_fx)(fn)
        actual1 = opt_fn(arg2)

        self.assertTrue(same(actual1, correct1))
        self.assertTrue(same(arg1, arg2))

    def test_input_mutation3(self):
        def fn(a):
            a += 1
            a *= 2
            aten.sigmoid_(a)
            a = a.view(64)
            a += 3
            a *= 4
            aten.relu_(a)
            return a

        arg1 = torch.randn([1, 64], device=self.device)
        arg2 = arg1.clone()
        correct1 = fn(arg1)
        opt_fn = torch._dynamo.optimize_assert(compile_fx)(fn)
        actual1 = opt_fn(arg2)

        self.assertTrue(same(actual1, correct1))
        self.assertTrue(same(arg1, arg2))

    def test_input_mutation4(self):
        def fn(a):
            torch.relu_(a)
            return a

        arg1 = torch.randn([1, 64], device=self.device)
        arg2 = arg1.clone()
        correct1 = fn(arg1)
        opt_fn = torch._dynamo.optimize_assert(compile_fx)(fn)
        actual1 = opt_fn(arg2)

        self.assertTrue(same(actual1, correct1))
        self.assertTrue(same(arg1, arg2))

    def test_input_mutation5(self):
        def fn(x):
            tmp = x.ceil()
            x.add_(10)
            return tmp

        opt_fn = torch._dynamo.optimize()(fn)

        a = torch.zeros((), dtype=torch.int64, device=self.device)
        a_expect = a.clone()
        expect = fn(a_expect)

        a_actual = a.clone()
        actual = opt_fn(a_actual)

        self.assertEqual(a_expect, a_actual)
        self.assertEqual(expect, actual)

    def test_slice_mutation1(self):
        def fn(a):
            x = torch.zeros_like(a)
            b = x + 1
            x[:, 3] = 3.0
            c = torch.clone(x)
            x[4, :] = 4.0
            d = x + 1
            return x, b, c, d

        self.common(fn, (torch.randn([8, 8]),))

    @skip_if_gpu_halide  # accuracy issue
    def test_slice_mutation2(self):
        def fn(a):
            a[:, 20:40] = a[:, 20:40] + 1
            a[:, 2:11] = a[:, 1:10] + 2

        arg1 = torch.randn([1, 64], device=self.device)
        arg2 = arg1.clone()
        fn(arg1)
        opt_fn = torch._dynamo.optimize_assert(compile_fx)(fn)
        opt_fn(arg2)
        self.assertTrue(same(arg1, arg2))

    def test_slice_mutation3(self):
        def fn(a):
            a[:2, :2].fill_(10)

        opt_fn = torch._dynamo.optimize_assert(compile_fx)(fn)

        x1 = torch.randn(8, 8, device=self.device)
        x2 = x1.clone()
        fn(x1)
        opt_fn(x2)
        self.assertEqual(x1, x2)

    def test_tensor_index_slice(self):
        def fn(a):
            x = torch.tensor([1, 2], device=self.device)
            y = torch.tensor([2, 3], device=self.device)
            xx = torch.tensor([1, 2], device=self.device).view(1, 2)
            yy = torch.tensor([1, 2, 3], device=self.device).view(3, 1)
            return [
                a[x, y],
                a[:, x, y],
                a[:, x, y, :],
                a[x, :, y],
                a[:, x, :, y, :],
                a[xx, yy],
                a[:, xx, yy],
                a[xx, :, yy],
                a[xx, yy, :],
                a[:, xx, :, yy],
            ]

        a = torch.arange(3 * 4 * 5 * 6 * 7, device=self.device).view(3, 4, 5, 6, 7)
        refs = fn(a)
        tests = torch.compile(fn)(a)
        for ref, test in zip(refs, tests):
            torch.testing.assert_close(ref, test)

    @torch._dynamo.config.patch(cache_size_limit=10)
    def test_tensor_index_put_slice(self):
        def fn(a, version):
            x = torch.tensor([1, 2], device=self.device, dtype=torch.int32)
            y = torch.tensor([2, 3], device=self.device, dtype=torch.int32)

            xx = torch.tensor([1, 2], device=self.device).view(1, 2)
            yy = torch.tensor([1, 2, 3], device=self.device).view(3, 1)

            if version == 0:
                a[x, y] = torch.zeros_like(a[x, y])
            elif version == 1:
                a[:, x, y] = torch.zeros_like(a[:, x, y])
            elif version == 2:
                a[:, x, y, :] = torch.zeros_like(a[:, x, y, :])
            elif version == 3:
                a[x, :, y] = torch.zeros_like(a[x, :, y])
            elif version == 4:
                a[:, x, :, y, :] = torch.zeros_like(a[:, x, :, y, :])
            elif version == 5:
                a[xx, yy] = torch.zeros_like(a[xx, yy])
            elif version == 6:
                a[:, xx, yy] = torch.zeros_like(a[:, xx, yy])
            elif version == 7:
                a[xx, :, yy] = torch.zeros_like(a[xx, :, yy])
            elif version == 8:
                a[xx, yy, :] = torch.zeros_like(a[xx, yy, :])
            elif version == 9:
                a[:, xx, :, yy] = torch.zeros_like(a[:, xx, :, yy])

            return a

        a = torch.arange(3 * 4 * 5 * 6 * 7, device=self.device, dtype=torch.int32).view(
            3, 4, 5, 6, 7
        )
        for i in range(10):
            ref = fn(torch.clone(a), i)
            test = torch.compile(fn)(torch.clone(a), i)
            torch.testing.assert_close(ref, test)

    def test_indirect_load_broadcast(self):
        def fn(in_ptr0, in_ptr1, in_ptr2):
            return torch.gather(in_ptr1, 0, in_ptr2) + in_ptr0

        arg190 = rand_strided((32, 21), (1, 32), device=self.device, dtype=torch.int64)
        arg190.fill_(0)
        arg111 = rand_strided(
            (9521, 512), (512, 1), device=self.device, dtype=torch.float32
        )
        self.common(
            fn,
            (
                torch.randn(32, 1),
                arg111,
                arg190,
            ),
        )

    def test_roi_align(self):
        if not has_torchvision_roi_align():
            raise unittest.SkipTest("requires torchvision")

        def fn(a, b):
            return torch.ops.torchvision.roi_align(a, b, 0.25, 7, 7, 2, False)

        self.common(fn, (torch.zeros([4, 256, 296, 304]), torch.zeros([2292, 5])))

    # https://github.com/halide/Halide/issues/8256
    @config.patch("halide.scheduler_cuda", "Li2018")
    def test_nll_loss_forward(self):
        def fn(a, b):
            return aten.nll_loss_forward(a, b, None, 1, -100)

        labels = (
            torch.zeros([5], dtype=torch.int64),
            torch.tensor([-100, -100, 3, -100, -100], dtype=torch.int64),
        )
        inps = (torch.randn(5, 5), torch.randn(5, 5))
        for a, b in zip(inps, labels):
            self.common(
                fn,
                (a, b),
            )

    def test_nll_loss_backward(self):
        def fn(a, b, c):
            return aten.nll_loss_backward(
                a, b, c, None, 1, -100, torch.tensor(1.0, device=self.device)
            )

        labels = (
            torch.zeros([5], dtype=torch.int64),
            torch.tensor([-100, -100, 3, -100, -100], dtype=torch.int64),
        )
        inps = (torch.randn(5, 5), torch.randn(5, 5))
        grad_outs = (torch.randn(()), torch.randn(()))
        for a, b, c in zip(grad_outs, inps, labels):
            self.common(
                fn,
                (a, b, c),
            )

    def test_isinf(self):
        def fn(x):
            return x.isinf(), x.isnan()

        self.common(
            fn, [torch.tensor([1, float("inf"), 2, float("-inf"), float("nan")])]
        )
        self.common(
            fn,
            [
                torch.tensor(
                    [1, float("inf"), 2, float("-inf"), float("nan")],
                    dtype=torch.float64,
                )
            ],
        )

    @skip_if_halide  # different nan behavior in ==
    def test_isinf2(self):
        def fn(x):
            y = torch.tensor(
                [1, float("inf"), 2, float("-inf"), float("nan")], device=self.device
            )
            return x == y

        self.common(
            fn, (torch.tensor([1, float("inf"), 2, float("-inf"), float("nan")]),)
        )

    def test_any(self):
        def fn(x):
            return (
                x.any(-1),
                x.isinf().any(),
                torch.all(x.isinf(), dim=0),
                torch.all(torch.logical_not(x.isinf())),
            )

        self.common(fn, [-torch.rand(64)])
        tmp = torch.randn(16, 8)
        tmp[1, 1] = float("inf")
        self.common(fn, [tmp])

    @skip_if_gpu_halide
    def test_multilayer_any(self):
        def fn(x):
            return (x.isinf().any(), x.isfinite().all())

        sample = torch.rand(9, 3, 353, 353)
        self.common(fn, [sample])

        sample.view(-1)[-1] = float("inf")
        self.common(fn, [sample])

    def test_inplace_activations(self):
        def fn(x):
            a = aten.hardswish_(x + 1)
            b = aten.hardtanh_(x + 1)
            c = aten.leaky_relu_(x + 1)
            d = aten.silu_(x + 1)
            e = aten.log1p(x + 1)
            f = aten.masked_fill_(x + 1, torch.zeros_like(x, dtype=torch.bool), 99.0)
            h = aten.masked_fill_(x + 1, torch.ones_like(x, dtype=torch.bool), 99.0)
            return (a, b, c, d, e, f, h)

        self.common(fn, [torch.randn(64) * 10])

    def test_baddbmm(self):
        def fn(a, b, c, beta):
            return aten.baddbmm(a, b, c, beta=beta)

        b = torch.randn(6, 128, 64)
        c = torch.randn(6, 64, 100)
        options = itertools.product(
            [torch.randn(6, 1, 100), torch.randn(6, 1, 100).fill_(torch.nan)],
            [0.0, 1.0],
        )
        for a, beta in options:
            self.common(
                fn,
                [a, b, c, beta],
                # Mismatched elements: 1212 / 76800 (1.6%)
                # Greatest absolute difference: 0.001953125 at index (0, 0, 93) (up to 1e-05 allowed)
                # Greatest relative difference: 1.0 at index (3, 19, 4) (up to 0.001 allowed)
                atol=0.002,
                rtol=0.001,
            )

    @config.patch({"triton.max_tiles": 2})
    def test_fuse_tiled(self):
        def fn(a, b, c):
            return a + b, c + 1

        self.common(
            fn, [torch.randn(128, 1), torch.randn(1, 128), torch.randn(128, 128)]
        )

    def test_expand_as(self):
        def fn(a, b):
            return aten.expand_as(a, b), aten.expand_as(a + 1, b + 1) + 1

        self.common(
            fn,
            [
                torch.randn(6, 1, 100),
                torch.randn(6, 128, 100),
            ],
        )

    def test_index_put1(self):
        def fn(a, b, c):
            return (
                torch.index_put(a, [b], c),
                torch.index_put_(a + 1, [b + 1], c + 1) + 1,
            )

        self.common(
            fn,
            [
                torch.randn([800, 256, 7, 7]),
                torch.randperm(601),
                torch.randn([601, 256, 7, 7]),
            ],
        )
        self.common(
            fn, [torch.randn(1024, 4, 2), torch.arange(4), torch.randn(4, 1, 1)]
        )

    def test_index_put2(self):
        def fn(a, b, c):
            return torch.index_put(a, [b], c, True)

        self.common(
            fn,
            [
                torch.randn([100, 256, 7, 7]),
                torch.randint(0, 100, size=[600], dtype=torch.int64),
                torch.randn([600, 256, 7, 7]),
            ],
            # workaround for https://github.com/openai/triton/issues/558
            check_lowp=False,
        )

    def test_index_put3(self):
        def fn(a, b, c):
            torch.ops.aten.index_put_(a, (None, b, None), c)
            a1 = a + 1
            torch.ops.aten.index_put_(a1, (None, b + 1, None), c + 1)
            return (a, a1)

        self.common(
            fn,
            [
                torch.randn([1024, 4, 2]),
                torch.arange(3),
                torch.randn([1024, 1, 2]),
            ],
        )

    def test_index_put4(self):
        # a, b[0] are not broadcastable
        # https://github.com/pytorch/pytorch/issues/97104
        def fn(a, b, c):
            return torch.index_put(a, [b], c)

        self.common(
            fn,
            [
                torch.rand([8, 2]),
                torch.rand([8]) > 0.5,
                torch.rand([]),
            ],
        )

    def test_index_put_as_masked_fill(self):
        def fn(a, b, c, d):
            a = a.clone()
            torch.ops.aten.index_put_(a, [b], c, d)
            return a

        self.common(
            fn,
            (
                torch.randn([1024, 4, 2]),
                torch.randn([1024, 4, 2]) > 0,
                torch.randn([]),
                False,
            ),
        )

        self.common(
            fn,
            (
                torch.randn([1024, 4, 2]),
                torch.randn([1024, 4, 2]) > 0,
                torch.randn([]),
                True,
            ),
        )

    def test_index_put_fallback1(self):
        def fn(a, b, c, d):
            a = a.clone()
            torch.ops.aten.index_put_(a, [b], c, d)
            return a

        self.common(
            fn,
            (
                torch.randn([3]),
                torch.as_tensor([True, True, False]),
                torch.randn([2]),
                False,
            ),
        )

        self.common(
            fn,
            (
                torch.randn([3]),
                torch.as_tensor([True, True, False]),
                torch.randn([2]),
                True,
            ),
        )

    def test_index_put_fallback2(self):
        def fn(a, b, c, d, e):
            a = a.clone()
            torch.ops.aten.index_put_(a, [None, b, c], d, e)
            return a

        self.common(
            fn,
            (
                torch.randn([1, 2, 3]),
                torch.as_tensor([0, 1]),
                torch.as_tensor([True, True, False]),
                torch.randn([]),
                False,
            ),
        )
        self.common(
            fn,
            (
                torch.randn([1, 2, 3]),
                torch.as_tensor([0, 1]),
                torch.as_tensor([True, True, False]),
                torch.randn([]),
                True,
            ),
        )

    def test_index_put_deterministic_fallback(self):
        with DeterministicGuard(True):

            def fn(a, b, c):
                return torch.index_put(a, [b], c, True)

            self.common(
                fn,
                [
                    torch.randn([100, 32]),
                    torch.randint(0, 100, size=[600], dtype=torch.int64),
                    torch.randn([600, 32]),
                ],
                check_lowp=False,
            )

    @skip_if_gpu_halide  # https://github.com/halide/Halide/issues/8312
    def test_index_put_index(self):
        def fn(ind, x, src):
            y = torch.ops.aten.index_put.default(x, [ind], src)
            return torch.ops.aten.index.Tensor(y, [ind])

        args = [torch.tensor([1], dtype=torch.int64), torch.randn(8, 4), torch.randn(4)]
        self.common(fn, args)

    def test_index_put_reinplace(self):
        def fn(x, idx):
            src = torch.ones(idx.size(0), device=x.device)
            x.index_put_((idx,), src)
            return x.expand((2, x.shape[0]))

        a = torch.randn(1024)
        idx = torch.arange(10)
        torch._inductor.metrics.generated_kernel_count = 0
        self.common(fn, (a, idx))
        assertGeneratedKernelCountEqual(self, 1)

    def test_index_put_failed_reinplace(self):
        def fn(x, idx):
            src = torch.ones(idx.size(0), device=x.device)
            y = x.index_put((idx,), src)
            return x, y

        a = torch.randn(1024)
        idx = torch.arange(10)
        torch._inductor.metrics.generated_kernel_count = 0
        self.common(fn, (a, idx))
        assertGeneratedKernelCountEqual(self, 2)

    def test_adding_tensor_offsets(self):
        @torch.compile(fullgraph=True)
        def fn(x):
            return x[16:32]

        with torch.no_grad():
            x = torch.randn(1024, device=self.device)
            self.assertEqual(fn(x[0:]), x[16:][:16])
            self.assertEqual(fn(x[128:]), x[128 + 16 :][:16])

    # from GPT2ForSequenceClassification
    @skip_if_gpu_halide
    def test_index_tensor(self):
        def fn(x, y):
            ne = torch.ops.aten.ne.Scalar(x, 0)
            sum = torch.ops.aten.sum.dim_IntList(ne, [-1])
            sub = torch.ops.aten.sub.Tensor(sum, 1)
            iota = torch.ops.prims.iota.default(
                1,
                start=0,
                step=1,
                dtype=torch.int64,
                device=x.device,
                requires_grad=False,
            )
            return torch.ops.aten.index.Tensor(y, [iota, sub])

        self.common(fn, [torch.randn(1, 1024), torch.randn(1, 1024, 2)])

    @config.patch(fallback_random=True)
    def test_bernoulli1(self):
        def fn(a):
            b = a.clone()
            # aten.bernoulli_() uses aten.bernoulli.p() behind the scene, so it will be decomposed.
            return aten.bernoulli_(b).sum() / torch.prod(torch.tensor(a.size()))

        p = 0.3
        self.common(
            fn,
            [
                torch.ones(200, 200) * p,
            ],
            atol=p * 0.06,
            rtol=0.06,
        )

    @skip_if_triton_cpu
    def test_bernoulli2(self):
        def fn(a):
            return aten.bernoulli(a).sum() / torch.prod(torch.tensor(a.size()))

        p = 0.3
        self.common(
            fn,
            [torch.ones(200, 200) * p],
            atol=p * 0.06,
            rtol=0.06,
        )

    def test_narrow(self):
        def fn(x):
            return (
                aten.narrow(x, 1, 10, 16),
                aten.narrow(x + 2, 0, 10, 16) + 1,
                aten.narrow_copy(x, 1, 10, 16),
            )

        self.common(fn, [torch.randn(64, 64)])

    def test_as_strided(self):
        def fn(x):
            return (
                aten.as_strided(x, (8, 8, 64), (8 * 64, 64, 1), 0),
                aten.as_strided(x + 1, (8, 8, 64), (8 * 64, 64, 1), 0) + 2,
            )

        def fn_channels_last(x):
            return (
                aten.as_strided(
                    x, (8, 384, 2, 20, 12), (153600, 1, 61440, 384, 7680), 0
                ),
                aten.as_strided(
                    x + 1, (8, 384, 2, 20, 12), (153600, 1, 61440, 384, 7680), 0
                )
                + 2,
            )

        self.common(fn, [torch.randn(64, 64)])
        self.common(
            fn_channels_last,
            [torch.randn(8, 384, 20, 20).to(memory_format=torch.channels_last)],
        )

    def test_exact_stride(self):
        full = torch.randn((16, 16), device=self.device)
        view = torch.as_strided(full, (16, 8), full.stride())

        def fn(x):
            result = x + x
            result_strided = torch.empty_strided(
                x.size(), x.stride(), device=self.device
            )
            result_strided[:] = result
            return result_strided

        self.common(fn, [view])
        reference_out = fn(view)
        compiled_fn = torch.compile(fn)
        actual_out = compiled_fn(view)
        self.assertEqual(reference_out.stride(), actual_out.stride())

    @xfail_if_triton_cpu
    def test_like_channels_last(self):
        def foo():
            randn = torch.randn((4, 3, 8, 8), device=self.device, dtype=torch.float32)
            xc = randn.contiguous(memory_format=torch.channels_last)
            clone = torch.zeros_like(xc, memory_format=torch.preserve_format)
            rand_like = torch.rand_like(randn)
            return (xc, clone, rand_like)

        out = foo()
        out_comp = torch.compile()(foo)()

        for t, t_comp in zip(out, out_comp):
            self.assertEqual(t.stride(), t_comp.stride())

    def test_as_strided_scatter(self):
        def fn(a, b):
            return aten.as_strided_scatter(
                a * 8 + 10,
                b * 2 - 4,
                size=(a.shape[0], a.shape[1] // 2),
                stride=(a.shape[1], 2),
                storage_offset=0,
            )

        self.common(fn, [torch.randn(10, 1024), torch.randn(10, 512)])

    def test_select_scatter(self):
        def fn(x, a, b):
            return (
                aten.select_scatter(x, a, 1, 0),
                aten.select_scatter(x, b, 0, 1),
            )

        self.common(
            fn,
            [
                torch.randn(8, 197, 38),
                torch.randn(8, 38),
                torch.randn(197, 38),
            ],
        )

    @skip_if_gpu_halide  # accuracy issue
    def test_slice_scatter(self):
        def fn(x, a):
            return (
                aten.slice_scatter(x, a, 2, 10, -10),
                aten.slice_scatter(x, a[:, :, :40], 2, 10, -10, 2),
            )

        self.common(
            fn,
            [
                torch.randn(4, 8, 100),
                torch.randn(4, 8, 80),
            ],
        )

    def test_slice_scatter2(self):
        def fn(a, b):
            return aten.slice_scatter(a, b, 0, 0, 9223372036854775807)

        self.common(
            fn,
            [
                torch.randn([8, 197, 384]),
                torch.randn([8, 197, 384]),
            ],
        )

    def test_slice_scatter3(self):
        def fn(a, b):
            return aten.slice_scatter.default(a, b, 1, 1, 9223372036854775807, 2)

        self.common(
            fn,
            [
                torch.randn([1, 4]),
                torch.randn([1, 2]),
            ],
        )

    def test_slice_scatter4(self):
        def fn(a, b):
            return aten.slice_scatter.default(a, b, 1, 2, 9223372036854775807, 3)

        self.common(
            fn,
            [
                torch.randn([1, 9]),
                torch.randn([1, 3]),
            ],
        )

    def test_slice_scatter5(self):
        # empty slices that require clamping the start or end
        def fn(a, b):
            return (
                aten.slice_scatter.default(a, b, 0, 2, 0, 1),
                aten.slice_scatter.default(a, b, 0, a.shape[0], a.shape[0] + 10, 1),
                aten.slice_scatter.default(a, b, 0, -20, 0, 1),
                aten.slice_scatter.default(a, b, 0, -20, -16, 1),
            )

        a = torch.arange(10, dtype=torch.float)
        b = torch.empty(0)
        self.common(fn, [a, b])

    @with_tf32_off
    def test_slice_scatter_reinplace(self):
        class M(nn.Module):
            def __init__(self, device):
                super().__init__()
                self.linear1 = nn.Linear(64, 64, bias=False)
                self.cache_k = torch.zeros((56, 384, 8, 64), device=device)

            def forward(self, x, start_pos):
                bsz, seqlen, _, _ = x.shape
                xk = self.linear1(x)
                with torch.no_grad():
                    self.cache_k[:bsz, start_pos : start_pos + seqlen] = xk
                keys = self.cache_k[:bsz, : start_pos + seqlen]
                scores = torch.matmul(
                    xk.transpose(1, 2), keys.transpose(1, 2).transpose(2, 3)
                )
                return scores

        kv_cache_module = M(self.device)
        inp = torch.randn(1, 32, 8, 64)

        # Test that the cache update is reinplaced such that the cache is updated inplace
        # rather than copy-scatter-copy-back.

        torch._inductor.metrics.generated_kernel_count = 0
        with torch.no_grad():
            self.common(kv_cache_module, (inp, 1), check_lowp=False)
        assertGeneratedKernelCountEqual(self, 1)

    @skip_if_gpu_halide  # compile error on gpu
    def test_scatter1(self):
        def fn(a, dim, index, b):
            return aten.scatter(a, dim, index, b)

        self.common(
            fn,
            [
                torch.zeros(2, 3),
                -1,
                torch.tensor([[0]]),
                torch.ones(2, 3),
            ],
        )

    def test_scatter2(self):
        if self.device == "cuda":
            raise unittest.SkipTest("unstable on sm86")

        check_lowp = True
        if self.device == "xpu":
            check_lowp = False

        def fn(a, dim, index, b):
            return aten.scatter.reduce(a, dim, index, b, reduce="add")

        self.common(
            fn,
            [
                torch.zeros(64, 512),
                0,
                torch.zeros((64, 512), dtype=torch.int64),
                torch.ones(64, 512),
            ],
            check_lowp=check_lowp,
        )

    def test_scatter3(self):
        def fn(a, dim, index, b):
            return aten.scatter(a, dim, index, b, reduce="add")

        check_lowp = True
        if self.device == "xpu":
            check_lowp = False

        self.common(
            fn,
            [
                torch.randn(5, 29, 13),
                2,
                torch.tensor([[[3, 5, 7, 9]]]),
                0.8,  # src can be a scalar
            ],
            # Mismatched elements: 1 / 1885 (0.1%)
            # Greatest absolute difference: 0.00018310546875 at index (0, 0, 3) (up to 1e-05 allowed)
            # Greatest relative difference: 0.0022371364653243847 at index (0, 0, 3) (up to 0.001 allowed)
            atol=2e-4,
            rtol=1e-3,
            check_lowp=check_lowp,
        )

    def test_scatter4(self):
        def fn(x, ind, src):
            return torch.scatter(x, 0, ind, src)

        check_lowp = True
        if self.device == "xpu":
            check_lowp = False

        for deterministic in [False, True]:
            with DeterministicGuard(deterministic):
                self.common(
                    fn,
                    [
                        torch.randn(196, 992),
                        torch.randint(196, (1, 992)),
                        torch.randn(1, 992),
                    ],
                    check_lowp=check_lowp,
                )

    def test_scatter5(self):
        def fn(a, dim, index, b, reduce):
            a = a.clone()
            a.scatter_(dim, index, b, reduce=reduce)
            a1 = a + 1.0
            a1.scatter_(dim, index, b, reduce=reduce)
            return (a, a1)

        check_lowp = True
        if self.device == "xpu":
            check_lowp = False

        for reduce in ["add", "multiply"]:
            self.common(
                fn,
                [
                    torch.ones((4, 5)),
                    0,
                    torch.tensor([[1], [2], [3]], dtype=torch.int64),
                    torch.randn(4, 5),
                    reduce,
                ],
                check_lowp=check_lowp,
            )

    def test_scatter6(self):
        def fn(a, dim, index, b):
            return aten.scatter(a, dim, index, b)

        check_lowp = True
        if self.device == "xpu":
            check_lowp = False

        for deterministic in [False, True]:
            with DeterministicGuard(deterministic):
                self.common(
                    fn,
                    [
                        torch.randn(5, 8, 13),
                        2,
                        torch.tensor([[[3, 5, 7, 9]]]),
                        0.8,  # src can be a scalar
                    ],
                    check_lowp=check_lowp,
                )

    @unittest.skip("Flaky test, needs debugging")
    def test_scatter_add1(self):
        def fn(a, dim, index, b):
            return aten.scatter_add(a, dim, index, b)

        check_lowp = True
        if self.device == "xpu":
            check_lowp = False

        self.common(
            fn,
            [
                torch.randn(2, 3),
                0,
                torch.tensor([[0]]),
                torch.randn(2, 3),
            ],
            check_lowp=check_lowp,
        )

    def test_scatter_add2(self):
        def fn(a, dim, index, b):
            return aten.scatter_add(a, dim, index, b)

        check_lowp = True
        if self.device == "xpu":
            check_lowp = False

        self.common(
            fn,
            [
                torch.randn(2, 3),
                0,
                torch.tensor([[0, 0, 0], [1, 1, 1]]),
                torch.randn(2, 3),
            ],
            check_lowp=check_lowp,
        )

    def test_scatter_add3(self):
        def fn(a, dim, index, b):
            return aten.scatter_add(a, dim, index, b)

        check_lowp = True
        if self.device == "xpu":
            check_lowp = False

        for deterministic in [False, True]:
            if deterministic and self.device == "xpu":
                # There is no deterministic implementation for scatter_add on Intel GPU.
                continue
            with DeterministicGuard(deterministic):
                self.common(
                    fn,
                    [
                        torch.randn(5, 29, 13),
                        2,
                        torch.tensor([[[3, 5, 7, 9]]]),
                        torch.randn(1, 1, 10),
                    ],
                    check_lowp=check_lowp,
                )

    def test_scatter_reduce1(self):
        def fn(a, dim, index, b):
            return aten.scatter_reduce(a, dim, index, b, "sum")

        check_lowp = True
        if self.device == "xpu":
            check_lowp = False

        self.common(
            fn,
            [
                torch.randn(5, 29, 13),
                2,
                torch.tensor([[[3, 5, 7, 9]]]),
                torch.randn(1, 1, 10),
            ],
            check_lowp=check_lowp,
        )

    def test_scatter_reduce2(self):
        def fn(a, dim, index, b, reduce):
            return aten.scatter_reduce(a, dim, index, b, reduce, include_self=False)

        check_lowp = True
        if self.device == "xpu":
            check_lowp = False

        for reduce in ["sum", "amax"]:
            self.common(
                fn,
                [
                    torch.randn(2, 3),
                    0,
                    torch.zeros((2, 3), dtype=torch.int64),
                    torch.randn(2, 3),
                    reduce,
                ],
                check_lowp=check_lowp,
            )

    def test_scatter_reduce3(self):
        def fn(a, dim, index, b, reduce):
            a = a.clone()
            a.scatter_reduce_(dim, index, b, reduce=reduce)
            a1 = a + 1.0
            a1.scatter_reduce_(dim, index, b, reduce=reduce)
            return (a, a1)

        check_lowp = True
        if self.device == "xpu":
            check_lowp = False

        for reduce in ["sum", "prod"]:
            self.common(
                fn,
                [
                    torch.ones((4, 5)),
                    0,
                    torch.tensor([[1], [2], [3]], dtype=torch.int64),
                    torch.randn(4, 5),
                    reduce,
                ],
                check_lowp=check_lowp,
            )

    @skip_if_gpu_halide
    def test_dense_mask_index(self):
        r"""
        There will be a little difference for reduce order between aten and inductor
        https://github.com/pytorch/pytorch/pull/122289
        Absolute difference: 0.00067138671875 (up to 1e-05 allowed)
        Relative difference: 3.1747371732500974e-06 (up to 1.3e-06 allowed)
        """
        kwargs = {}
        if self.device == "cpu":
            kwargs["atol"] = 1e-4
            kwargs["rtol"] = 1.3e-5

        def fn(x, y):
            y = torch.ops.aten.select.int(y, 0, 2)
            z = x * y
            return z.sum()

        self.common(fn, [torch.randn(102400), torch.randn(3)], **kwargs)

    def test_empty1(self):
        def fn():
            return torch.empty((1, 128, 128))

        self.common(fn, [], assert_equal=False)

    def test_empty2(self):
        def fn():
            return aten.empty((1, 128, 128))

        self.common(fn, [], assert_equal=False)

    def test_new_empty(self):
        def fn(a):
            return aten.new_empty(a, [1, 128, 128])

        self.common(fn, [torch.randn(55)], assert_equal=False)

    def test_empty_strided(self):
        def fn():
            return aten.empty_strided([1, 128, 128], [16384, 128, 1])

        self.common(fn, [], assert_equal=False)

    def test_new_empty_strided(self):
        def fn(a):
            return aten.new_empty_strided(a, [1, 128, 128], [16384, 128, 1])

        self.common(fn, [torch.randn(55)], assert_equal=False)

    def test_dropout_trivial_0(self):
        def fn1(a):
            return torch.nn.functional.dropout(a, 0.0, True) + a

        self.common(fn1, [torch.randn(55)])

    def test_dropout_trivial_1(self):
        def fn2(a):
            return torch.nn.functional.dropout(a, 1.0, True) + a

        self.common(fn2, [torch.randn(55)])

    @config.patch({"triton.cudagraphs": True})
    @dynamo_config.patch(automatic_dynamic_shapes=True)
    def test_dropout(self):
        random.seed(1234)
        torch.manual_seed(1234)

        @torch._dynamo.optimize("inductor")
        def fn1(a):
            return torch.nn.functional.dropout(a)

        x = torch.ones(1000, device=self.device, dtype=torch.float32)
        result1 = fn1(x)
        self.assertTrue(400 < result1.nonzero().shape[0] < 600)
        self.assertTrue(0.9 < result1.mean().item() < 1.1)

        random.seed(1234)
        torch.manual_seed(1234)

        @torch._dynamo.optimize("inductor")
        def fn2(a):
            return torch.nn.functional.dropout(a, 0.5, True)

        result2 = fn2(x)
        self.assertTrue(400 < result2.nonzero().shape[0] < 600)
        self.assertTrue(0.9 < result2.mean().item() < 1.1)

    @dynamo_config.patch(automatic_dynamic_shapes=True)
    def test_dropout_deterministic(self):
        @torch._dynamo.optimize("inductor")
        def fn(a):
            return torch.nn.functional.dropout(a, 0.55, True)

        for cg in [False, True]:
            with patch.object(config.triton, "cudagraphs", cg):
                torch._dynamo.reset()

                x = torch.ones(1024, device=self.device, dtype=torch.float32)

                torch.manual_seed(1234)
                a0 = fn(x).clone()
                a1 = fn(x).clone()
                a2 = fn(x).clone()

                torch.manual_seed(1234)
                b0 = fn(x).clone()
                b1 = fn(x).clone()
                b2 = fn(x).clone()

                # same seed, same values
                self.assertTrue(torch.allclose(a0, b0))
                self.assertTrue(torch.allclose(a1, b1))
                self.assertTrue(torch.allclose(a2, b2))

                # different calls, different values
                self.assertFalse(torch.allclose(a0, a1))
                self.assertFalse(torch.allclose(a1, a2))

    def test_rand_like_deterministic(self):
        @torch._dynamo.optimize("inductor")
        def fn(a):
            return torch.rand_like(a), torch.rand_like(a)

        x = torch.ones(1024, device=self.device, dtype=torch.float32)

        torch.manual_seed(1234)
        a0 = fn(x)[0].clone()
        a1 = fn(x)[0].clone()
        a2 = fn(x)[0].clone()

        torch.manual_seed(1234)
        b0 = fn(x)[0].clone()
        b1 = fn(x)[0].clone()
        b2 = fn(x)[0].clone()

        # same seed, same values
        self.assertTrue(torch.allclose(a0, b0))
        self.assertTrue(torch.allclose(a1, b1))
        self.assertTrue(torch.allclose(a2, b2))

        # different calls, different values
        self.assertFalse(torch.allclose(a0, a1))
        self.assertFalse(torch.allclose(a1, a2))

        c, d = fn(x)
        self.assertFalse(torch.allclose(c, d))
        self.assertTrue((c >= 0).all())
        self.assertTrue((c < 1).all())
        self.assertTrue((d >= 0).all())
        self.assertTrue((d < 1).all())

    @config.patch(implicit_fallbacks=True)
    def test_fallback_mutable_op_basic(self):
        with torch.library._scoped_library("mylib", "FRAGMENT") as m:

            def impl(a, b, c, d, e=2):
                a.add_(b[0] * c * e),
                if d is not None:
                    d.add_(b[1])

            m.define(
                "inplace_(Tensor(a!) a, Tensor[] b, SymInt c, *, Tensor(b!)? d, SymInt e=2) -> ()"
            )
            m.impl("inplace_", impl, "CompositeExplicitAutograd")

            # We do some clones and copy_ to test that Inductor doesn't reorder
            # the copy_ w.r.t. inplace_.
            def f(a, b1, b2, c, d):
                a_ = a.clone()
                d_ = d if d is None else d.clone()
                torch.ops.mylib.inplace_(a_, (b1, b2), c, d=d_)
                a.copy_(a_)
                if d is not None:
                    d.copy_(d_)
                return ()

            a = torch.tensor([0.0, 1.0, 2])
            b = [torch.tensor([2.0, 3.0, 5.0]), torch.tensor([1.0, 4.0, 6.0])]
            c = 4
            d = torch.tensor([2.0, 1, 0])
            args = (a, b[0], b[1], c, d)
            cloned_args = pytree.tree_map_only(torch.Tensor, torch.clone, args)
            mod = make_fx(f)(*cloned_args)
            cloned_args = pytree.tree_map_only(torch.Tensor, torch.clone, args)
            compiled_f = compile_fx_inner(mod, cloned_args)

            cloned_args = pytree.tree_map_only(torch.Tensor, torch.clone, args)
            compiled_f(list(cloned_args))
            f(*args)
            self.assertEqual(cloned_args, args)

    @config.patch(implicit_fallbacks=True)
    def test_fallback_mutable_op_with_return(self):
        with torch.library._scoped_library("mylib", "FRAGMENT") as m:

            def impl(a, b, c, d, e=2):
                a.add_(b[0] * c * e),
                if d is not None:
                    d.add_(b[1])
                return b[0] + b[1]

            m.define(
                "inplace_(Tensor(a!) a, Tensor[] b, SymInt c, *, Tensor(b!)? d, SymInt e=2) -> Tensor"
            )
            m.impl("inplace_", impl, "CompositeExplicitAutograd")

            # We do some clones and copy_ to test that Inductor doesn't reorder
            # the copy_ w.r.t. inplace_.
            def f(a, b0, b1, c, d):
                a_ = a.clone()
                d_ = d if d is None else d.clone()
                res = torch.ops.mylib.inplace_(a_, (b0, b1), c, d=d_)
                a.copy_(a_)
                if d is not None:
                    d.copy_(d_)
                return (res,)

            a = torch.tensor([0.0, 1.0, 2])
            b = [torch.tensor([2.0, 3.0, 5.0]), torch.tensor([1.0, 4.0, 6.0])]
            c = 4
            d = torch.tensor([2.0, 1, 0])
            args = (a, b[0], b[1], c, d)

            cloned_args = pytree.tree_map_only(torch.Tensor, torch.clone, args)
            mod = make_fx(f)(*cloned_args)
            cloned_args = pytree.tree_map_only(torch.Tensor, torch.clone, args)
            compiled_f = compile_fx_inner(mod, cloned_args)

            cloned_args = pytree.tree_map_only(torch.Tensor, torch.clone, args)
            compiled_out = compiled_f(list(cloned_args))
            out = f(*args)
            self.assertEqual(cloned_args, args)
            self.assertEqual(compiled_out, out)

    @config.patch(implicit_fallbacks=True)
    def test_fallback_mutable_op_no_mutated_tensors(self):
        with torch.library._scoped_library("mylib", "FRAGMENT") as m:

            def impl(a, b):
                if b is not None:
                    b.add_(1)

            m.define("inplace_(Tensor a, Tensor(b!)? b) -> ()")
            m.impl("inplace_", impl, "CompositeExplicitAutograd")

            def f(a):
                torch.ops.mylib.inplace_(a, None)
                return ()

            a = torch.tensor([0.0, 1.0, 2])
            args = (a,)
            cloned_args = pytree.tree_map_only(torch.Tensor, torch.clone, args)
            mod = make_fx(f)(*cloned_args)
            cloned_args = pytree.tree_map_only(torch.Tensor, torch.clone, args)
            compiled_f = compile_fx_inner(mod, cloned_args)

            cloned_args = pytree.tree_map_only(torch.Tensor, torch.clone, args)
            compiled_f(list(cloned_args))
            f(*args)
            self.assertEqual(cloned_args, args)

    @config.patch(implicit_fallbacks=True)
    @skip_if_cpp_wrapper(
        "Without major redesign, cpp_wrapper will not support custom ops that are "
        "defined in Python."
    )
    def test_fallback_mutable_op_list(self):
        with torch.library._scoped_library("mylib", "FRAGMENT") as m:

            def impl(a, b):
                for bi in b:
                    bi.add_(a)

            m.define("inplace_(Tensor a, Tensor(a!)[] b) -> ()")
            m.impl("inplace_", impl, "CompositeExplicitAutograd")

            def f(a, b):
                torch.ops.mylib.inplace_(a, b)
                return None

            a = torch.tensor([0.0, 1.0, 2])
            b = [torch.tensor([2.0, 3.0, 5.0]), torch.tensor([1.0, 4.0, 6.0])]
            args = (a, b)
            cloned_args = pytree.tree_map_only(torch.Tensor, torch.clone, args)
            mod = make_fx(f)(*cloned_args)
            cloned_args = pytree.tree_map_only(torch.Tensor, torch.clone, args)

            compiled_f = compile_fx_inner(mod, cloned_args)

        @torch.library.custom_op("mylib::sin_out", mutates_args={"outs"})
        def sin_out(x: torch.Tensor, outs: typing.List[torch.Tensor]) -> None:
            x_np = x.numpy()
            assert len(outs) == 2
            out_np0 = out[0].numpy()
            out_np1 = out[1].numpy()
            np.sin(x_np, out=out_np0)
            np.sin(x_np, out=out_np1)

        @torch.compile
        def g(x):
            outs = [torch.empty_like(x) for _ in range(2)]
            sin_out(x, outs)
            return outs

        x = torch.randn(3)
        out = [torch.empty_like(x) for _ in range(2)]
        y = g(x)

    def test_functionalize_rng_wrappers(self):
        # Ideally, we would like to use torch.compile for these operators. But
        # currently the plan is to introduce these operators at the partitioner
        # level, obviating the need to support them fully through the
        # torch.compile stack. To ensure that we have good enough debugging with
        # minifiers, we have ensure that they work with make_fx. This test uses
        # make_fx to do the testing. In future, we can move on torch.compile.
        def fn():
            rng_state1, a1 = torch._prims.rng_prims.run_and_save_rng_state(
                torch.ops.aten.rand.default,
                [4, 4],
                dtype=torch.float32,
                device=self.device,
            )
            rng_state2, a2 = torch._prims.rng_prims.run_and_save_rng_state(
                torch.ops.aten.rand.default,
                [4, 4],
                dtype=torch.float32,
                device=self.device,
            )

            b1 = torch._prims.rng_prims.run_with_rng_state(
                rng_state1,
                torch.ops.aten.rand.default,
                [4, 4],
                dtype=torch.float32,
                device=self.device,
            )
            b2 = torch._prims.rng_prims.run_with_rng_state(
                rng_state2,
                torch.ops.aten.rand.default,
                [4, 4],
                dtype=torch.float32,
                device=self.device,
            )

            return (a1, a2, b1, b2)

        mod = make_fx(fn)()
        compiled_f = compile_fx_inner(mod, ())
        a1, a2, b1, b2 = compiled_f(())
        self.assertEqual(a1, b1)
        self.assertEqual(a2, b2)

    @patch.object(torch._functorch.config, "functionalize_rng_ops", True)
    @expectedFailureXPU
    @skip_if_gpu_halide  # rand
    def test_philox_rand(self):
        if self.device == "cpu":
            raise unittest.SkipTest(
                f"functionalization of rng ops supported only on {GPU_TYPE}"
            )

        @torch._dynamo.optimize("inductor")
        def fn(x):
            a = torch.rand_like(x) * x
            a = torch.rand_like(x) * a
            return a

        def check(x):
            torch.manual_seed(123)
            a = fn(x)

            torch.manual_seed(1234)
            b = fn(x)

            torch.manual_seed(123)
            c = fn(x)

            # same seed, same values
            self.assertTrue(torch.allclose(a, c))

            # different calls, different values
            self.assertFalse(torch.allclose(a, b))

        check(torch.ones(1024, device=self.device, dtype=torch.float32))
        # Need comment: should we add "_get_rng_state_offset" to common device interface?
        self.assertEqual(getattr(torch, self.device)._get_rng_state_offset(), 2048)
        # Check non-multiple of 4 numel
        check(torch.ones(3, device=self.device, dtype=torch.float32))
        self.assertEqual(getattr(torch, self.device)._get_rng_state_offset(), 8)

    # Already on by default, just want to make sure
    @patch.object(torch._inductor.config, "allow_buffer_reuse", True)
    def test_reuse_buffers_with_aliasing(self):
        def f(x):
            z = x + 1
            z = torch.view_as_complex(z)
            a = torch.view_as_real(z)
            out = a + 1
            return out, torch.view_as_real(z + 1)

        self.common(f, (torch.zeros((4, 2)),))

        code = run_and_get_triton_code(torch.compile(f), torch.zeros((4, 2)))
        # Make sure that we haven't added complex support and made this test
        # invalid. If we've added complex support please update the test to use
        # a different set of view ops we don't lower
        self.assertTrue("aten.view_as_real" in code)

        def f2(x):
            z = x + 1
            z = torch.view_as_complex(z)
            z = torch.view_as_real(z)
            z = torch.view_as_complex(z)
            a = torch.view_as_real(z)
            out = a + 1
            return out, torch.view_as_real(z + 1)

        self.common(f, (torch.zeros((4, 2)),))

    @xfail_if_triton_cpu  # libdevice.fma
    def test_softmax_backward_data(self):
        def fn(a, b):
            return aten._softmax_backward_data(a, b, dim=1, input_dtype=torch.float32)

        self.common(
            fn,
            (
                torch.randn(10, 10),
                torch.randn(10, 10),
            ),
        )

    def test_randn_like_empty(self):
        class Model(torch.nn.Module):
            def __init__(
                self,
            ):
                super().__init__()

            def forward(self, v1: torch.Tensor):
                vx = v1.min(dim=1).values
                v2 = torch.randn_like(vx)
                return v2

        model = Model()
        x = torch.rand(10, 3, 0)

        self.common(model, (x,))

    def test_randint(self):
        @torch.compile(fullgraph=True)
        def fn(x):
            return (
                torch.randint(10, [1024], device=x.device),
                torch.randint(-4, 7, [1024], dtype=torch.int32, device=x.device),
                torch.randint_like(x, 2**50),
            )

        torch.manual_seed(12345)
        a0, b0, c0 = fn(torch.zeros([40, 40], device=self.device))
        self.assertEqual(a0.shape, [1024])
        self.assertEqual(b0.shape, [1024])
        self.assertEqual(c0.shape, [40, 40])
        torch.manual_seed(12345)
        a1, b1, c1 = fn(torch.zeros([40, 40], device=self.device))
        self.assertEqual(a0, a1)
        self.assertEqual(b0, b1)
        self.assertEqual(c0, c1)

        self.assertEqual(a0.min(), 0)
        self.assertEqual(a0.max(), 9)

        self.assertEqual(b0.min(), -4)
        self.assertEqual(b0.max(), 6)

        self.assertGreaterEqual(c0.min(), 0)
        self.assertGreater(c0.max(), 2**40)
        self.assertLess(c0.max(), 2**50)

    @config.patch(fallback_random=True)
    def test_like_rands(self):
        def fn(x):
            return torch.rand_like(x), torch.randn_like(x)

        self.common(fn, [torch.zeros([20, 20])])

    @config.patch(check_stack_no_cycles_TESTING_ONLY=True)
    def test_check_stack_no_cycles(self):
        if config.cpp_wrapper and self.device != "cpu":
            raise unittest.SkipTest(
                "codegen() gets called twice in cpp_wrapper GPU compilation, which "
                "causes this test to fail.  This can be removed if GPU compilation is "
                "done in a single pass."
            )

        @torch.compile()
        def fn(x):
            return x * 3

        r = fn(torch.randn(2, device=self.device, requires_grad=True))
        # Backward compilation isn't hooked into cprofile, it probably
        # should...
        # r.sum().backward()

    def test_like_rands2(self):
        # rand_like with kwargs `device` of str type
        d = self.device
        assert isinstance(d, str)

        @torch.compile
        def fn(x):
            return torch.rand_like(x, device=d)

        x = torch.ones(10, device=self.device, dtype=torch.float32)
        a0 = fn(x).clone()
        a1 = fn(x).clone()
        self.assertFalse(torch.allclose(a0, a1))

    @requires_gpu()
    @skip_if_triton_cpu("Flaky on Triton CPU")
    def test_like_rands3(self):
        # rand_like with `device` which is different from `x.device`
        def test_like_rands_on_different_device(device1, device2):
            @torch.compile
            def fn(x, device):
                return torch.rand_like(x, device=device)

            x = torch.ones(10, device=device1, dtype=torch.float32)
            return fn(x, device2).clone()

        a0 = test_like_rands_on_different_device("cpu", GPU_TYPE)
        a1 = test_like_rands_on_different_device(GPU_TYPE, "cpu")
        self.assertTrue(a0.device.type == GPU_TYPE)
        self.assertTrue(a1.device.type == "cpu")

    def test_max_pool2d_with_indices_backward(self):
        def fn(a, b, c):
            return aten.max_pool2d_with_indices_backward(
                a, b, [2, 2], [2, 2], [0, 0], [1, 1], False, c
            )

        x = torch.randn([2, 4, 18, 14])
        result, indices = aten.max_pool2d_with_indices(
            x,
            [2, 2],
            [2, 2],
            [0, 0],
            [1, 1],
            False,
        )

        self.common(
            fn,
            [
                torch.randn_like(result),
                x,
                indices,
            ],
        )

    @skip_if_gpu_halide  # slow
    def test_max_pool2d_with_indices_backward2(self):
        def fn(a, b, c):
            return aten.max_pool2d_with_indices_backward(
                a, b, [3, 3], [2, 2], [1, 1], [1, 1], True, c
            )

        x = torch.randn([2, 4, 40, 56])
        result, indices = aten.max_pool2d_with_indices(
            x,
            [3, 3],
            [2, 2],
            [1, 1],
            [1, 1],
            True,
        )

        self.common(
            fn,
            [
                torch.randn_like(result),
                x,
                indices,
            ],
        )

    # From https://github.com/pytorch/torchdynamo/issues/1200
    def test_max_pool2d_with_indices_backward3(self):
        def fn(a, b, c):
            return aten.max_pool2d_with_indices_backward(
                a, b, [1, 1], [2, 2], [0, 0], [1, 1], False, c
            )

        x = torch.randn([32, 256, 37, 38])
        result, indices = aten.max_pool2d_with_indices(
            x,
            [1, 1],
            [2, 2],
            0,
            1,
            False,
        )
        self.common(
            fn,
            [
                torch.randn_like(result),
                x,
                indices,
            ],
        )

    # From https://github.com/pytorch/torchdynamo/issues/1352
    @skip_if_halide  # hangs forever
    def test_max_pool2d_with_indices_backward4(self):
        def fn(a, b, c):
            return aten.max_pool2d_with_indices_backward(
                a, b, [5, 5], [1, 1], [2, 2], [1, 1], False, c
            )

        torch._inductor.metrics.generated_kernel_count = 0
        x = torch.randn([2, 64, 3, 4])
        result, indices = aten.max_pool2d_with_indices(
            x,
            [5, 5],
            [1, 1],
            2,
            1,
            False,
        )
        self.common(
            fn,
            [
                torch.randn_like(result),
                x,
                indices,
            ],
        )
        assertGeneratedKernelCountEqual(self, 1)

    @expectedFailureXPU
    def test_max_pool2d_with_indices_backward5(self):
        # Window size is too big. Should fallback
        def fn(a, b, c):
            return aten.max_pool2d_with_indices_backward(
                a, b, [13, 13], [1, 1], [2, 2], [1, 1], False, c
            )

        torch._inductor.metrics.generated_kernel_count = 0
        x = torch.randn([2, 64, 20, 20])
        result, indices = aten.max_pool2d_with_indices(
            x,
            [13, 13],
            [1, 1],
            2,
            1,
            False,
        )
        self.common(
            fn,
            [
                torch.randn_like(result),
                x,
                indices,
            ],
        )
        assertGeneratedKernelCountEqual(self, 0)

    # From https://github.com/pytorch/pytorch/issues/93384
    def test_max_pool2d_with_indices_backward6(self):
        # dilation is not 1. Should fallback
        def fn(a, b, c):
            return aten.max_pool2d_with_indices_backward(
                a, b, [3, 2], [2, 1], [1, 1], [1, 2], False, c
            )

        torch._inductor.metrics.generated_kernel_count = 0
        x = torch.randn([2, 2, 3, 6])
        result, indices = aten.max_pool2d_with_indices(
            x,
            [3, 2],
            [2, 1],
            [1, 1],
            [1, 2],
            False,
        )
        self.common(
            fn,
            [
                torch.randn_like(result),
                x,
                indices,
            ],
        )
        assertGeneratedKernelCountEqual(self, 0)

    def test_issue102546(self):
        def fn(x):
            return x.mean(0)

        self.common(fn, [torch.rand(())])

    def test_avg_pool2d_backward(self):
        def fn(a, b):
            return aten.avg_pool2d_backward(
                a,
                b,
                [2, 2],
                [2, 2],
                [0, 0],
                True,
                False,
                None,
            )

        self.common(
            fn,
            [
                torch.randn([2, 4, 7, 7]),
                torch.randn([2, 4, 14, 14]),
            ],
        )

    @skip_if_gpu_halide  # slow
    def test_avg_pool2d_backward2(self):
        def fn(a, b):
            return aten.avg_pool2d_backward(
                a,
                b,
                [3, 3],
                [1, 1],
                [1, 1],
                True,
                False,
                None,
            )

        self.common(
            fn,
            [
                torch.randn([1, 1, 20, 15]),
                torch.randn([1, 1, 20, 15]),
            ],
        )

    def test_avg_pool2d_backward3(self):
        def fn(a, b):
            return aten.avg_pool2d_backward(
                a,
                b,
                [1, 1],
                [2, 2],
                [0, 0],
                False,
                False,
                None,
            )

        torch._inductor.metrics.generated_kernel_count = 0
        self.common(
            fn,
            [
                torch.randn([1, 2016, 11, 11]),
                torch.randn([1, 2016, 21, 21]),
            ],
        )
        assertGeneratedKernelCountEqual(self, 1)

    def test_avg_pool2d_backward4(self):
        def fn(a, b):
            return aten.avg_pool2d_backward(
                a,
                b,
                [13, 13],
                [1, 1],
                [0, 0],
                True,
                False,
                None,
            )

        torch._inductor.metrics.generated_kernel_count = 0
        self.common(
            fn,
            [
                torch.randn([1, 16, 12, 12]),
                torch.randn([1, 16, 24, 24]),
            ],
            check_lowp=False,
        )
        assertGeneratedKernelCountEqual(self, 0)

    def test_avg_pool3d_backward(self):
        def fn(a, b):
            return aten.avg_pool3d_backward(
                a,
                b,
                [2, 2, 2],
                [2, 2, 2],
                [0, 0, 0],
                True,
                False,
                None,
            )

        self.common(
            fn,
            [
                torch.randn([2, 4, 7, 7, 7]),
                torch.randn([2, 4, 14, 14, 14]),
            ],
        )

    @skip_if_halide  # compiles for 5+ minutes
    def test_avg_pool3d_backward2(self):
        def fn(a, b):
            return aten.avg_pool3d_backward(
                a,
                b,
                [3, 3, 3],
                [1, 1, 1],
                [1, 1, 1],
                True,
                False,
                None,
            )

        self.common(
            fn,
            [
                torch.randn([1, 1, 20, 20, 15]),
                torch.randn([1, 1, 20, 20, 15]),
            ],
        )

    def test_avg_pool3d_backward3(self):
        def fn(a, b):
            return aten.avg_pool3d_backward(
                a,
                b,
                [1, 1, 1],
                [2, 2, 2],
                [0, 0, 0],
                False,
                False,
                None,
            )

        torch._inductor.metrics.generated_kernel_count = 0
        self.common(
            fn,
            [
                torch.randn([1, 2016, 11, 11, 11]),
                torch.randn([1, 2016, 21, 21, 21]),
            ],
        )
        assertGeneratedKernelCountEqual(self, 1)

    def test_avg_pool3d_backward4(self):
        def fn(a, b):
            return aten.avg_pool3d_backward(
                a,
                b,
                [13, 13, 13],
                [1, 1, 1],
                [0, 0, 0],
                True,
                False,
                None,
            )

        torch._inductor.metrics.generated_kernel_count = 0
        self.common(
            fn,
            [
                torch.randn([1, 16, 12, 12, 12]),
                torch.randn([1, 16, 24, 24, 24]),
            ],
            check_lowp=False,
        )
        assertGeneratedKernelCountEqual(self, 0)

    @config.patch(search_autotune_cache=False)
    def test_mm_views(self):
        def fn(a, b):
            return torch.mm(a.view(32, 32), b.view(32, 32))

        self.common(
            fn,
            (
                torch.randn([32, 32]).transpose(0, 1),
                torch.randn([1, 32, 32]).transpose(0, 1),
            ),
            check_lowp=False,
        )
        expected_kernel = 0
        # codegen mm kernel from template
        self.assertEqual(
            torch._inductor.metrics.generated_kernel_count, expected_kernel
        )

    @torch._dynamo.config.patch(assume_static_by_default=False)
    def test_dtype_sympy_expr(self):
        @torch._dynamo.optimize_assert("inductor")
        def fn(a):
            y = a[..., :-1, :].contiguous()
            return y

        result = fn(torch.randn([1, 2, 16, 4]).requires_grad_())
        result.sum().backward()

    def test_dropout2(self):
        n = 100000
        weight = torch.ones(
            n, device=self.device, dtype=torch.float32, requires_grad=True
        )
        ones = torch.ones(n, device=self.device, dtype=torch.float32)

        @torch._dynamo.optimize_assert("inductor")
        def run(x, train=True):
            return F.dropout(x * weight, 0.33, train)

        def check(r, g):
            rmean = r.mean().item()
            gmean = g.mean().item()
            rcount = len(r.nonzero())
            gcount = len(g.nonzero())

            # dropped elements should match
            self.assertTrue(same(r.nonzero(), g.nonzero()))
            self.assertEqual(rcount, gcount)

            # dropped should be close to 0.33
            self.assertGreater(rcount, 0.64 * n)
            self.assertGreater(0.68 * n, rcount)

            self.assertAlmostEqual(rmean, gmean)
            self.assertAlmostEqual(rmean, 1.0, places=2)

        r1 = run(ones, train=False)
        r1.sum().backward()
        g1 = weight.grad.clone()
        # eval mode should be all ones
        self.assertTrue(same(r1, torch.ones_like(r1)))
        self.assertTrue(same(g1, torch.ones_like(g1)))

        torch.manual_seed(1234)
        weight.grad.zero_()
        r2, (fw_code, bw_code) = run_fw_bw_and_get_code(lambda: run(ones))
        if is_halide_backend(self.device):
            self.assertEqual(fw_code.count("halide_helpers.rand"), 1)
            self.assertEqual(bw_code.count("halide_helpers.rand"), 0)
        elif config.cpp_wrapper:
            self.assertEqual(fw_code.count("_randint_"), 1)
            self.assertEqual(bw_code.count("_randint_"), 0)
        elif self.device == GPU_TYPE:
            self.assertEqual(fw_code.count("tl.rand"), 1)
            self.assertEqual(bw_code.count("tl.rand"), 0)
        g2 = weight.grad.clone()
        check(r2, g2)

        torch.manual_seed(1234)
        weight.grad.zero_()
        r3 = run(ones)
        r3.sum().backward()
        g3 = weight.grad.clone()
        check(r3, g3)

        # second run is same result as first
        self.assertTrue(same(r2, r3))
        self.assertTrue(same(g2, g3))

    @config.patch(search_autotune_cache=False)
    def test_dropout3(self):
        m = torch.nn.Sequential(
            torch.nn.Linear(32, 32, bias=False),
            torch.nn.Dropout(),
            torch.nn.Linear(32, 32, bias=False),
            torch.nn.Dropout(),
        ).to(self.device)

        @torch._dynamo.optimize_assert("inductor")
        def run(x):
            return m(x)

        torch._inductor.metrics.generated_kernel_count = 0

        result, (fw_code, bw_code) = run_fw_bw_and_get_code(
            lambda: run(torch.randn([8, 32], device=self.device))
        )

        if is_halide_backend(self.device):
            self.assertEqual(fw_code.count("halide_helpers.rand"), 2)
            self.assertEqual(bw_code.count("halide_helpers.rand"), 0)
        elif config.cpp_wrapper:
            if self.device == GPU_TYPE:
                # The calls to the other rand functions are in separately generated
                # files with CUDA kernels.
                self.assertEqual(fw_code.count("_randint_"), 1)
                self.assertEqual(fw_code.count("_rand_"), 0)
                self.assertEqual(bw_code.count("_randint_"), 0)
                self.assertEqual(bw_code.count("_rand_"), 0)
            else:
                self.assertEqual(fw_code.count("_randint_"), 1)
                self.assertEqual(fw_code.count("_rand_"), 2)
                self.assertEqual(bw_code.count("_randint_"), 0)
                self.assertEqual(bw_code.count("_rand_"), 0)
        elif self.device == GPU_TYPE:
            self.assertEqual(fw_code.count("tl.rand"), 2)
            self.assertEqual(bw_code.count("tl.rand"), 0)

        if config.cpp_wrapper and self.device == GPU_TYPE:
            # GPU cpp_wrapper kernels are generated in two passes, and only the second
            # pass is kept in the metrics.  This ends up excluding two kernels from the
            # generated kernel count.
            self.assertEqual(torch._inductor.metrics.generated_kernel_count, 2)
        else:
            self.assertEqual(torch._inductor.metrics.generated_kernel_count, 4)

    def test_randint_kernel_count(self):
        @torch._dynamo.optimize_assert("inductor")
        def fn1():
            random_tensor1 = torch.randint(10, [32], device=self.device)
            random_tensor2 = torch.randint(10, [32], device=self.device)
            random_tensor3 = torch.randint(10, [32], device=self.device)
            return random_tensor1, random_tensor2, random_tensor3

        _, source_codes = run_and_get_code(fn1)
        self.assertEqual(len(source_codes), 1)
        if not config.cpp_wrapper and (
            self.device != "cpu" or config.cpu_backend == "triton"
        ):
            self.assertEqual(source_codes[0].count("async_compile.triton"), 2)
        else:
            # The cpp_wrapper pass we record doesn't involve triton at all, and neither
            # does the current default for CPU code generation.
            self.assertEqual(source_codes[0].count("async_compile.triton"), 0)

    def test_roll(self):
        def fn(a):
            return (
                aten.roll(a, [-3, 10], [1, 2]),
                aten.roll(a, [5]),
            )

        self.common(
            fn,
            [
                torch.randn([2, 56, 56, 16]),
            ],
        )

    def test_argmax_min_int32(self):
        # https://github.com/pytorch/pytorch/issues/94055
        def fn(a, b):
            c = a.argmax(3)
            return torch.min(b, c)

        a = torch.rand(3, 4, 2, 1).int()
        b = torch.rand(2, 2, 1, 4, 1).int()
        self.common(fn, (a, b))

    def test_argmax_argmin1(self):
        def fn(x):
            return (aten.argmax(x), aten.argmin(x))

        self.common(
            fn,
            [
                torch.randn([8, 256, 256]),
            ],
        )

    def test_argmax_argmin2(self):
        def fn(x):
            return (
                aten.argmax(x, 0),
                aten.argmin(x, 0),
                aten.argmax(x, 1),
                aten.argmin(x, 1),
            )

        self.common(fn, (torch.randn([144, 144]),))

    def test_argmax_argmin_with_duplicates(self):
        def fn(x):
            return (
                aten.argmax(x, 0),
                aten.argmin(x, 0),
                aten.argmax(x, 1),
                aten.argmin(x, 1),
            )

        # Unrolled reduction
        t1 = torch.randint(2, size=(6, 6))
        self.common(fn, (t1,))

        # Persistent reduction
        t1 = torch.randint(8, size=(32, 32))
        self.common(fn, (t1,))

        # Non-persistent reduction
        t1 = torch.randint(8, size=(1028, 1028))
        self.common(fn, (t1,))

    @skip_if_halide  # nan behavior
    def test_argmax_argmin_with_nan(self):
        def fn(x):
            return (
                aten.argmax(x, 0),
                aten.argmin(x, 0),
                aten.argmax(x, 1),
                aten.argmin(x, 1),
            )

        # Unrolled reduction
        t1 = torch.randn((6, 6))
        t1[:, 1] = float("nan")
        t1[:, 3] = float("nan")
        self.common(fn, (t1,))

        # Persistent reduction
        t1 = torch.randn((32, 32))
        t1[:, 4] = float("nan")
        t1[:, 8] = float("nan")
        self.common(fn, (t1,))

        # Non-persistent reduction
        t1 = torch.randn((1028, 1028))
        t1[:, 40] = float("nan")
        t1[:, 100] = float("nan")
        self.common(fn, (t1,))

    def test_conv_backward(self):
        def fn(rank4_inps, rank3_inps, rank5_inps):
            out1 = aten.convolution_backward(
                *rank4_inps,
                [C],
                [1, 1],
                [0, 0],
                [1, 1],
                False,
                [0, 0],
                1,
                [True, True, True],
            )
            out2 = aten.convolution_backward(
                *rank4_inps,
                [C],
                [1, 1],
                [0, 0],
                [1, 1],
                False,
                [0, 0],
                1,
                [True, False, False],
            )
            out3 = aten.convolution_backward(
                *rank3_inps,
                [C],
                [1],
                [0],
                [1],
                False,
                [0],
                1,
                [True, True, True],
            )
            out4 = aten.convolution_backward(
                *rank5_inps,
                [C],
                [1, 1, 1],
                [0, 0, 0],
                [1, 1, 1],
                False,
                [0, 0, 0],
                1,
                [True, True, True],
            )
            return (out1, out2, out3, out4)

        B = 3
        C = 4
        H = 5
        grad_out = torch.randn(B, C, H - 2, H - 2, H - 2)
        inp = torch.randn(B, C, H, H, H)
        weight = torch.randn(C, C, 3, 3, 3)

        def shrink_rank(x, rank):
            res = x
            while res.dim() > rank:
                res = torch.select(res, -1, 0)
            return res.contiguous()

        rank4_inps = [shrink_rank(x, 4) for x in [grad_out, inp, weight]]
        rank3_inps = [shrink_rank(x, 4) for x in [grad_out, inp, weight]]
        rank5_inps = [shrink_rank(x, 5) for x in [grad_out, inp, weight]]

        with torch.backends.cudnn.flags(enabled=True, allow_tf32=False):
            self.common(
                fn,
                [rank4_inps, rank3_inps, rank5_inps],
            )

    def test_argmax_argmin3(self):
        def fn(x):
            return (
                aten.argmax(x, 0),
                aten.argmin(x, 0),
                aten.argmax(x, -1),
                aten.argmin(x, -1),
            )

        self.common(
            fn,
            [torch.randint(0, 5, [64, 64])],
        )

    def test_vdd_clamp(self):
        def fn(x):
            return torch.clamp_min(x, 3)

        self.common(
            fn,
            [
                torch.randn([16], requires_grad=True) * 10,
            ],
        )

    def test_tmp_not_defined_issue1(self):
        def forward(
            primals_3,
            primals_4,
            add_tensor,
            convert_element_type_default,
            div_default,
            reciprocal_default,
        ):
            var_default = torch.ops.aten.var(
                convert_element_type_default, [2], correction=0
            )
            sub_tensor = torch.ops.aten.sub.Tensor(add_tensor, div_default)
            mul_tensor_1 = torch.ops.aten.mul.Tensor(sub_tensor, reciprocal_default)
            mul_tensor_2 = torch.ops.aten.mul.Tensor(mul_tensor_1, primals_3)
            add_tensor_2 = torch.ops.aten.add.Tensor(mul_tensor_2, primals_4)
            convert_element_type_default_1 = add_tensor_2.to(dtype=torch.float32)
            convert_element_type_default_2 = convert_element_type_default_1.to(
                dtype=torch.float32
            )
            var_default_1 = torch.ops.aten.var(
                convert_element_type_default_2, [2], correction=0
            )
            broadcast_in_dim_default_2 = var_default_1.reshape(1, 512, 1)
            sum_default_1 = convert_element_type_default_2.sum(2)
            add_tensor_3 = torch.ops.aten.add.Tensor(broadcast_in_dim_default_2, 1e-05)
            return (var_default, sum_default_1, add_tensor_3)

        inps = [
            (torch.Size([1024]), torch.float32),
            (torch.Size([1024]), torch.float32),
            (torch.Size([1, 512, 1024]), torch.float32),
            (torch.Size([1, 512, 1024]), torch.float32),
            (torch.Size([1, 512, 1]), torch.float32),
            (torch.Size([1, 512, 1]), torch.float32),
        ]
        inps = [torch.randn(shape, dtype=dtype) for (shape, dtype) in inps]
        self.common(forward, inps, atol=1e-05, rtol=2e-05)

    @unittest.skipIf(
        os.environ.get("BUILD_ENVIRONMENT", "").startswith("parallelnative"),
        "TODO: debug this with asan",
    )
    @skip_if_gpu_halide
    @xfailIfS390X
    def test_tmp_not_defined_issue2(self):
        def forward(arg38_1, arg81_1, getitem_17, new_zeros_default_4):
            div_tensor_7 = torch.ops.aten.div.Tensor(getitem_17, arg81_1)
            mul_tensor_24 = torch.ops.aten.mul.Tensor(div_tensor_7, arg38_1)
            sum_default_7 = torch.ops.aten.sum.default(mul_tensor_24)
            return (new_zeros_default_4, sum_default_7)

        dtype = torch.float32
        args = [
            ((1, 88, 40, 40), (140800, 1600, 40, 1), dtype),
            ((), (), dtype),
            ((1, 88, 40, 40), (140800, 1600, 40, 1), dtype),
            ((3,), (1,), dtype),
        ]
        args = [
            rand_strided(shape, stride, dtype).requires_grad_(True).add(1)
            for shape, stride, dtype in args
        ]
        self.common(forward, args, atol=1e-5, rtol=1e-5)

    @requires_gpu()
    @skip_if_halide  # cascading accuracy issues due rsqrt fallback
    def test_tmp_not_defined_issue3(self):
        from torch import device

        def forward(
            self,
            primals_1: "f32[1001, 6]",
            primals_2: "f32[1001]",
            primals_3: "f32[1001, 64]",
            primals_4: "f32[4190]",
            primals_5: "f32[4190]",
            primals_6: "f32[1739, 4190]",
            primals_48: "f32[6144, 4191]",
        ):
            _tensor_constant0: "i64[4190]" = self._tensor_constant0
            lift_fresh_copy: "i64[4190]" = torch.ops.aten.lift_fresh_copy.default(
                _tensor_constant0
            )

            index: "f32[6144, 4190]" = torch.ops.aten.index.Tensor(
                primals_48, [None, lift_fresh_copy]
            )

            _tensor_constant1: "i64[6]" = self._tensor_constant1
            lift_fresh_copy_1: "i64[6]" = torch.ops.aten.lift_fresh_copy.default(
                _tensor_constant1
            )
            index_1: "f32[6144, 6]" = torch.ops.aten.index.Tensor(
                primals_48, [None, lift_fresh_copy_1]
            )
            primals_48 = lift_fresh_copy_1 = None
            permute: "f32[6, 1001]" = torch.ops.aten.permute.default(primals_1, [1, 0])
            addmm: "f32[6144, 1001]" = torch.ops.aten.addmm.default(
                primals_2, index_1, permute
            )
            amax: "f32[6144, 1]" = torch.ops.aten.amax.default(addmm, [-1], True)
            sub: "f32[6144, 1001]" = torch.ops.aten.sub.Tensor(addmm, amax)
            exp: "f32[6144, 1001]" = torch.ops.aten.exp.default(sub)
            sum_1: "f32[6144, 1]" = torch.ops.aten.sum.dim_IntList(exp, [-1], True)
            div: "f32[6144, 1001]" = torch.ops.aten.div.Tensor(exp, sum_1)

            full_default: "i32[6144, 1001]" = torch.ops.aten.full.default(
                [6144, 1001],
                1,
                dtype=torch.int32,
                layout=torch.strided,
                device=device(type=GPU_TYPE, index=0),
                pin_memory=False,
            )

            iota: "i32[1001]" = torch.ops.prims.iota.default(
                1001,
                start=0,
                step=1,
                dtype=torch.int32,
                device=device(type=GPU_TYPE),
                requires_grad=False,
            )

            mul: "i32[6144, 1001]" = torch.ops.aten.mul.Tensor(full_default, iota)
            iota_1: "i32[6144]" = torch.ops.prims.iota.default(
                6144,
                start=0,
                step=1001,
                dtype=torch.int32,
                device=device(type=GPU_TYPE, index=0),
                requires_grad=False,
            )
            view: "i32[6150144]" = torch.ops.aten.reshape.default(mul, [-1])
            view_1: "f32[6150144]" = torch.ops.aten.reshape.default(div, [-1])
            _embedding_bag = torch.ops.aten._embedding_bag.default(
                primals_3, view, iota_1, False, 0, False, view_1
            )
            getitem: "f32[6144, 64]" = _embedding_bag[0]
            getitem_1: "i32[6150144]" = _embedding_bag[1]
            getitem_2: "i32[6144]" = _embedding_bag[2]
            getitem_3: "i32[0]" = _embedding_bag[3]
            unsqueeze: "f32[6144, 1, 64]" = torch.ops.aten.unsqueeze.default(getitem, 1)
            var_mean = torch.ops.aten.var_mean.correction(
                index, [1], correction=0, keepdim=True
            )
            getitem_4: "f32[6144, 1]" = var_mean[0]
            getitem_5: "f32[6144, 1]" = var_mean[1]
            add: "f32[6144, 1]" = torch.ops.aten.add.Tensor(getitem_4, 1e-05)
            rsqrt: "f32[6144, 1]" = torch.ops.aten.rsqrt.default(add)
            sub_1: "f32[6144, 4190]" = torch.ops.aten.sub.Tensor(index, getitem_5)
            mul_1: "f32[6144, 4190]" = torch.ops.aten.mul.Tensor(sub_1, rsqrt)
            mul_2: "f32[6144, 4190]" = torch.ops.aten.mul.Tensor(mul_1, primals_4)
            add_1: "f32[6144, 4190]" = torch.ops.aten.add.Tensor(mul_2, primals_5)
            permute_1: "f32[4190, 1739]" = torch.ops.aten.permute.default(
                primals_6, [1, 0]
            )

            return [
                index,
                index_1,
                addmm,
                amax,
                sum_1,
                iota_1,
                view,
                view_1,
                getitem_1,
                getitem_2,
                getitem_3,
                unsqueeze,
                getitem_5,
                rsqrt,
                add_1,
                permute_1,
            ]

        kwargs = aot_graph_input_parser(forward, device=GPU_TYPE)
        self.common(forward, [], kwargs=kwargs)

    @skip_if_gpu_halide
    @config.patch("halide.scheduler_cpu", "Mullapudi2016")
    def test_misaligned_address_issue1(self):
        def forward(sub_tensor_1, unsqueeze_default):
            gather_default = torch.ops.aten.gather.default(
                sub_tensor_1, 1, unsqueeze_default
            )
            return gather_default

        args = [
            ((1, 1000), (1000, 1), torch.float32),
            ((1, 1), (1, 1), torch.int64),
        ]
        args = [rand_strided(shape, stride, dtype) for shape, stride, dtype in args]
        self.common(forward, args)

    def test_invalid_operand_issue1(self):
        def forward(arg0_1, arg1_1, arg3_1, squeeze, view_1, slice_1):
            slice_scatter = torch.ops.aten.slice_scatter.default(
                slice_1, arg3_1, 1, 1, 9223372036854775807
            )
            slice_scatter_1 = torch.ops.aten.slice_scatter.default(
                arg1_1, slice_scatter, 0, 0, 9223372036854775807
            )
            slice_2 = torch.ops.aten.slice.Tensor(
                slice_scatter_1, 0, 0, 9223372036854775807
            )
            select_scatter = torch.ops.aten.select_scatter.default(
                slice_2, squeeze, 1, 0
            )
            slice_scatter_2 = torch.ops.aten.slice_scatter.default(
                slice_scatter_1, select_scatter, 0, 0, 9223372036854775807
            )
            view = torch.ops.aten.view.default(slice_scatter_2, [-1, 128])
            embedding = torch.ops.aten.embedding.default(arg0_1, view, 1)
            return [embedding, view_1]

        args = [
            ((50005, 768), (768, 1), torch.float32),
            ((8, 128), (128, 1), torch.int64),
            ((8, 127), (127, 1), torch.int64),
            ((8,), (1,), torch.int64),
            ((1024,), (1,), torch.int64),
            ((8, 128), (128, 1), torch.int64),
        ]
        args = [rand_strided(shape, stride, dtype) for shape, stride, dtype in args]
        self.common(forward, args)

    def test_sizehint_issue1(self):
        def forward(x):
            return torch.nn.functional.unfold(
                x, kernel_size=[4, 4], dilation=1, padding=0, stride=[4, 4]
            )

        args = [((2, 24, 56, 56), (75264, 3136, 56, 1), torch.float32, False)]
        args = [
            rand_strided(sh, st, dt).requires_grad_(rg) for (sh, st, dt, rg) in args
        ]
        self.common(forward, args)

    def test_zero_dim_reductions(self):
        for kd in [True, False]:
            inps0 = (torch.zeros(2, 0, device=self.device, dtype=torch.float16), 1, kd)
            failed_ops = [aten.argmin, aten.argmax, aten.max, aten.min]
            for fo in failed_ops:
                with self.assertRaisesRegex(
                    IndexError, "Expected reduction dim 1 to have non-zero size"
                ):
                    mod = make_fx(fo)(*inps0)
                    _ = compile_fx_inner(mod, inps0)

            pass_ops = [
                lambda *x: fn(*x) for fn in [aten.sum, aten.prod, aten.any, aten.all]
            ]
            for po in pass_ops:
                compiled = torch._dynamo.optimize("inductor")(po)
                expected = po(*inps0)
                actual = compiled(*inps0)

            self.assertTrue(torch.allclose(actual, expected, atol=1e-3, rtol=1e-3))

    def test_unfold_zero_dimension_tensor(self):
        def forward(x):
            return torch.unfold_copy(dimension=1, input=x, size=0, step=7)

        x = torch.rand([1, 0], dtype=torch.float32)

        y = forward(x)
        compiled_y = torch.compile(forward, fullgraph=True)(x)

        self.assertEqual(y, compiled_y)

    def test_zero_element_mutation(self):
        class CustomModel(nn.Module):
            def __init__(self) -> None:
                super().__init__()
                self.layer1 = nn.LeakyReLU(negative_slope=5.2955089, inplace=True)

            def forward(self, inputs):
                return self.layer1(inputs)

        ip_size = [0]
        input_tensor = torch.randn(ip_size)

        mymodel = CustomModel()
        self.common(mymodel, (input_tensor,))

    def test_lerp(self):
        # non-contiguous inputs for lerp
        def fn0(i0, i1):
            x1 = i0.transpose(-2, -3)
            return torch.lerp(i1, x1, 70000)

        # contiguous inputs for lerp
        def fn1(i0, i1):
            return torch.lerp(i1, i0, 70000)

        self.common(fn0, [torch.rand(10, 3, 10), torch.rand(3, 10, 10)])
        self.common(fn1, [torch.rand(3, 10, 10), torch.rand(3, 10, 10)])

    @parametrize(
        "dtype",
        test_dtypes,
    )
    def test_unspec_inputs(self, dtype):
        if self.device == "cpu":
            raise unittest.SkipTest("Testing mixed devices")

        if (
            is_halide_backend(self.device)
            and getattr(self.device, "type", self.device) == "cuda"
        ):
            # https://github.com/halide/Halide/issues/8318
            raise unittest.SkipTest("halide not supported")

        def fn(x, y):
            return x + y, x * y, x / y

        opt = torch._dynamo.optimize("inductor")(fn)
        inputs = (
            rand_strided((2, 3), (3, 1), dtype=torch.float32, device=GPU_TYPE),
            rand_strided((), (), dtype=dtype, device="cpu"),
        )
        self.assertTrue(same(opt(*inputs), fn(*inputs)))
        inputs = (inputs[1], inputs[0])
        self.assertTrue(same(opt(*inputs), fn(*inputs)))

    @dynamo_config.patch(automatic_dynamic_shapes=True)
    def test_list_clearing(self):
        if self.device == "cpu":
            contexts = [contextlib.nullcontext]
        else:
            contexts = [
                contextlib.nullcontext,
                lambda: config.patch({"triton.cudagraphs": True}),
            ]

        for context in contexts:
            with context():
                inps = [
                    torch.rand([5, 5]).to(self.device),
                    torch.rand([5, 5]).to(self.device),
                ]
                inp_refs = [weakref.ref(inp) for inp in inps]

                def fn(x, y):
                    a = x + y
                    return (a @ a,)

                fn_fx = make_fx(fn)(inps[0], inps[1])
                fn_compiled = compile_fx_inner(fn_fx, inps)

                test_self = self
                matmul_seen = False

                class TestRefMode(TorchDispatchMode):
                    def __torch_dispatch__(self, func, types, args=(), kwargs=None):
                        kwargs = kwargs if kwargs else {}

                        nonlocal inps
                        nonlocal inp_refs
                        nonlocal test_self
                        nonlocal matmul_seen

                        # by matmul, inputs should be deallocated
                        # TODO: should not be necessary, ref-cycle ?
                        gc.collect()
                        if func is aten.mm.out:
                            matmul_seen = True
                            test_self.assertEqual(len(inps), 0)
                            test_self.assertIsNone(inp_refs[0]())
                            test_self.assertIsNone(inp_refs[1]())

                        return func(*args, **kwargs)

                with TestRefMode():
                    fn_compiled(inps)

                # do an extra run to make sure we are deallocating on warmup and record
                if self.device == GPU_TYPE:
                    inps.extend(
                        [
                            torch.rand([5, 5]).to(self.device),
                            torch.rand([5, 5]).to(self.device),
                        ]
                    )
                    inp_refs.extend([weakref.ref(inp) for inp in inps])
                    matmul_seen = False

                    with TestRefMode():
                        fn_compiled(inps)

                # for some reason, TorchDispatch doesnt capture the
                # cuda mm call (even without cudagraphs)
                if self.device == "cpu":
                    self.assertTrue(matmul_seen)
                else:
                    self.assertEqual(len(inps), 0)

    def test_dtype_mismatch_issue(self):
        def fn(x):
            attn = torch.nn.functional.pad(x, [0, 1])
            return attn.softmax(dim=-1)

        x = torch.rand(128, 32, 63)
        self.common(fn, (x,))

    def test_vectorized_ops_masked(self):
        def fn(x):
            index = torch.arange(64, device=x.device)
            mask = index.view(1, 1, 64) < 63
            indices = [None, None, index]
            return torch.ops.aten._unsafe_masked_index(x, mask, indices, 7)

        x = torch.rand(128, 32, 63)
        self.common(fn, (x,))

    def test_vectorized_ops_masked_var_novec(self):
        def fn(x):
            index = torch.arange(10, device=x.device)
            mask = (index < 5).view(1, 1, 1, 10)
            indices = [None, None, None, index]
            return torch.ops.aten._unsafe_masked_index(x, mask, indices, 7)

        x = torch.rand(1, 1, 8, 8)
        self.common(fn, (x,))

    def test_diagonal_copy(self):
        def fn(x):
            return torch.diagonal_copy(x)

        for x in (torch.randn(2, 3), torch.randn(2, 2), torch.randn(3, 2)):
            self.common(fn, (x,))

    @skip_if_cpp_wrapper(
        "cannot currently handle fallback ops with return types containing list[Tensor]"
    )
    def test_kwargs(self):
        if self.device == GPU_TYPE:
            raise unittest.SkipTest("histogramdd only supports cpu")

        def fn(x, y):
            return torch.histogramdd(
                x,
                bins=[3, 3],
                weight=y,
            )

        self.common(
            fn,
            [torch.randn((4, 2)), torch.randn(4)],
        )

    # Shape padding causes the inputs to all get specialized, so the codegen
    # test fails
    @expectedFailureCodegenDynamic
    @requires_gpu()
    @torch._inductor.config.patch("shape_padding", True)
    def test_shape_padding(self):
        dtypes = [
            torch.float16,
            torch.float32,
        ]

        b, m, n, k = 7, 11, 13, 15

        def gen(*shape, dtype=torch.float32):
            return torch.randn(*shape, device=GPU_TYPE, dtype=dtype) / k + 1.0

        for dtype in dtypes:
            x = gen(m, k, dtype=dtype)
            y = gen(k, n, dtype=dtype)
            z = gen(n, dtype=dtype)
            self.common(lambda x, y: torch.mm(x, y), (x, y))
            self.common(lambda x, y: torch.matmul(x, y), (x, y))
            self.common(lambda x, y, z: torch.addmm(z, x, y), (x, y, z))

        for dtype in dtypes:
            x = gen(b, m, k, dtype=dtype)
            y = gen(b, k, n, dtype=dtype)
            z = gen(n, dtype=dtype)
            self.common(lambda x, y: torch.bmm(x, y), (x, y))
            self.common(lambda x, y: torch.matmul(x, y), (x, y))
            self.common(lambda x, y, z: torch.baddbmm(z, x, y), (x, y, z))

    @requires_gpu()
    @torch._inductor.config.patch("layout_optimization", True)
    @tf32_on_and_off(0.005)
    def test_inductor_layout_optimization_input_mutations(self):
        # channel dim must be > 64 for inductor to do layout optimization and use NHWC
        mod = nn.Conv2d(3, 128, 1, stride=1, bias=False).to(GPU_TYPE)

        def f(x):
            x.mul_(2)
            out = mod(x)
            return out

        f_compiled = torch.compile(f)
        x_ref = torch.rand(2, 3, 128, 128, device=GPU_TYPE)
        x_test = x_ref.detach().clone()
        with torch.no_grad():
            out_ref = f(x_ref)
            out_test = f_compiled(x_test)
            self.assertEqual(out_ref, out_test)
            self.assertEqual(out_ref.shape, out_test.shape)
            # Importantly, since inductor._config.keep_output_stride is True,
            # the outputs should have matching strides here.
            self.assertEqual(out_ref.stride(), out_test.stride())
            self.assertEqual(x_ref, x_test)

    @requires_gpu()
    def test_stride_preservation_with_stride_modifying_fx_pass(self):
        def f(x):
            return x + 1

        def custom_pass(g: torch.fx.Graph) -> None:
            """
            Applies `lamda x: x.t().contiguous().t()` to the output.
            """
            output_node = g.find_nodes(op="output")[0]
            assert len(output_node.args) == 1
            output = output_node.args[0][0]

            with g.inserting_before(output_node):
                output = g.call_function(
                    torch.ops.aten.permute.default, args=(output, [1, 0])
                )
                output = g.call_function(
                    torch.ops.aten.clone.default,
                    args=(output,),
                    kwargs={"memory_format": torch.contiguous_format},
                )
                output = g.call_function(
                    torch.ops.aten.permute.default, args=(output, [1, 0])
                )
            output_node.args = ((output,),)
            return g

        with config.patch(
            post_grad_custom_post_pass=custom_pass,
        ):
            f_compiled = torch.compile(f)

            x = torch.rand(4, 4, device=GPU_TYPE)
            y = f(x)
            y_compiled = f_compiled(x)

            self.assertEqual(y, y_compiled)
            self.assertEqual(y.stride(), y_compiled.stride())

    def test_int_input_dynamic_shapes(self):
        @torch.compile(dynamic=True)
        def fn(x, i):
            y = x * i
            return y

        # Constant must not get matched as constant
        self.common(fn, [torch.randn(3, 1, 1, 1, 1), 9132])

    def test_sqrt_dynamic_shapes(self):
        # TIMM convit_base model: https://github.com/pytorch/pytorch/issues/97877.
        # TODO: support cuda path.
        if self.device == GPU_TYPE:
            raise unittest.SkipTest("sqrt dynamic shapes only supports cpu")

        class Model(torch.nn.Module):
            def __init__(self) -> None:
                super().__init__()

            def forward(self, x):
                B, N, C = x.shape
                return self.get_rel_indices(N)

            def get_rel_indices(self, num_patches: int) -> torch.Tensor:
                img_size = int(num_patches**0.5)
                ind = torch.arange(img_size)
                return ind

        self.common(
            Model(),
            [
                torch.randn(8, 4, 4),
            ],
        )

    def test_rsqrt_dynamic_shapes(self):
        # From HF hf_BigBird model.
        @torch.compile(dynamic=True)
        def fn(a, b):
            r = 1 / math.sqrt(a.size(1))
            return torch.bmm(a, b) / r

        self.common(
            fn,
            [
                torch.randn(2, 4, 4),
                torch.randn(2, 4, 4),
            ],
        )

    @xfail_if_triton_cpu
    def test_index_dynamic_shapes(self):
        # Repro from vision_maskrcnn
        def fn(arg0_1):
            unsqueeze = arg0_1.unsqueeze(0)
            sym_size = arg0_1.size(1)
            ceil = math.ceil(sym_size * 1.8735363483428955)
            iota = torch.ops.prims.iota.default(
                ceil,
                start=0,
                step=1,
                dtype=torch.int64,
                device=arg0_1.device,
                requires_grad=False,
            )
            convert_element_type_1 = iota.to(torch.float32)
            sym_size_1 = arg0_1.size(2)
            floor_1 = math.floor(sym_size_1 * 1.8735363483428955)
            ceil_1 = math.ceil(floor_1)
            iota_1 = torch.ops.prims.iota.default(
                ceil_1,
                start=0,
                step=1,
                dtype=torch.int64,
                device=arg0_1.device,
                requires_grad=False,
            )
            convert_element_type_3 = iota_1.to(torch.float32)
            sub_2 = (convert_element_type_1 + 0.5) * (sym_size / ceil) - 0.5
            clamp_min = sub_2.clamp_min(0.0)
            sub_3 = (convert_element_type_3 + 0.5) * (sym_size_1 / floor_1) - 0.5
            clamp_min_1 = sub_3.clamp_min(0.0)
            convert_element_type_4 = clamp_min.to(torch.int64)
            sub_4 = sym_size - 1
            clamp_max = clamp_min.ceil().clamp_max(sub_4)
            convert_element_type_5 = clamp_max.to(torch.int64)
            convert_element_type_6 = clamp_min_1.to(torch.int64)
            unsqueeze_2 = convert_element_type_4.unsqueeze(1)
            index = torch.ops.aten.index.Tensor(
                unsqueeze, [None, None, unsqueeze_2, convert_element_type_6]
            )
            index_1 = torch.ops.aten.index.Tensor(
                unsqueeze,
                [
                    None,
                    None,
                    convert_element_type_5.unsqueeze(1),
                    convert_element_type_6,
                ],
            )
            sub_6 = clamp_min.unsqueeze(1) - unsqueeze_2
            mul_10 = (index * (1.0 - sub_6) + index_1 * (sub_6)) * (
                1.0 - (clamp_min_1 - convert_element_type_6)
            )
            select = torch.ops.aten.select.int(mul_10, 0, 0)
            return (select,)

        x = torch.randn(15, 20, 3)
        self.common(
            fn,
            [x],
        )

    def test_setitem_with_int_parameter(self):
        x = torch.zeros(7, device=self.device)

        def fn(n, a):
            a[n] = -1
            return a

        cnts = CompileCounterWithBackend("inductor")
        opt_fn = torch._dynamo.optimize(cnts, nopython=True)(fn)

        for n in range(2, x.shape[0]):
            opt_fn(n, x)
            self.assertEqual(x[n], -1)

        # If assume_static_by_default is set, the calls above will trigger
        # 3 function compilation:
        #   1. assuming 'n' is static (equals 2)
        #   2. making 'n' dynamic, but with the guard 'end <= x.shape[0]'
        #      (from: torch._inductor.ir.SliceView.create)
        frame_count = 2 if torch._dynamo.config.assume_static_by_default else 1
        self.assertEqual(cnts.frame_count, frame_count)

        # Negative index triggers new compilation.
        opt_fn(-x.shape[0], x)
        self.assertEqual(x[0], -1)
        self.assertEqual(cnts.frame_count, frame_count + 1)

    @config.patch({"triton.autotune_at_compile_time": False})
    @config.patch(profiler_mark_wrapper_call=True)
    def test_profiler_mark_wrapper_call(self):
        from torch.profiler import profile

        @torch._dynamo.optimize("inductor", nopython=True)
        def fn(a, b):
            return a + b

        a = torch.rand((100,), device=self.device)
        b = torch.rand((100,), device=self.device)
        with profile() as prof:
            fn(a, b)
        assert any(
            "inductor_wrapper_call" in e.name for e in prof.profiler.function_events
        )

    def test_insignificant_strides(self):
        def f(x):
            tmp = x + 1
            return tmp.view(-1, 1, 2)

        x = torch.arange(8, device=self.device, dtype=torch.float32)
        out = f(x)
        compiled_out = torch.compile(f)(x)

        self.assertEqual(out.stride(), compiled_out.stride())
        self.assertEqual(out, compiled_out)

    @unittest.skipIf(IS_X86 and not HAS_AVX2, "Requires AVX2")
    def test_pixel_shuffle_channels_last(self):
        def fn(x):
            x = torch.nn.functional.pixel_shuffle(x, 2)
            x = torch.nn.functional.relu(x)
            return x

        self.common(
            fn,
            (torch.randn(1, 16, 64, 72).to(memory_format=torch.channels_last),),
        )

    def test_where_broadcast(self):
        # https://github.com/pytorch/pytorch/issues/93374
        def fn(x, p1, p0):
            o = torch.where(x, p1, p0)
            return o

        # https://github.com/pytorch/pytorch/issues/94725
        class Repro(torch.nn.Module):
            def __init__(self) -> None:
                super().__init__()
                self._tensor_constant0 = nn.Buffer(torch.randn([], dtype=torch.float32))

            def forward(self, arg0_1, arg1_1):
                convert_element_type = torch.ops.prims.convert_element_type.default(
                    arg1_1, torch.bool
                )
                bitwise_not = torch.ops.aten.bitwise_not.default(convert_element_type)
                _tensor_constant0 = self._tensor_constant0
                lift_fresh_copy = torch.ops.aten.lift_fresh_copy.default(
                    _tensor_constant0
                )
                where = torch.ops.aten.where.self(bitwise_not, lift_fresh_copy, arg0_1)
                return (where, bitwise_not)

        self.common(
            fn,
            (torch.tensor([[True]]), torch.rand(13, 7, 3), torch.rand(1, 1)),
        )

        args = [
            torch.randn(1, 4, 64, 64),
            torch.zeros(1, 1, 64, 64, dtype=torch.uint8),
        ]
        args[1][:, :, :32, :32] = 1
        eager_args = [x.clone() for x in args]
        eager_mod = Repro()
        mod = make_fx(eager_mod, tracing_mode="real")(*args)
        compiled = compile_fx_inner(mod, args)
        inductor_out = compiled(args)
        eager_out = eager_mod(*eager_args)
        self.assertEqual(inductor_out, eager_out)

    @skipIfRocm
    def test_require_stride_expanded(self):
        def forward(arg6, arg7, arg16):
            convolution = torch.ops.aten.convolution(
                arg16.unsqueeze(0), arg7, arg6, [4, 4], [2, 2], [1, 1], False, [0, 0], 1
            )
            return (convolution,)

        self.common(
            forward,
            (
                None,
                rand_strided(
                    (64, 3, 11, 11),
                    (363, 121, 11, 1),
                    torch.float32,
                    device=self.device,
                ).to(memory_format=torch.channels_last),
                rand_strided(
                    (1, 3, 224, 224),
                    (150528, 50176, 224, 1),
                    torch.float32,
                    device=self.device,
                )
                .to(memory_format=torch.channels_last)
                .squeeze(0),
            ),
            atol=1e-3,
            rtol=0.001,
        )

        # expanded dim should not cause copy in require_stride_order
        assertGeneratedKernelCountEqual(self, 0)

    @requires_gpu()
    @parametrize("prefer_nd_tiling", (False, True))
    @parametrize("use_block_ptr", (False, True))
    @unittest.skipIf(
        not PLATFORM_SUPPORTS_FLASH_ATTENTION,
        "Does not support SDPA or pre-SM80 hardware",
    )
    def test_sdpa(self, use_block_ptr: bool, prefer_nd_tiling: bool):
        def foo(arg0_1, arg1_1, arg2_1, arg3_1, arg4_1):
            view = torch.ops.aten.view.default(arg3_1, [23760, 128])
            arg3_1 = None
            mm = torch.ops.aten.mm.default(view, arg4_1)
            view = arg4_1 = None
            view_1 = torch.ops.aten.view.default(mm, [3, 99, 80, 8])
            mm = None
            view_2 = torch.ops.aten.view.default(view_1, [3, 99, 80, 8])
            view_1 = None
            permute = torch.ops.aten.permute.default(view_2, [0, 3, 1, 2])
            view_2 = None
            view_3 = torch.ops.aten.view.default(permute, [3, 8, 99, 80])
            permute = None

            clone = torch.ops.aten.clone.default(
                view_3, memory_format=torch.contiguous_format
            )
            view_3 = None

            expand = torch.ops.aten.expand.default(clone, [3, 8, 99, 80])
            clone = None
            _scaled_dot_product_efficient_attention = (
                torch.ops.aten._scaled_dot_product_efficient_attention.default(
                    arg0_1, arg1_1, arg2_1, expand, False
                )
            )
            arg0_1 = arg1_1 = arg2_1 = expand = None
            getitem = _scaled_dot_product_efficient_attention[0]
            _scaled_dot_product_efficient_attention = None
            return (getitem,)

        if self.device == "cpu":
            raise unittest.SkipTest(f"requires {GPU_TYPE}")

        DEVICE = torch.device(f"{GPU_TYPE}:0")
        DTYPE = torch.float16
        B = 3
        H = 8
        Q = 99
        K = 80
        D = 32
        C_bias = 128

        # inputs
        query = torch.randn((B, H, Q, D), device=DEVICE, dtype=DTYPE)
        key = torch.randn((B, H, K, D), device=DEVICE, dtype=DTYPE)
        value = torch.randn((B, H, K, D), device=DEVICE, dtype=DTYPE)
        bias = torch.randn((B, Q, K, C_bias), device=DEVICE, dtype=DTYPE)
        weights = torch.randn((C_bias, H), device=DEVICE, dtype=DTYPE)
        inps = (query, key, value, bias, weights)

        with config.patch(
            {
                "triton.prefer_nd_tiling": prefer_nd_tiling,
                "triton.use_block_ptr": use_block_ptr,
            }
        ):
            # Check accuracy
            self.common(
                foo,
                inps,
                atol=0.02,
                rtol=1e4,
            )

            # Check code for block pointers
            foo_opt = torch._dynamo.optimize("inductor")(foo)
            code = run_and_get_triton_code(foo_opt, *inps)
            have_block_ptr = code.count("tl.make_block_ptr") > 0
            if not is_halide_backend(self.device):
                self.assertEqual(have_block_ptr, use_block_ptr)

    @requires_gpu()
    @unittest.skipIf(
        not PLATFORM_SUPPORTS_MEM_EFF_ATTENTION,
        "Does not support mem_eff_attention",
    )
    def test_sdpa_unaligned_mask(self):
        def foo(
            arg0_1: "f32[8, 8, 16, 16]",
            arg1_1: "f32[8, 8, 15, 16]",
            arg2_1: "f32[8, 8, 15, 16]",
            arg3_1: "f32[1, 1, 16, 15]",
        ):
            constant_pad_nd: "f32[1, 1, 16, 16]" = (
                torch.ops.aten.constant_pad_nd.default(arg3_1, [0, 1], 0.0)
            )
            arg3_1 = None
            slice_1: "f32[1, 1, 16, 15]" = torch.ops.aten.slice.Tensor(
                constant_pad_nd, -1, 0, 15
            )
            constant_pad_nd = None
            expand: "f32[8, 8, 16, 15]" = torch.ops.aten.expand.default(
                slice_1, [8, 8, 16, 15]
            )
            slice_1 = None
            _scaled_dot_product_efficient_attention = (
                torch.ops.aten._scaled_dot_product_efficient_attention.default(
                    arg0_1, arg1_1, arg2_1, expand, False
                )
            )
            arg0_1 = arg1_1 = arg2_1 = expand = None
            getitem: "f32[8, 8, 16, 16]" = _scaled_dot_product_efficient_attention[0]
            _scaled_dot_product_efficient_attention = None
            return (getitem,)

        query = torch.rand(8, 8, 16, 16, device=GPU_TYPE)
        key = torch.rand(8, 8, 15, 16, device=GPU_TYPE)
        value = torch.rand(8, 8, 15, 16, device=GPU_TYPE)
        bias = torch.rand(1, 1, 16, 15, device=GPU_TYPE)
        self.common(
            foo,
            (query, key, value, bias),
            atol=0.02,
            rtol=1e4,
        )

    @requires_gpu()
    @unittest.skipIf(
        not PLATFORM_SUPPORTS_MEM_EFF_ATTENTION,
        "Does not support mem_eff_attention",
    )
    @config.patch(freezing=True)
    def test_sdpa_unaligned_mask_freezing(self):
        class Mod(torch.nn.Module):
            def __init__(self) -> None:
                super().__init__()
                self.arg3_1 = torch.rand(1, 1, 16, 15, device=GPU_TYPE)

            def forward(
                self,
                arg0_1: "f32[8, 8, 16, 16]",
                arg1_1: "f32[8, 8, 15, 16]",
                arg2_1: "f32[8, 8, 15, 16]",
            ):
                arg3_1 = self.arg3_1
                constant_pad_nd: "f32[1, 1, 16, 16]" = (
                    torch.ops.aten.constant_pad_nd.default(arg3_1, [0, 1], 0.0)
                )
                arg3_1 = None
                slice_1: "f32[1, 1, 16, 15]" = torch.ops.aten.slice.Tensor(
                    constant_pad_nd, -1, 0, 15
                )
                constant_pad_nd = None
                expand: "f32[8, 8, 16, 15]" = torch.ops.aten.expand.default(
                    slice_1, [8, 8, 16, 15]
                )
                slice_1 = None
                _scaled_dot_product_efficient_attention = (
                    torch.ops.aten._scaled_dot_product_efficient_attention.default(
                        arg0_1, arg1_1, arg2_1, expand, False
                    )
                )
                arg0_1 = arg1_1 = arg2_1 = expand = None
                getitem: "f32[8, 8, 16, 16]" = _scaled_dot_product_efficient_attention[
                    0
                ]
                _scaled_dot_product_efficient_attention = None
                return (getitem,)

        query = torch.rand(8, 8, 16, 16, device=GPU_TYPE)
        key = torch.rand(8, 8, 15, 16, device=GPU_TYPE)
        value = torch.rand(8, 8, 15, 16, device=GPU_TYPE)

        mod = Mod()
        out_eager = mod(query, key, value)

        with torch.no_grad():
            out_compiled = torch.compile(mod)(query, key, value)
            self.assertEqual(out_eager, out_compiled, atol=0.02, rtol=1e4)

    def test_where_with_logical_op(self):
        def fn_and(x, y):
            return torch.where(torch.logical_and(x, y), 1.0, 0.0)

        def fn_or(x, y):
            return torch.where(torch.logical_or(x, y), 1.0, 0.0)

        self.common(
            fn_and,
            (torch.randn(32), torch.randn(32)),
        )
        self.common(
            fn_or,
            (torch.randn(32), torch.randn(32)),
        )

    @skipIfRocm
    def test_conv_with_as_strided(self):
        class Model(nn.Module):
            def __init__(self) -> None:
                super().__init__()
                self.kv = torch.nn.Conv2d(
                    256, 384, kernel_size=(1, 1), stride=(1, 1), bias=False
                )

            def forward(self, x):
                convolution = self.kv(x)
                constant_pad_nd = torch.ops.aten.constant_pad_nd.default(
                    convolution, [2, 2, 2, 2], 0.0
                )
                # as_strided inputs are depend on input's size and stide.
                as_strided = torch.ops.aten.as_strided.default(
                    constant_pad_nd, [8, 384, 2, 20, 12], [153600, 400, 160, 1, 20]
                )
                as_strided_1 = torch.ops.aten.as_strided.default(
                    as_strided, [8, 384, 2, 2, 12, 12], [153600, 400, 160, 8, 20, 1]
                )
                clone = torch.ops.aten.clone.default(
                    as_strided_1, memory_format=torch.contiguous_format
                )
                return clone

        self.common(
            Model(),
            (torch.randn(8, 256, 16, 16),),
            check_lowp=not is_halide_backend(self.device),
        )

    def test_inplace_where_pointwise(self):
        # https://github.com/pytorch/pytorch/issues/96446
        def fn(a, b):
            a[0] = 2
            return a * b

        self.common(fn, (torch.rand(1), torch.rand(2)))

    @xfail_if_triton_cpu
    def test_view_on_aliased(self):
        # https://github.com/pytorch/pytorch/issues/96728
        def fn1(a, b):
            a = a.max(0).values
            c = torch.cat((a, b))
            c = c.round()
            b >= a[0]  # noqa: B015
            return c

        some_const = torch.tensor(6324)

        def fn2():
            a = torch.tensor([[0.6324]])
            ret = torch.cat((a, a), dim=0)
            some_const >= a[0]  # noqa: B015
            return ret

        self.common(fn1, (torch.tensor([[4.0]]), torch.tensor([5.0])))
        self.common(fn2, ())

    def test_argmax_to_float(self):
        # https://github.com/pytorch/pytorch/issues/97127
        def fn():
            a = torch.zeros([2, 2])
            b = a.argmax(0)
            return b.float().mean()

        self.common(fn, ())

    def test_const_int32_to_float(self):
        # https://github.com/pytorch/pytorch/issues/97124
        def fn():
            a = torch.zeros([1, 2], dtype=torch.int32)
            a = a + a
            b = a.to(dtype=torch.float32)
            return b * 0.8

        self.common(fn, ())

    def test_getitem(self):
        out_features = ["p3", "p4", "p5", "p6", "p7"]
        in_feature = "p5"

        def fn(a):
            return a[out_features.index(in_feature)]

        x = [
            torch.rand([1, 256, 100, 152], device=self.device),
            torch.rand([1, 256, 50, 76], device=self.device),
            torch.rand([1, 256, 25, 38], device=self.device),
        ]
        opt_fn = torch._dynamo.optimize("inductor")(fn)
        same(fn(x), opt_fn(x))

    def test_pad_view(self):
        def fn(a):
            y = torch.nn.functional.pad(a, (0, 0, 0, 1))
            y = y.view(*y.size()[:-2], y.size(-1), y.size(-2))
            return y

        x = torch.rand(48, 3, 512, 512)
        self.common(fn, (x,))

    def test_pad_cast(self):
        def fn(x):
            return torch.nn.functional.pad(x.to(torch.float32), (0, 3, 0, 0))

        for dtype in [torch.int32, torch.int64]:
            self.common(fn, (torch.ones(1, 1, 13, dtype=dtype),))

    @unittest.skipIf(not HAS_CPU, "requires C++ compiler")
    @xfail_if_triton_cpu  # bf16
    @skip_if_halide  # bf16
    def test_data_type_propogation(self):
        from torch._dynamo.utils import detect_fake_mode
        from torch._inductor.codegen.common import boolean_ops
        from torch._inductor.compile_fx import shape_env_from_inputs
        from torch._inductor.debug import DebugContext
        from torch._inductor.decomposition import decompositions
        from torch._inductor.graph import GraphLowering
        from torch._inductor.virtualized import V
        from torch.fx.passes.fake_tensor_prop import FakeTensorProp

        def get_data_type(node: torch.fx.Node):
            if OptimizationContext.key in node.meta:
                return node.meta[OptimizationContext.key].dtype
            else:
                return None

        def func(arg0_1):
            max_pool2d_with_indices = torch.ops.aten.max_pool2d_with_indices.default(
                arg0_1, [3, 3], [2, 2], [1, 1]
            )
            arg0_1 = None
            getitem = max_pool2d_with_indices[0]
            max_pool2d_with_indices = None
            return (getitem,)

        example_inputs = [
            torch.randn(10, 32, 20, 20, dtype=torch.bfloat16).to(
                memory_format=torch.channels_last
            )
        ]

        gm = make_fx(func, decomposition_table=decompositions, tracing_mode="fake")(
            *example_inputs
        )

        shape_env = shape_env_from_inputs(example_inputs)

        fake_mode = detect_fake_mode(example_inputs)
        if not fake_mode:
            fake_mode = torch._subclasses.FakeTensorMode(allow_non_fake_inputs=True)
            FakeTensorProp(gm, mode=fake_mode).propagate(*example_inputs)
        else:
            FakeTensorProp(gm, mode=fake_mode).propagate_dont_convert_inputs(
                *example_inputs
            )
        with V.set_fake_mode(fake_mode):
            graph = GraphLowering(
                gm,
                shape_env=shape_env,
            )
            with V.set_graph_handler(graph), V.set_debug_handler(DebugContext()):
                graph.run(*example_inputs)
                graph.compile_to_module()
                scheduler_node = graph.scheduler.nodes[0]
                DataTypePropagation.propagate_scheduler_node(scheduler_node)
                root_graph = scheduler_node._body.root_block.graph
                for node in root_graph.nodes:
                    if node.op == "placeholder":
                        self.assertEqual(get_data_type(node), None)
                    elif node.target in boolean_ops():
                        self.assertEqual(get_data_type(node), torch.bool)
                    elif node.target in (
                        "constant",
                        "to_dtype",
                        "index_expr",
                    ):
                        self.assertEqual(get_data_type(node), node.args[-1])
                    elif node.target in (
                        "get_index",
                        "index_expr",
                    ):
                        self.assertEqual(get_data_type(node), torch.int64)
                    elif node.target in (
                        "load",
                        "store",
                    ):
                        self.assertEqual(
                            get_data_type(node), V.graph.get_dtype(node.args[1])
                        )
                    elif node.target == "reduction":
                        _, _, dtype, _, _, _, _ = node.args
                        self.assertEqual(get_data_type(node), dtype)
                    elif node.target.startswith("masked_subblock"):
                        """
                        masked_subblocks:
                        opcode       name       target     args                        kwargs
                        -----------  ---------  ---------  --------------------------  --------
                        placeholder  ops        ops        ()                          {}
                        call_module  get_index  get_index  ('index2',)                 {}
                        call_method  load       load       (ops, 'arg0_1', get_index)  {}
                        call_method  to_dtype   to_dtype   (ops, load, torch.float32)  {}
                        output       output     output     (to_dtype,)                 {}
                        """
                        self.assertEqual(get_data_type(node), torch.float)
                    elif node.target == "and_":
                        """
                        and_'s input is boolean_ops:
                        -----------  ---------  ---------  --------------------------  --------
                        call_method  and__22           and_              (ops, ge_15, lt_15)
                        -----------  ---------  ---------  --------------------------  --------
                        """
                        self.assertEqual(get_data_type(node), torch.bool)
                    elif node.target == "maximum":
                        """
                        maximum's input is maximum or masked_subblock:
                        -----------  ---------  ---------  --------------------------  --------
                        call_method  maximum_6         maximum           (ops, masked_subblock8, maximum_5)
                        -----------  ---------  ---------  --------------------------  --------
                        """
                        self.assertEqual(get_data_type(node), torch.float)
                    elif node.target == "output":
                        self.assertEqual(get_data_type(node), torch.bfloat16)

    # Calling div only torch.SymInt arguments is not yet supported.
    # To support this behavior, we need to allow const-propping tensors that store symint data.
    # For now, dynamo will explicitly graph break when it encounters user code with this behavior.
    @xfailIfS390X
    @expectedFailureCodegenDynamic
    @skip_if_gpu_halide  # accuracy error
    def test_AllenaiLongformerBase_repro(self):
        def fn(query, scores, window_overlap):
            batch_size, seq_len, num_heads, _ = query.size()
            chunks_count = torch.div(seq_len, window_overlap, rounding_mode="trunc") - 1
            diagonal_attention_scores = scores.new_zeros(
                (
                    batch_size * num_heads,
                    chunks_count + 1,
                    window_overlap,
                    window_overlap * 2 + 1,
                )
            )
            diagonal_attention_scores[:, :-1, :, window_overlap:] = scores[
                :, :, :window_overlap, : window_overlap + 1
            ]
            input_tensor = diagonal_attention_scores.view(
                batch_size, num_heads, seq_len, 2 * window_overlap + 1
            ).transpose(2, 1)
            beginning_input = input_tensor[:, :window_overlap, :, : window_overlap + 1]
            input_tensor[:, :window_overlap, :, : window_overlap + 1] = torch.full_like(
                beginning_input, -float("inf")
            )
            return input_tensor

        args = [
            ((4, 1024, 12, 64), (768, 3072, 64, 1)),
            ((48, 3, 512, 513), (787968, 262656, 513, 1)),
        ]
        args = [rand_strided(sh, st) for (sh, st) in args]
        args.append(256)

        if is_cpp_backend(self.device):
            opt_fn = torch._dynamo.optimize("inductor")(fn)
            _, code = run_and_get_cpp_code(opt_fn, *args)
            num = (
                2
                if cpu_vec_isa.valid_vec_isa_list()
                and os.getenv("ATEN_CPU_CAPABILITY") != "default"
                else 1
            )
            FileCheck().check_count(
                "static_cast<int64_t>(256)",
                num,
                exactly=True,
            ).run(code)

        self.common(fn, args)

    def test_cumsum_pattern_matcher_issue(self):
        def fn(input_ids) -> torch.Tensor:
            input_shape = input_ids.size()
            input_ids = input_ids.view(-1, input_shape[-1])
            batch_size, seq_length = input_shape
            past_key_values_length = 0
            mask_seq_length = past_key_values_length + seq_length
            attention_mask = torch.ones(
                batch_size, mask_seq_length, device=input_ids.device
            )
            attention_mask = attention_mask.long()
            return torch.cumsum(attention_mask, dim=1)

        x = torch.randn(2, 2)
        self.common(fn, (x,), atol=0, rtol=0)

    @staticmethod
    def _check_resize_common(
        self, fn, x, size_or_y, memory_format, inplace, deterministic
    ):
        x = x.to(self.device)
        x_ref_arg = x.clone()
        x_opt_arg = x.clone()
        x_numel = x.numel()
        torch._dynamo.reset_code_caches()
        opt_fn = torch._dynamo.optimize_assert(compile_fx)(fn)
        correct = fn(x_ref_arg, size_or_y, memory_format)
        actual = opt_fn(x_opt_arg, size_or_y, memory_format)

        def get_numel(size_or_y):
            if isinstance(size_or_y, torch.Tensor):
                return size_or_y.numel()
            else:
                # assume shape
                return functools.reduce(lambda x, y: x * y, size_or_y, 1)

        if deterministic:
            nele_check = correct.numel()
        else:
            nele_check = min(x_numel, get_numel(size_or_y))

        correct_values = correct.as_strided((nele_check,), (1,))
        actual_values = actual.as_strided((nele_check,), (1,))
        self.assertTrue(same(correct_values, actual_values, equal_nan=deterministic))
        correct_strides = correct.stride()
        actual_strides = actual.stride()
        self.assertEqual(correct_strides, actual_strides)

    @staticmethod
    def _cases_resize_common():
        sizes = [
            ((2,), (1, 3, 2, 3)),
            ((100,), (1, 3, 2, 3)),
            ((1, 3, 2, 3), (1, 3, 2, 3)),
            ((2,), (1, 3, 2, 3, 1)),
            ((100,), (1, 3, 2, 3, 1)),
            ((1, 3, 2, 3, 1), (1, 3, 2, 3, 1)),
            ((2, 0, 1), (2, 2)),
        ]
        for x_size, y_size in sizes:
            memory_formats = [torch.contiguous_format]
            if len(y_size) == 4:
                memory_formats.append(torch.channels_last)
            if len(y_size) == 5:
                memory_formats.append(torch.channels_last_3d)
            for memory_format in memory_formats:
                x = torch.randn(*x_size)
                yield x, y_size, memory_format
                # check some non-contiguous tensors
                if x.numel() == 100:
                    x_strided = x[::2].reshape(25, 2).transpose(0, 1)
                    yield x_strided, y_size, memory_format

    def test_resize(self):
        def fn(x, size, memory_format):
            # NOTE: Tensor.resize() =/= aten::resize()
            return torch.ops.aten.resize(x, size, memory_format=memory_format)

        for deterministic in [True, False]:
            with DeterministicGuard(
                deterministic, fill_uninitialized_memory=deterministic
            ):
                for x, y_size, memory_format in CommonTemplate._cases_resize_common():
                    CommonTemplate._check_resize_common(
                        self,
                        fn,
                        x,
                        y_size,
                        memory_format,
                        inplace=False,
                        deterministic=deterministic,
                    )

    @staticmethod
    def _cases_resize_as_common():
        for x, y_size, memory_format in CommonTemplate._cases_resize_common():
            # each sizes /memory_format combintation tested in 2 ways:
            # 1. y is contiguous fn gets memory_format kwargs
            # 2. y has memory_format contiguity and fn gets preserve kwarg
            # 3. y has some other strides (not contiguous or channels last) and fn gets preserve
            yield x, torch.randn(*y_size), memory_format
            yield x, torch.randn(*y_size).contiguous(
                memory_format=memory_format
            ), torch.preserve_format
            yield x, torch.randn(*y_size).permute(
                tuple(reversed(range(len(y_size))))
            ), torch.preserve_format

    @skipIfXpu
    def test_resize_as(self):
        def fn(x, y, memory_format):
            return torch.ops.aten.resize_as(x, y, memory_format=memory_format)

        for deterministic in [True, False]:
            with DeterministicGuard(
                deterministic, fill_uninitialized_memory=deterministic
            ):
                for x, y, memory_format in CommonTemplate._cases_resize_as_common():
                    CommonTemplate._check_resize_common(
                        self,
                        fn,
                        x,
                        y,
                        memory_format,
                        inplace=False,
                        deterministic=deterministic,
                    )

    def test_inplace_resize_as(self):
        def fn(x, y):
            x.resize_as_(y)
            return x

        x = torch.randn(2, 3)
        y = torch.randn(200, 300)
        x_clone = x.clone()
        opt_fn = torch._dynamo.optimize("inductor")(fn)
        same(fn(x, y), opt_fn(x_clone, y))

    @xfail_if_triton_cpu
    def test_erfc(self):
        def fn(x):
            return torch.erfc(x)

        self.common(fn, (torch.randn(8, 8),))

    @skip_if_halide  # erfinv not implemented
    @xfail_if_triton_cpu
    def test_erfinv(self):
        def fn(x):
            return torch.erfinv(x)

        # domain for erfinv is (-1, 1)
        x = torch.empty(8, 8).uniform_(-1, 1)
        self.common(fn, (x,))

    def test_uint(self):
        def fn(z):
            x = torch.tensor(5, device=z.device, dtype=torch.uint8)
            y = torch.neg(x)
            return x < y

        self.common(fn, (torch.randn(26),))

    def test_scaled_dot_product_attention(self):
        if self.device == "cuda" and not PLATFORM_SUPPORTS_FLASH_ATTENTION:
            raise unittest.SkipTest("Can't run flash attention on this platform")
        if self.device == "cuda" and TEST_WITH_ROCM:
            raise unittest.SkipTest(
                "Flash attention support is incomplete on this platform"
            )

        def fn(q, k, v):
            return torch.nn.functional.scaled_dot_product_attention(
                q.transpose(1, 2).contiguous(),
                k.transpose(1, 2),
                v.transpose(1, 2),
                scale=0.125,
            )[:2]

        self.common(
            fn,
            (
                torch.randn(4, 2, 4, 2),
                torch.randn(4, 2, 4, 2),
                torch.randn(4, 2, 4, 2),
            ),
            atol=2e-4,  # to pass lowp check on GPU
            rtol=1e-2,  # to pass lowp check on GPU
        )

    @expectedFailureXPU
    def test_scaled_dot_product_efficient_attention(self):
        if self.device == "cpu":
            raise unittest.SkipTest(f"requires {GPU_TYPE}")

        # The first two values should be the same, attention output
        # and logsumexp since dropout is not being set
        def fn(q, k, v, attn_bias, compute_log_sumexp):
            return aten._scaled_dot_product_efficient_attention(
                q, k, v, attn_bias, compute_log_sumexp
            )[:2]

        self.common(
            fn,
            (
                torch.randn(4, 4, 36, 36),
                torch.randn(4, 4, 36, 36),
                torch.randn(4, 4, 36, 36),
                torch.randn(4, 4, 36, 36),
                False,
            ),
            check_lowp=False,
        )

    def test_fft_real_input(self):
        def fn(x):
            return torch.fft.fftn(x)

        self.common(fn, (torch.randn((16, 16, 16)),), check_lowp=False)

    def test_fft_real_input_real_output(self):
        def fn(x):
            return torch.fft.fftn(x).real

        self.common(fn, (torch.randn((16, 16, 16)),), check_lowp=False)

    def test_searchsorted(self):
        def fn(sorted_sequence, values, out_int32, right, side, sorter):
            return torch.searchsorted(
                sorted_sequence,
                values,
                out_int32=out_int32,
                right=right,
                side=side,
                sorter=sorter,
            )

        shapes = (
            ((1,), (16, 16)),  # scalar sorted_sequence
            ((16,), ()),  # scalar values
            ((32,), (16, 16)),  # 1-D sorted_sequence
            ((16, 32), (16, 16)),  # N-D sorted_sequence
            ((3, 5), (3, 7)),  # prime dimensioned sequence, to flush out indexing bugs
        )
        booleans = (False, True)

        for (seq_shape, value_shape), out_int32, right in itertools.product(
            shapes, booleans, booleans
        ):
            unsorted_sequence = torch.rand(seq_shape)
            sorted_sequence, sorting_indices = torch.sort(unsorted_sequence)
            values = torch.rand(value_shape)

            side = "right" if right else "left"
            self.common(
                fn,
                (sorted_sequence, values, out_int32, right, side, None),
                check_lowp=False,
            )
            self.common(
                fn,
                (
                    unsorted_sequence,
                    values,
                    out_int32,
                    right,
                    side,
                    sorting_indices,
                ),
                check_lowp=False,
            )

    def test_bucketize(self):
        def fn(input, boundaries, out_int32, right):
            return torch.bucketize(input, boundaries, out_int32=out_int32, right=right)

        input = torch.rand((64, 64)) * 2 - 1
        boundaries = torch.tensor([-0.9, -0.8, 0.1, 0.2, 0.5, 0.9])

        for out_int32 in [True, False]:
            for right in [True, False]:
                out_int32 = True
                right = False
                self.common(fn, (input, boundaries, out_int32, right), check_lowp=False)

    def test_bucketize_default_kwargs(self):
        def fn(input, offsets):
            return torch.bucketize(input, offsets)

        input = torch.tensor(
            [-1.0, -0.9, -0.8, -0.5, 0.0, 0.1, 0.2, 0.4, 0.5, 0.6, 0.9, 0.91]
        )
        offsets = torch.tensor([-0.9, -0.8, 0.1, 0.2, 0.5, 0.9])

        self.common(fn, (input, offsets), check_lowp=False)

    def test_bucketize_int(self):
        def fn(input, offsets, out_int32, right):
            return torch.bucketize(input, offsets, out_int32=out_int32, right=right)

        input = torch.randint(0, 102, (64, 64))
        offsets = torch.arange(10, dtype=torch.int32) ** 2 + 1

        for out_int32 in [True, False]:
            for right in [True, False]:
                self.common(fn, (input, offsets, out_int32, right), check_lowp=False)

    @patch.object(config.triton, "autotune_pointwise", True)
    def test_bucketize_add_autotune(self):
        # Causes a @pointwise(size_hints) where size_hints is 2D

        def fn(input, offsets, add_value):
            return torch.bucketize(input, offsets) + add_value

        input = torch.rand((16, 16, 64, 64))
        boundaries = torch.tensor([-0.9, -0.8, 0.1, 0.2, 0.5, 0.9])
        add_value = torch.randint(0, 1024, (16, 16, 64, 64)).to(
            memory_format=torch.channels_last
        )

        self.common(fn, (input, boundaries, add_value), check_lowp=False)

        assertGeneratedKernelCountEqual(self, 1)

    def test_bucketize_computed_offsets(self):
        def fn(inp, offsets):
            return torch.bucketize(inp, offsets + 0.01)

        inp = torch.tensor(
            [-1.0, -0.9, -0.8, -0.5, 0.0, 0.1, 0.2, 0.4, 0.5, 0.6, 0.9, 0.91]
        )
        offsets = torch.tensor([-0.9, -0.8, 0.1, 0.2, 0.5, 0.9]) - 0.01

        self.common(fn, (inp, offsets), check_lowp=False)

    @requires_gpu()
    @config.patch(assume_aligned_inputs=False)
    def test_config_option_dont_assume_alignment(self):
        def fn(x: torch.Tensor) -> torch.Tensor:
            return x.sin() + x.cos()

        # Inductor specializes on the (unguarded) alignment of the initial input.
        # Make sure that for different configurations, nothing breaks.
        for offset in (0, 1, 2, 3, 4):
            base = torch.randn(64 * 64 + 64, dtype=torch.float32, device=self.device)
            inp = torch.as_strided(base, (64, 64), (64, 1), offset)
            torch._dynamo.reset()
            fn_c = torch.compile(fn)

            ref = fn(inp)
            res = fn_c(inp)
            self.assertEqual(ref, res)

            for offset2 in (0, 1, 2, 3, 4):
                base2 = torch.randn(
                    64 * 64 + 64, dtype=torch.float32, device=self.device
                )
                inp2 = torch.as_strided(base2, (64, 64), (64, 1), offset2)
                ref2 = fn(inp2)
                res2 = fn_c(inp2)
                self.assertEqual(ref2, res2, atol=1e-5, rtol=1e-5)

    @requires_gpu()
    @config.patch(assume_aligned_inputs=False)
    def test_config_option_dont_assume_alignment_recompiles(self):
        # Inputs:
        #  1. (32, 32) shape
        #  2. (64, 64) shape -> causes a recompile
        #  3. (64, 64) shape with different storage offset -> should NOT cause a recompile
        failed_guards = []

        def fail(guard):
            nonlocal failed_guards
            failed_guards.append(guard)

        def fn(x: torch.Tensor) -> torch.Tensor:
            return x.sin() + x.cos()

        base = torch.randn(64 * 64 + 64, dtype=torch.float32, device=self.device)

        inp1 = torch.as_strided(base, (32, 32), (32, 1), 4)
        inp2 = torch.as_strided(base, (64, 64), (64, 1), 4)
        inp3 = torch.as_strided(base, (64, 64), (64, 1), 5)

        torch._dynamo.reset()

        fn_c = torch._dynamo.optimize("inductor", guard_fail_fn=fail)(fn)

        ref1 = fn(inp1)
        res1 = fn_c(inp1)
        self.assertEqual(ref1, res1)
        self.assertEqual(0, len(failed_guards))

        ref2 = fn(inp2)
        res2 = fn_c(inp2)
        self.assertEqual(ref2, res2)
        # if dynamic shapes isn't already turned on, we might have a guard failure as we turn
        # on dynamic shapes
        self.assertLessEqual(len(failed_guards), 1)
        failed_guard_count_iteration_2 = len(failed_guards)

        failed_guards = []
        ref3 = fn(inp3)
        res3 = fn_c(inp3)
        self.assertEqual(ref3, res3)
        # we might still have the dynamics shapes failure, but offset change shouldn't be guarded on
        # see Note: [Input Alignment handling in Inductor]
        self.assertLessEqual(len(failed_guards), failed_guard_count_iteration_2)

    @requires_gpu()
    @config.patch(assume_aligned_inputs=False)
    def test_config_option_dont_assume_alignment_cudagraphs(self):
        def fn(x):
            return x.cos() * x.sin()

        fn_c = torch.compile(fn, mode="reduce-overhead", dynamic=True)

        for size, stride, offset in (
            ((32, 32), (32, 1), 4),
            ((48, 48), (48, 1), 4),
            ((64, 64), (64, 1), 5),
        ):
            torch.manual_seed(42)
            base = torch.randn(64 * 64 + 64, dtype=torch.float32, device=self.device)
            torch.manual_seed(42)
            base_ref = torch.randn(
                64 * 64 + 64, dtype=torch.float32, device=self.device
            )

            inp = torch.as_strided(base, size, stride, offset)
            inp_ref = torch.as_strided(base_ref, size, stride, offset)

            inp.requires_grad_(True)
            inp_ref.requires_grad_(True)

            res = fn_c(inp)
            ref = fn(inp_ref)
            self.assertEqual(ref, res)

            res.sum().backward()
            ref.sum().backward()
            self.assertEqual(base.grad, base_ref.grad)

    @config.patch(implicit_fallbacks=True)
    def test_custom_op_1(self):
        import torch.library

        def foo_cpu(x):
            return 3 * x

        def foo_cuda(x):
            return 3 * x

        def foo_xpu(x):
            return 3 * x

        def foo_meta(x):
            return torch.empty_like(x)

        define_custom_op_for_test("foo", foo_cpu, foo_cuda, foo_xpu, foo_meta)

        def fn(x):
            a = torch.nn.functional.relu(x)
            b = torch.ops.test.foo(a)
            c = torch.cos(b)
            return c

        self.common(fn, (torch.randn((16, 32)),), check_lowp=False)

    @config.patch(implicit_fallbacks=True)
    def test_custom_op_2(self):
        import torch.library

        def foo_cpu(x, scale: float):
            return scale * x, torch.cos(x)

        def foo_cuda(x, scale: float):
            return scale * x, torch.cos(x)

        def foo_xpu(x, scale: float):
            return scale * x, torch.cos(x)

        def foo_meta(x, scale: float):
            return torch.empty_like(x), torch.empty_like(x)

        define_custom_op_2_for_test("foo2", foo_cpu, foo_cuda, foo_xpu, foo_meta)

        def fn(x, scale: float):
            a = torch.nn.functional.relu(x)
            return torch.ops.test.foo2(a, scale)

        self.common(fn, (torch.randn((16, 32)), 2.0), check_lowp=False)

    @config.patch(implicit_fallbacks=True)
    def test_custom_op_3(self):
        import torch.library

        def foo_cpu(x):
            result = torch.zeros_like(x[0])
            for t in x:
                result += t
            return result

        def foo_cuda(x):
            result = torch.zeros_like(x[0])
            for t in x:
                result += t
            return result

        def foo_xpu(x):
            result = torch.zeros_like(x[0])
            for t in x:
                result += t
            return result

        def foo_meta(x):
            return torch.empty_like(x[0])

        define_custom_op_3_for_test("foo3", foo_cpu, foo_cuda, foo_xpu, foo_meta)

        def fn(x):
            return torch.ops.test.foo3(x)

        self.common(
            fn,
            ([torch.randn((16, 32)), torch.randn((16, 32)), torch.randn((16, 32))],),
            check_lowp=False,
        )

    @torch._dynamo.config.patch(capture_dynamic_output_shape_ops=True)
    @torch._inductor.config.patch(implicit_fallbacks=True)
    def test_custom_op_unbacked_symints(self):
        @torch.library.custom_op("test_unbacked_symints::foo", mutates_args={})
        def foo(x: torch.Tensor) -> torch.Tensor:
            return x.clone()

        @foo.register_fake
        def _(x):
            u0 = torch.library.get_ctx().new_dynamic_size()
            u1 = torch.library.get_ctx().new_dynamic_size()
            u2 = torch.library.get_ctx().new_dynamic_size()
            return x.new_empty(u0, u1, u2)

        @torch.library.custom_op("test_unbacked_symints::bar", mutates_args={})
        def bar(x: torch.Tensor) -> torch.Tensor:
            return x.clone()

        @bar.register_fake
        def _(x):
            return torch.empty_like(x)

        x = torch.randn(2, 3, 4)

        @torch.compile(fullgraph=True)
        def f(x):
            y = foo(x)
            z = bar(y)
            return z

        # No error
        f(x)

    @requires_gpu()
    @torch._inductor.config.patch("layout_optimization", True)
    @torch._inductor.config.patch("keep_output_stride", False)
    @config.patch(implicit_fallbacks=True)
    @tf32_on_and_off(0.005)
    def test_custom_op_fixed_layout_sequential(self):
        import torch.library

        mod = nn.Conv2d(3, 128, 1, stride=1, bias=False).to(device=GPU_TYPE)
        inp = torch.rand(2, 3, 128, 128, device=GPU_TYPE)
        expected_stride = mod(inp).stride()

        def bar_cpu(x):
            self.assertEqual(x.stride(), expected_stride)
            return x.clone()

        def bar_cuda(x):
            self.assertEqual(x.stride(), expected_stride)
            return x.clone()

        def bar_xpu(x):
            self.assertEqual(x.stride(), expected_stride)
            return x.clone()

        def bar_meta(x):
            return torch.empty_like(x)

        define_custom_op_for_test(
            "bar",
            bar_cpu,
            bar_cuda,
            bar_xpu,
            bar_meta,
            tags=[torch._C.Tag.needs_fixed_stride_order],
        )

        def fn(x):
            z = mod(x)
            output = torch.ops.test.bar(z)
            return output

        with torch.no_grad():
            # With keep_output_stride False, inductor would normally have different layout from eager execution
            # But because our custom op needs fixed layout, the assertions in the custom op will pass
            self.common(fn, (inp,), check_lowp=False)

    @requires_gpu()
    @config.patch(implicit_fallbacks=True)
    @skip_if_cpp_wrapper(
        "Without major redesign, cpp_wrapper will not support custom ops that are "
        "defined in Python."
    )
    @tf32_on_and_off(0.005)
    def test_mutable_custom_op_fixed_layout2(self):
        with torch.library._scoped_library("mylib", "DEF") as lib:
            mod = nn.Conv2d(3, 128, 1, stride=1, bias=False).to(device=GPU_TYPE)
            inp = torch.rand(2, 3, 128, 128, device=GPU_TYPE)
            expected_stride = mod(inp).clone().stride()

            lib.define(
                "bar(Tensor x, bool is_compiling) -> Tensor",
                tags=torch.Tag.flexible_layout,
            )

            bar_strides = []

            @torch.library.impl(lib, "bar", "CompositeExplicitAutograd")
            def _(x, is_compiling):
                if is_compiling:
                    bar_strides.append(x.stride())
                result = x.clone()
                assert x.stride() == result.stride()
                return result

            @torch.library.impl(lib, "bar", "Meta")
            def _(x, is_compiling):
                return x.clone()

            lib.define(
                "add_one(Tensor(a!) x) -> ()",
                tags=torch.Tag.needs_fixed_stride_order,
            )

            @torch.library.impl(lib, "add_one", "CompositeExplicitAutograd")
            def _(x):
                self.assertEqual(x.stride(), expected_stride)
                x.copy_(x + 1)

            def fn(x):
                # Inductor changes the conv to be channels-last
                z = mod(x)
                output = torch.ops.mylib.bar(z, torch._dynamo.is_compiling())
                torch.ops.mylib.add_one(output)
                return output**2

            with torch.no_grad():
                self.common(fn, (inp,), check_lowp=False)

            # Dynamic shapes and rocm invalidate this test case
            if torch._dynamo.config.assume_static_by_default and not TEST_WITH_ROCM:
                # For this test to be valid, Inductor must have changed the conv
                # to be channels-last. If this assertion ever fails then we need
                # a new test case.
                self.assertEqual(len(bar_strides), 1)
                self.assertNotEqual(bar_strides[0], expected_stride)

    @config.patch(implicit_fallbacks=True)
    @skip_if_cpp_wrapper(
        "Without major redesign, cpp_wrapper will not support custom ops that are "
        "defined in Python."
    )
    def test_mutable_custom_op_fixed_layout(self):
        with torch.library._scoped_library("mylib", "DEF") as lib:
            lib.define(
                "copy_(Tensor(a!) dst, Tensor src) -> ()",
                tags=torch.Tag.needs_fixed_stride_order,
            )

            @torch.library.impl(lib, "copy_", "Meta")
            def _(dst, src):
                return None

            @torch.library.impl(lib, "copy_", "CompositeExplicitAutograd")
            def _(dst, src):
                dst.copy_(src)

            def f(x):
                full_default_3 = torch.full([3], 7.0, device="cpu")
                chunk_cat_default_1 = torch.ops.mylib.copy_.default(full_default_3, x)
                mul_out = torch.mul(full_default_3, full_default_3)
                return mul_out

            x = torch.arange(3, dtype=torch.float, device="cpu")
            eager_out = f(x)

            compiled_inductor_f = torch.compile(f, backend="inductor", fullgraph=True)
            compiled_inductor_out = compiled_inductor_f(x)
            self.assertEqual(compiled_inductor_out, eager_out)

    @requires_gpu()
    @config.patch(implicit_fallbacks=True)
    def test_custom_op_fixed_layout_channels_last(self):
        class Block(nn.Module):
            def __init__(
                self,
            ):
                super().__init__()

                self.in_layers = nn.Sequential(
                    nn.Dropout(p=0.1),
                )

            def helper(self, x):
                out = F.gelu(x)
                out = self.in_layers(out)
                return out

            def forward(self, x):
                out = self.helper(x)
                out = torch.ops.test.baz(out)
                return out

        model = Block()
        model = model.to(GPU_TYPE).to(memory_format=torch.channels_last)
        input_t = torch.randn([1, 320, 128, 128], dtype=torch.float32, device=GPU_TYPE)
        input_t = input_t.to(memory_format=torch.channels_last)
        expected_strides = model.helper(input_t).stride()

        def baz_cpu(x):
            self.assertEqual(expected_strides, x.stride())
            return x.clone()

        def baz_cuda(x):
            self.assertEqual(expected_strides, x.stride())
            return x.clone()

        def baz_xpu(x):
            self.assertEqual(expected_strides, x.stride())
            return x.clone()

        def baz_meta(x):
            return torch.empty_like(x)

        define_custom_op_for_test(
            "baz",
            baz_cpu,
            baz_cuda,
            baz_xpu,
            baz_meta,
            tags=[torch._C.Tag.needs_fixed_stride_order],
        )

        with torch.no_grad():
            net = torch.compile(model)
            out = net(input_t)

    @skip_if_gpu_halide  # cuda error
    def test_buffer_use_after_remove(self):
        # https://github.com/pytorch/pytorch/issues/102857

        def rotvec_to_rotmat(rotvec) -> torch.Tensor:
            """Simplified rotvec to rotmat code from RoMa
            (https://github.com/naver/roma/blob/06e4b0cdc1c802a60a012bb19c581d6600c63358/roma/mappings.py#L371)
            """
            theta = torch.norm(rotvec, dim=-1)
            axis = rotvec / theta[..., None]
            kx, ky, kz = axis[:, 0], axis[:, 1], axis[:, 2]
            sin_theta = torch.sin(theta)
            cos_theta = torch.cos(theta)
            one_minus_cos_theta = 1 - cos_theta
            xs = kx * sin_theta
            ys = ky * sin_theta
            zs = kz * sin_theta
            xyc = kx * ky * one_minus_cos_theta
            xzc = kx * kz * one_minus_cos_theta
            yzc = ky * kz * one_minus_cos_theta
            xxc = kx**2 * one_minus_cos_theta
            yyc = ky**2 * one_minus_cos_theta
            zzc = kz**2 * one_minus_cos_theta
            R_rodrigues = torch.stack(
                [
                    1 - yyc - zzc,
                    xyc - zs,
                    xzc + ys,
                    xyc + zs,
                    1 - xxc - zzc,
                    -xs + yzc,
                    xzc - ys,
                    xs + yzc,
                    1 - xxc - yyc,
                ],
                dim=-1,
            ).reshape(-1, 3, 3)
            R = R_rodrigues
            return R

        def f(coord, rot, trans):
            rot_mat = rotvec_to_rotmat(rot)
            coord = torch.einsum("...ij,...bj->...bi", rot_mat, coord) + trans
            return coord.sum()

        foo_c = torch.compile(f, dynamic=True)

        def run(fn):
            coord = torch.ones((2, 3), device=self.device)
            rot = nn.Parameter(torch.ones((2, 3), device=self.device))
            trans = nn.Parameter(torch.ones((2, 3), device=self.device))

            U = fn(coord, rot, trans)
            U.backward()

            return U, rot, trans

        U_e, rot_e, trans_e = run(f)
        U, rot, trans = run(foo_c)

        self.assertEqual(U, U_e)
        self.assertEqual(rot.grad, rot_e.grad)
        self.assertEqual(trans.grad, trans_e.grad)

    # If we serve from the cache, the init hook isn't called
    @config.patch({"fx_graph_cache": False, "fx_graph_remote_cache": False})
    @skipIfWindows(msg="torch._dynamo.exc.Unsupported")
    def test_inner_fn_str_and_stride(self):
        def f(x):
            x = x + 1
            x = test_operators.realize(x)
            x = x * 2
            x = test_operators.realize(x)
            return x

        x = torch.rand(3, 2, device=self.device).t()
        ref = f(x)
        called = False

        def hook_fn(scheduler, nodes):
            nonlocal called
            called = True

            if self.device != "cpu":
                self.assertEqual(len(nodes), 3)
                _, mul_buf, _ = nodes
                self.assertTrue(
                    all(
                        V.graph.sizevars.size_hints(buf.get_stride()) == (1, 2)
                        for buf in nodes
                    )
                )
                # before the fix, the wrong index expression
                # 'i1 + 3 * i0' is cached.
                self.assertTrue(
                    "i0 + 2 * i1" in mul_buf.data.inner_fn_str()
                    or "i0 + i1 * s1" in mul_buf.data.inner_fn_str()
                )

        with add_scheduler_init_hook(hook_fn):
            actual = torch.compile(f, fullgraph=True)(x)
        self.assertEqual(ref, actual)
        self.assertTrue(called)

    @skip_if_gpu_halide  # cuda error
    def test_mutations_loop_fusion(self):
        def fn(tensor, index, source):
            out = tensor.index_add(0, index, source, alpha=2.0) / 2
            return out

        device = "cpu"
        tensor = torch.rand((1,), dtype=torch.double, device=device)
        index = torch.tensor([0], dtype=torch.long, device=device)
        source = torch.rand((1,), dtype=torch.double, device=device)
        self.common(
            fn,
            (
                tensor,
                index,
                source,
            ),
        )

    @config.patch(
        "triton.autotune_pointwise", True
    )  # needed to introduce config that exceed max shared memory usage
    @serialTest()
    def test_large_block_sizes(self):
        """
        Inductor will try triton configs like x = 64 and y = 1024 which will
        result in out of shared memory if dtype is fp32.

        Currently inductor will skip such bad configs and pick the best one
        from the remaining configs.
        """
        if not _has_sufficient_memory(self.device, 3 * 2**24 * 65 * 4):
            raise unittest.SkipTest("insufficient memory")

        @torch.compile
        def fn(x, y):
            return x.t() + y

        # Use shape (2**24, 65) rather than (2**24, 128) potentially avoid OOM in
        # CI while still keep the same up-rounded size-hints.
        a = torch.randn(2**24, 65, device=self.device)
        b = torch.randn(65, 2**24, device=self.device)
        fn(a, b)

    # Skipped on ROCm until https://github.com/ROCm/triton/issues/443 resolved
    @slowTest
    def test_fuse_large_params(self):
        def pt2_optimizer_step(optimizer):
            @torch.compile()
            def f():
                optimizer.step()

            f()

        params = [
            torch.rand(10, 10, dtype=torch.float32, device=self.device)
            for _ in range(194)
        ]
        for p in params:
            p.grad = torch.rand_like(p)

        o = torch.optim.AdamW(params)
        pt2_optimizer_step(o)

    @skip_if_gpu_halide
    def test_adaptive_avg_pool1d_argmax(self):
        # https://github.com/pytorch/pytorch/issues/113013
        def fn(x):
            x = torch.adaptive_avg_pool1d(input=x, output_size=2)
            x = torch.argmax(input=x)
            return x

        x = torch.rand([4, 4, 3], dtype=torch.float64)
        self.common(fn, (x,))

    @skipCUDAIf(not SM80OrLater, "uses bfloat16 which requires SM >= 80")
    @parametrize(
        "dtype_x, dtype_y",
        list(itertools.product(test_dtypes, test_dtypes)),
    )
    def test_dtypeview(self, dtype_x, dtype_y):
        if TEST_WITH_ASAN:
            return

        if is_triton_cpu_backend(self.device):
            raise unittest.SkipTest("Compile time crash in Triton CPU CI")

        # https://github.com/pytorch/pytorch/issues/126338
        def fn(x, y, x_dtype, x2):
            x = x.view(x_dtype)
            y = y.view(x_dtype) + 1
            x2 = x2.view(x_dtype) + 1
            return x @ y, x2 @ x

        # @ operation needs arguments to be the same dtype
        for view_dtype in test_dtypes:
            try:
                x = rand_strided((2, 2), (2, 1), device=self.device, dtype=dtype_x)
                y = rand_strided((2, 2), (2, 1), device=self.device, dtype=dtype_y)
                x2 = x.clone()
                fn(x, y, view_dtype, x2)
            except Exception as e:
                continue
            self.common(
                fn,
                (x, y, view_dtype, x2),
                reference_in_float=False,
                check_lowp=False,
            )

    def test_dtypeview_fusion(self):
        @torch.compile
        def fn(x):
            x = x + 1
            x = torch.ops.aten.view.dtype(x, torch.int16)
            x = x * 2
            return x

        torch._inductor.metrics.generated_kernel_count = 0
        x = torch.randn([1024], dtype=torch.float16, device=self.device)
        self.common(fn, (x,), reference_in_float=False)
        assertGeneratedKernelCountEqual(self, 1)

    @expectedFailureCodegenDynamic
    def test_reinterpret_dtypeview(self):
        @torch.compile
        def fn(x, x2):
            return x.view([10, 10]).view(torch.int32), x2.view(torch.int32).view(
                [10, 10]
            )

        x = torch.randn([100, 1], device=self.device)
        x2 = x.clone()
        self.common(fn, (x, x2), reference_in_float=False, check_lowp=False)

        # The cpp_wrapper code is significantly more complex, so skip checking for exact
        # code lines.
        if not config.cpp_wrapper:
            x = torch.randn([100, 1], device=self.device)
            x2 = x.clone()
            _, code = run_and_get_code(fn, x, x2)
            FileCheck().check("aten.view.dtype(reinterpret_tensor").run(code[0])

    @xfail_if_triton_cpu
    @requires_gpu()
    def test_scalar_cpu_tensor_arg(self):
        def fn(x, y):
            return x + y.sum()

        test_dtypes = [
            torch.float32,
            torch.float64,
            torch.float16,
            torch.bfloat16,
        ]
        for cpu_dtype in test_dtypes:
            x = torch.rand([20], device=GPU_TYPE)
            y = torch.rand([4], device="cpu", dtype=cpu_dtype)
            self.common(
                fn,
                (x, y),
                check_lowp=False,
                copy_to_gpu=False,
                reference_in_float=False,
            )

    def test_float16_to_int16(self):
        def fn(x):
            x_view = x.view(dtype=torch.int16)
            return x_view.mul(2)

        x = torch.ones(4, dtype=torch.float16, device=self.device)
        ref = fn(x)
        actual = torch.compile(fn)(x)
        self.assertEqual(ref, actual)

    @skipCUDAIf(not SM80OrLater, "uses bfloat16 which requires SM >= 80")
    @skip_if_gpu_halide  # https://github.com/halide/Halide/issues/8311
    @xfail_if_triton_cpu
    def test_bfloat16_to_int16(self):
        def fn(a, b):
            x = a + b
            x_view = x.view(dtype=torch.int16)
            return x_view.mul(2)

        a = torch.ones(4, dtype=torch.bfloat16, device=self.device)
        b = torch.ones(4, dtype=torch.bfloat16, device=self.device)
        ref = fn(a, b)
        actual = torch.compile(fn)(a, b)
        self.assertEqual(ref, actual)

    def test_float32_to_int32(self):
        def fn(a, b):
            x = a + b
            x_view = x.view(dtype=torch.int32)
            return x_view.mul(2)

        a = 0.5 * torch.ones(4, dtype=torch.float32, device=self.device)
        b = 0.5 * torch.ones(4, dtype=torch.float32, device=self.device)
        ref = fn(a, b)
        actual = torch.compile(fn)(a, b)
        self.assertEqual(ref, actual)

    def test_randint_int64_mod(self):
        # This used to not compile due to a wrong return type of randint64_cpu
        # See https://github.com/pytorch/pytorch/issues/117435
        def fn(n):
            return (
                torch.randint(
                    low=-5, high=5, size=(n,), dtype=torch.int64, device=self.device
                )
                % 10
            )

        res = torch.compile(fn)(20)
        self.assertTrue(torch.all((0 <= res) & (res < 10)).item())

    @torch._inductor.config.patch(force_shape_pad=True)
    @skip_if_gpu_halide  # correctness issue
    def test_should_pad_bench_for_bmm(self):
        B = 2
        M = 1024
        N = 1024
        K = 1024 + 1  # a size that requires padding

        mat1 = torch.rand(B, M, K, device=self.device)
        mat2 = torch.rand(B, K, N, device=self.device)

        should_pad = pad_mm.should_pad_bench(None, mat1, mat2, torch.ops.aten.bmm)

        self.assertTrue(should_pad)

    @parametrize(
        "name, op",
        [
            subtest((name, getattr(torch.special, name)), name=name)
            for name in torch.special.__all__
            if name not in {"softmax", "log_softmax", "logsumexp"}
        ],
    )
    def test_pointwise(self, name, op):
        dtype = torch.float32
        check_lowp = True
        if self.device == GPU_TYPE and name in {
            "airy_ai",
            "bessel_i0",
            "bessel_i1",
            "bessel_j0",
            "bessel_j1",
            "bessel_y0",
            "bessel_y1",
            "erfcx",
            "gammainc",
            "gammaincc",
            "i1",
            "i1e",
            "modified_bessel_i0",
            "modified_bessel_i1",
            "modified_bessel_k0",
            "modified_bessel_k1",
            "ndtri",
            "scaled_modified_bessel_k0",
            "scaled_modified_bessel_k1",
            "spherical_bessel_j0",
            "zeta",
            "chebyshev_polynomial_t",
            "chebyshev_polynomial_v",
            "chebyshev_polynomial_u",
            "chebyshev_polynomial_w",
            "legendre_polynomial_p",
            "shifted_chebyshev_polynomial_t",
            "shifted_chebyshev_polynomial_u",
            "shifted_chebyshev_polynomial_v",
            "shifted_chebyshev_polynomial_w",
            "hermite_polynomial_h",
            "hermite_polynomial_he",
            "laguerre_polynomial_l",
        }:
            # <func>_cuda not implemented for Half
            check_lowp = False

        if (
            is_halide_backend(self.device)
            or is_triton_cpu_backend(self.device)
            and name
            in (
                "erfinv",
                "airy_ai",
                "bessel_j0",
                "bessel_j1",
                "bessel_y0",
                "bessel_y1",
                "chebyshev_polynomial_t",
                "chebyshev_polynomial_u",
                "chebyshev_polynomial_v",
                "chebyshev_polynomial_w",
                "digamma",
                "gammainc",
                "gammaincc",
                "gammaln",
                "hermite_polynomial_h",
                "hermite_polynomial_he",
                "i0",
                "i0e",
                "i1",
                "i1e",
                "laguerre_polynomial_l",
                "legendre_polynomial_p",
                "modified_bessel_i0",
                "modified_bessel_i1",
                "modified_bessel_k0",
                "modified_bessel_k1",
                "multigammaln",
                "ndtri",
                "polygamma",
                "psi",
                "scaled_modified_bessel_k0",
                "scaled_modified_bessel_k1",
                "shifted_chebyshev_polynomial_t",
                "shifted_chebyshev_polynomial_u",
                "shifted_chebyshev_polynomial_v",
                "shifted_chebyshev_polynomial_w",
                "spherical_bessel_j0",
                "zeta",
            )
        ):
            raise unittest.SkipTest(f"Halide & Triton CPU do not support {name}")

        if is_triton_cpu_backend(self.device) and name in [
            "erfc",
            "erfcx",
            "round",
            "log_ndtr",
        ]:
            raise unittest.SkipTest(f"Triton CPU does not support {name}")

        if name in {"gammainc", "gammaincc"}:
            args = (
                torch.randn(8, 8, dtype=dtype, device=self.device),
                torch.empty(8, 8, dtype=dtype, device=self.device).uniform_(1, 2),
            )

            def fn(x, y):
                return op(x, y)

        elif name in {"xlog1py", "xlogy", "zeta"}:
            args = (
                torch.randn(8, 8, dtype=dtype, device=self.device),
                torch.empty(8, 8, dtype=dtype, device=self.device).uniform_(1, 2),
            )

            def fn(x, y):
                return op(x, y)

        elif name == "multigammaln":
            args = (
                torch.empty(8, 8, dtype=dtype, device=self.device).uniform_(1, 2),
                2,
            )

            def fn(x, p):
                return op(x, p)

        elif name == "polygamma":
            args = (
                1,
                torch.empty(8, 8, dtype=dtype, device=self.device).uniform_(1, 10),
            )

            def fn(n, x):
                return op(n, x)

        elif "_polynomial_" in name:
            args = (
                torch.randn(8, 8, dtype=dtype, device=self.device),
                2,
            )

            def fn(x, n):
                return op(x, n)

        else:
            args = (torch.randn(8, 8, dtype=dtype, device=self.device),)

            def fn(x):
                return op(x)

        self.common(fn, args, check_lowp=check_lowp, atol=1e-4, rtol=1e-4)

    # codegen test fails with no dynamic for loop in dynamic shape tests
    @expectedFailureCodegenDynamic
    def test_view_uint8_through_differing_bitwidths(self):
        # https://github.com/pytorch/pytorch/issues/120998
        def fn(x, view_dtype):
            return x.view(view_dtype).view(torch.uint8)

        view_dtypes = [torch.int16, torch.int32, torch.int64]
        for dtype in view_dtypes:
            x = torch.randint(0, 2**4, [4096, 4096], dtype=torch.uint8)
            self.common(
                fn,
                (
                    x,
                    dtype,
                ),
            )

    @torch._dynamo.config.patch(capture_scalar_outputs=True)
    def test_split_with_sizes_with_unbacked_symints(self):
        @torch.compile()
        def f(sz, x):
            s0, s1 = sz.tolist()
            r0, r1 = torch.ops.aten.split_with_sizes.default(x, [s0, s1])
            return torch.ops.aten.sort.default(r1)

        N = 7312
        S0 = 420
        S1 = N - S0

        result = f(torch.tensor([S0, S1]), torch.randn(N))
        self.assertTrue(len(result) == 2)

        @torch.compile()
        def f2(x):
            y = torch.arange(x.item())
            return torch.ops.aten.split_with_sizes.default(y, [5, 5, 10])

        result = f2(torch.tensor([20]))
        self.assertTrue(len(result) == 3)

    @torch._dynamo.config.patch(capture_scalar_outputs=True)
    def test_split_with_unbacked_symints(self):
        # https://github.com/pytorch/pytorch/issues/122937
        @torch.compile()
        def f(x):
            y = torch.arange(x.item())
            return torch.split(y, [5, 5, 10])

        result = f(torch.tensor([20]))
        self.assertTrue(len(result) == 3)

    def test_complex_memory_overlap(self):
        t = rand_strided((8, 1500, 1), (1504, 1, 1), device=self.device)
        self.assertFalse(complex_memory_overlap(t))

    def test_generate_rand_fp8(self):
        """
        PyTorch can not generate fp8 tensors with a normal distribution because of
        missing needed kernels.

        We work around that in rand_strided by generating an fp16 tensor first and
        then do casting.
        """
        t = rand_strided((2, 3), (3, 1), device=self.device, dtype=torch.float8_e4m3fn)
        self.assertTrue(t.dtype is torch.float8_e4m3fn)

    @skip_if_triton_cpu("Triton CPU: Cannot xfail because it crashes process")
    def test_large_grid(self):
        # https://github.com/pytorch/pytorch/issues/123210
        def fn(primals_5):
            view = torch.ops.aten.reshape.default(primals_5, [-1, 2, 4])
            primals_5 = None
            permute = torch.ops.aten.permute.default(view, [0, 2, 1])
            clone = torch.ops.aten.clone.default(
                permute, memory_format=torch.contiguous_format
            )
            return clone

        s0 = 16777472
        s1 = 8
        compiled_fn = torch._dynamo.optimize()(fn)
        actual = compiled_fn(torch.ones(s0, s1, device=self.device))
        self.assertTrue((actual == 1).all())

    @skip_if_gpu_halide
    def test_pattern_matcher_multi_user(self):
        # Reproducer for https://github.com/pytorch/pytorch/issues/129685

        def forward(float_1, view_1):
            logits = float_1 / 64.0
            loss = torch.nn.functional.cross_entropy(logits, view_1, ignore_index=5)
            logsumexp = logits.logsumexp(dim=-1)
            return [loss, logsumexp]

        a = torch.randn(512, 4096, requires_grad=True)
        b = torch.randint(size=(512,), low=0, high=4095)

        self.common(forward, (a, b))

    def test_mul_index_expr(self):
        # Minified repro from https://github.com/pytorch/pytorch/issues/111884
        def forward():
            iota = torch.ops.prims.iota.default(
                16,
                start=0,
                step=1,
                dtype=torch.int64,
                device=self.device,
                requires_grad=False,
            )
            unsqueeze = torch.ops.aten.unsqueeze.default(iota, -1)
            mul = torch.ops.aten.mul.Tensor(unsqueeze, iota)
            unsqueeze = iota = None
            neg = torch.ops.aten.neg.default(mul)
            mul = None
            div = torch.ops.aten.div.Tensor(neg, 16)
            neg = None
            return (div,)

        self.common(forward, ())

    def test_flip_cat(self):
        def forward(unsqueeze, unsqueeze_1):
            cat_1 = torch.ops.aten.cat.default([unsqueeze, unsqueeze_1], 1)
            view = torch.ops.aten.view.default(cat_1, [4])
            slice_5 = torch.ops.aten.slice.Tensor(view, 0, 0, 3)
            rev_1 = torch.ops.aten.flip.default(slice_5, [0])
            return (rev_1,)

        a = torch.randn(2, 1, requires_grad=True)
        b = torch.randn(2, 1, requires_grad=True)
        self.common(forward, (a, b))

    @config.patch(implicit_fallbacks=True)
    def test_weight_norm_bwd(self):
        """
        Weight norm backward eager kernel does not support non-contiguous
        inputs. Eager kernel silently produces incorrect results when
        inputs are non-contiguous. Inductor implicitly fallback to eager
        for weight norm backward. Fix that by requiring contiguous inputs
        for any implicit fallback kernels.
        Check: https://github.com/pytorch/pytorch/issues/140452
        """

        class Repro(nn.Module):
            def __init__(self, in_features):
                super().__init__()
                self.weight_normed_linear = nn.utils.parametrizations.weight_norm(
                    nn.Linear(in_features, out_features=2)
                )
                self.linear = nn.Linear(in_features=2, out_features=1)

            def forward(self, x):
                return self.linear(self.weight_normed_linear(x))

        def f(m, x):
            with torch.amp.autocast(device_type=self.device, dtype=torch.half):
                loss = m(x).sum()
                loss.backward()
            return loss

        # odd number on purpose to trigger comprehensive padding
        in_features = 1025
        x = torch.randn(2, in_features, dtype=torch.half, requires_grad=True).to(
            device=self.device
        )
        m = Repro(in_features)
        m = m.to(self.device)

        f(m, x)

        ref_grad_list = [p.grad for p in m.parameters()]

        for p in m.parameters():
            p.grad = None

        opt_f = torch.compile(f)
        opt_f(m, x)
        act_grad_list = [p.grad for p in m.parameters()]
        self.assertTrue(
            same(ref_grad_list, act_grad_list, tol=1e-3),
            f"Ref:\n{ref_grad_list}\nAct:\n{act_grad_list}",
        )


@dataclasses.dataclass
class TestFailure:
    suffixes: Tuple[str, ...]
    is_skip: bool = False
    __test__: bool = False


def copy_tests(
    my_cls, other_cls, suffix, test_failures=None, xfail_prop=None
):  # noqa: B902
    for name, value in my_cls.__dict__.items():
        if name.startswith("test_"):
            # You cannot copy functions in Python, so we use closures here to
            # create objects with different ids. Otherwise, unittest.skip
            # would modify all methods sharing the same object id. Also, by
            # using a default argument, we create a copy instead of a
            # reference. Otherwise, we would lose access to the value.

            @functools.wraps(value)
            def new_test(self, value=value):
                return value(self)

            # Copy __dict__ which may contain test metadata
            new_test.__dict__ = copy.deepcopy(value.__dict__)

            if xfail_prop is not None and hasattr(value, xfail_prop):
                new_test = unittest.expectedFailure(new_test)

            tf = test_failures and test_failures.get(name)
            if tf is not None and suffix in tf.suffixes:
                skip_func = (
                    unittest.skip("Skipped!")
                    if tf.is_skip
                    else unittest.expectedFailure
                )
                new_test = skip_func(new_test)

            setattr(other_cls, f"{name}_{suffix}", new_test)


if HAS_CPU:

    class SweepInputsCpuTest(SweepInputs2, TestCase):
        gen = InputGen(10, "cpu")

    SweepInputsCpuTest.populate()

    class CpuTests(TestCase):
        common = check_model
        device = "cpu"

    copy_tests(CommonTemplate, CpuTests, "cpu")

if HAS_GPU and not TEST_WITH_ASAN:

    class SweepInputsGPUTest(SweepInputs2, TestCase):
        gen = InputGen(10, GPU_TYPE)

    SweepInputsGPUTest.populate()

    class GPUTests(TestCase):
        common = check_model_gpu
        device = GPU_TYPE

    copy_tests(CommonTemplate, GPUTests, GPU_TYPE)

    @instantiate_parametrized_tests
    @skip_if_cpp_wrapper(
        "cpp_wrapper doesn't capture output Triton kernels for analysis"
    )
    class TritonCodeGenTests(TestCase):
        from torch._inductor.runtime.triton_heuristics import CachingAutotuner

        device_type = GPU_TYPE
        device = GPU_TYPE

        class NoOpCompilerBackend:
            def __init__(self) -> None:
                self.example_args = None
                self.model = None

            def noop_backend(
                self,
                model_: torch.fx.GraphModule,
                example_inputs_: typing.List[torch.Tensor],
            ):
                """
                The Noop backend does not compile the fx graph it is given.
                Instead, it transforms the fx graph so that its functions are
                aten operations. It then saves this graph.
                """
                from torch._inductor.decomposition import select_decomp_table
                from torch._subclasses import FakeTensorMode
                from torch.fx import Interpreter

                fake_mode = FakeTensorMode()

                def interpret(*args, **kwargs):
                    return Interpreter(model_).run(*args[0:], **kwargs)

                fake_flat_tensor_args = [
                    fake_mode.from_tensor(x) for x in example_inputs_
                ]
                fw_module = make_fx(interpret, select_decomp_table())(
                    *fake_flat_tensor_args
                )
                self.model = fw_module
                self.example_args = fake_flat_tensor_args
                return lambda x: example_inputs_

        def get_kernels(self, fn, args) -> typing.List[CachingAutotuner]:
            from torch._inductor.debug import DebugContext
            from torch._inductor.graph import GraphLowering
            from torch._inductor.virtualized import V

            cxt = TritonCodeGenTests.NoOpCompilerBackend()
            torch._dynamo.optimize(backend=cxt.noop_backend)(fn)(*args)
            graph = GraphLowering(cxt.model)
            kernels = []
            with V.set_graph_handler(graph), V.set_debug_handler(DebugContext()):
                graph.run(*(cxt.example_args))
                mod = graph.compile_to_module()

                for val in mod.__dict__.values():
                    if isinstance(
                        val, torch._inductor.runtime.triton_heuristics.CachingAutotuner
                    ):
                        kernels.append(val)

            return kernels

        def test_divisible_by_16_covers_numel_args(self):
            torch._dynamo.reset()

            def fn(a: torch.Tensor) -> torch.Tensor:
                return torch.sum(a)

            kernels = self.get_kernels(fn, [torch.randn([256, 256], device=GPU_TYPE)])
            expected_divisible = {
                # kernel0 reduces from 256 to (xnumel=8, rnumel=8192), which means it reduces 256 by 256 into an array of
                # size 8 by accumulating 8192 elements at once note that rnumel is equal to 512 * 16, so rnumel which is
                # at slot 3 should be in the divisible by 16 descriptor
                0: (0, 1, 3),
                # kernel1 reduces from 8 elements to a single scalar.
                # Since multi-kernel generate 2 variants for each kernel. The second
                # persistent-reduction has index 2.
                1: (0, 1),
            }
            if config.triton.multi_kernel:
                self.assertEqual(len(kernels), 4)
                expected_divisible[2] = expected_divisible.pop(1)
            elif config.triton.cooperative_reductions:
                self.assertEqual(len(kernels), 1)
                expected_divisible = {
                    # one kernel, with extra workspace/semaphore args
                    0: (0, 1, 2, 3, 5),
                }
            else:
                self.assertEqual(len(kernels), 2)

            for kernel_id, expected in expected_divisible.items():
                divisible_by_16 = get_divisible_by_16(
                    kernels[kernel_id].triton_meta["configs"][0]
                )
                self.assertEqual(divisible_by_16, expected)

            torch._dynamo.reset()

        @config.patch(assume_aligned_inputs=False)
        def test_codegen_config_option_dont_assume_alignment(self):
            def fn(x: torch.Tensor) -> torch.Tensor:
                return x.sin() + x.cos()

            # We want code that assumes alignment if the initial input is 16-byte aligned
            for offset in (0, 1, 2, 3, 4):
                base = torch.randn(64 * 64 + 64, dtype=torch.float32, device=GPU_TYPE)
                inps = torch.as_strided(base, (64, 64), (64, 1), offset)
                torch._dynamo.reset()
                kernels = self.get_kernels(fn, [inps])
                arguments_that_are_divisible_by_16 = get_divisible_by_16(
                    kernels[0].triton_meta["configs"][0]
                )

                #             NO_ALIGN ALIGN     ALIGN
                # def triton_(in_ptr0, out_ptr0, xnumel, XBLOCK : tl.constexpr)

                if offset % 4 == 0:
                    expected_aligned = (0, 1, 2)
                else:
                    expected_aligned = (1, 2)
                self.assertEqual(arguments_that_are_divisible_by_16, expected_aligned)

            # If input isn't a view, storage offset != , inductor will assume alignment.
            torch._dynamo.reset()
            inp = torch.randn((64, 64), device=GPU_TYPE)
            kernels = self.get_kernels(fn, [inp])
            arguments_that_are_divisible_by_16 = get_divisible_by_16(
                kernels[0].triton_meta["configs"][0]
            )
            self.assertEqual(arguments_that_are_divisible_by_16, (0, 1, 2))

        def test_optimize_indexing_dtype(self):
            def fn(x: torch.Tensor) -> torch.Tensor:
                return aten.upsample_bilinear2d.vec(x, None, True, [2.0, 2.0])

            fn_opt = torch._dynamo.optimize("inductor")(fn)
            inps = [torch.randn(2, 4, 16, 16, device=GPU_TYPE)]
            code = run_and_get_triton_code(fn_opt, *inps)
            self.assertTrue("to(tl.int32)" in code)
            self.assertFalse("to(tl.int64)" in code)

            self.assertEqual(fn_opt(*inps), fn(*inps))

        @config.patch({"fx_graph_remote_cache": False})
        def test_optimize_indexing_dtype_with_constraint(self):
            def fn1(a: torch.Tensor, b: torch.Tensor) -> torch.Tensor:
                x = torch.arange(0, b.shape[0], device=GPU_TYPE)
                y = ((x + x) / 3).int()
                return a[y.to(torch.int64)]

            def fn2(a: torch.Tensor, b: torch.Tensor) -> torch.Tensor:
                torch._check_is_size(b.shape[0])
                torch._check(b.shape[0] >= 2)
                torch._check(b.shape[0] <= 100)
                return fn1(a, b)

            fn1_opt = torch._dynamo.optimize("inductor")(fn1)
            fn2_opt = torch._dynamo.optimize("inductor")(fn2)

            a = torch.rand([100, 100], device=GPU_TYPE)
            b1 = torch.rand([102], device=GPU_TYPE)
            b2 = torch.rand([100], device=GPU_TYPE)
            torch._dynamo.mark_dynamic(b1, 0)
            torch._dynamo.mark_dynamic(b2, 0)
            inps1 = [a, b1]
            inps2 = [a, b2]

            # Run fn2 first since it has more restrictive bounds -- to avoid cache hit
            code2 = run_and_get_triton_code(fn2_opt, *inps2)
            code1 = run_and_get_triton_code(fn1_opt, *inps1)

            # The function with the constrained tensor should be optimized, but
            # the other should not:
            self.assertTrue("to(tl.int64)" in code1)
            self.assertTrue("to(tl.int32)" in code2)
            self.assertFalse("to(tl.int64)" in code2)

            self.assertEqual(fn1_opt(*inps1), fn1(*inps1))
            self.assertEqual(fn2_opt(*inps2), fn1(*inps2))

        def test_constant_folding_deallocation(self):
            import torch._inductor

            def fn():
                li = []
                for i in range(10):
                    x = torch.full([100], i)
                    x = x + 1
                    li.append(x)

                return li

            mod = make_fx(fn)()

            live_tensors = WeakTensorKeyDictionary()
            max_live_tensors = 0

            class LiveTensors(TorchDispatchMode):
                def __torch_dispatch__(self, func, types, args=(), kwargs=None):
                    nonlocal live_tensors
                    nonlocal max_live_tensors

                    kwargs = kwargs if kwargs else {}
                    for arg in pytree.arg_tree_leaves(*args, **kwargs):
                        if isinstance(arg, torch.Tensor):
                            live_tensors[arg] = True

                    out = func(*args, **kwargs)
                    if not isinstance(out, torch.Tensor):
                        return out

                    live_tensors[out] = True
                    max_live_tensors = max(max_live_tensors, len(live_tensors))
                    return out

            mode = LiveTensors()
            from torch._inductor.fx_passes.joint_graph import UniformValueConstantFolder

            with mode:
                UniformValueConstantFolder(mod).run()

            # there are a couple extra tensors created in `insertable_tensor_check`
            self.assertTrue(max_live_tensors == 3)

        # See https://github.com/pytorch/pytorch/issues/100348
        def test_inductor_detach_view(self):
            def fn(x: torch.Tensor) -> torch.Tensor:
                a = x * 2
                return a, a.detach()

            fn_opt = torch._dynamo.optimize("inductor")(fn)
            inp = torch.ones(2, 2, requires_grad=True, device=GPU_TYPE)
            inp_ref = inp.detach().clone().requires_grad_(True)
            out_ref = fn(inp_ref)
            out = fn_opt(inp)
            out_ref[0].sum().backward()
            out[0].sum().backward()
            self.assertEqual(inp.grad, inp_ref.grad)

        @requires_gpu()
        @unittest.skipIf(
            not PLATFORM_SUPPORTS_MEM_EFF_ATTENTION,
            "Does not support mem_eff_attention",
        )
        def test_sdpa_inference_mode_aot_compile(self):
            class TestSDPA(torch.nn.Module):
                def __init__(self) -> None:
                    super().__init__()

                def forward(
                    self,
                    q: torch.Tensor,
                    k: torch.Tensor,
                    v: torch.Tensor,
                    attn_mask: torch.Tensor,
                ):
                    return torch.nn.functional.scaled_dot_product_attention(
                        q, k, v, attn_mask=attn_mask, dropout_p=0.0, is_causal=False
                    )

            q = torch.rand([10, 4, 128, 64], device=GPU_TYPE, dtype=torch.bfloat16)
            k = torch.rand([10, 4, 128, 64], device=GPU_TYPE, dtype=torch.bfloat16)
            v = torch.rand([10, 4, 128, 64], device=GPU_TYPE, dtype=torch.bfloat16)
            attn_mask = (
                torch.rand([10, 4, 128, 128], device=GPU_TYPE, dtype=torch.bfloat16)
                < 0.9
            )

            inputs = (q, k, v, attn_mask)

            import torch.export._trace as export_trace

            with torch.inference_mode():
                traced = export_trace._export_to_torch_ir(
                    TestSDPA(),
                    inputs,
                    disable_constraint_solver=True,
                    restore_fqn=False,
                )
                torch._inductor.aot_compile(traced, inputs)

        def test_optimize_indexing_assert(self):
            def has_indirect(code, tl_fn: str):
                self.assertTrue(
                    tl_fn in code,
                    msg=f"{tl_fn} not present:\n{code}",
                )
                for line in code.split("\n"):
                    if tl_fn in line:
                        stmt = line.split(tl_fn)[-1]
                        # indirect indexing involves a `tmp` variable
                        self.assertTrue(
                            "tmp" in stmt,
                            msg=f"Indirect indexing not present in code:\n{line}",
                        )

            def has_assert(code, lower: bool, upper: bool):
                self.assertIn(
                    "device_assert", code, msg=f"No device asert found:\n{code}"
                )
                for line in code.split("\n"):
                    if "device_assert" in line:
                        self.assertTrue(
                            ("0 <= " in line) is lower,
                            msg=f"Lower bound {'' if lower else 'not '}elided:{line}",
                        )
                        self.assertTrue(
                            (" < " in line) is upper,
                            msg=f"Upper bound {'' if upper else 'not '}elided:{line}",
                        )

            def fn(x: torch.Tensor) -> torch.Tensor:
                s = 1.0 * torch.arange(x.shape[0], device=x.device)
                return x[s.long()]

            # aten.index
            for dynamic in (False, True):
                fn_opt = torch.compile(fn, dynamic=dynamic)

                x = torch.randn(8, device=GPU_TYPE)
                code = run_and_get_triton_code(fn_opt, x)
                self.assertEqual(fn_opt(x), fn(x), msg=f"{dynamic=}")

                # Check that there's indirect indexing...
                has_indirect(code, tl_fn="tl.load")
                if not dynamic:
                    # We elide the assert for static shapes
                    self.assertNotIn("device_assert", code)
                else:
                    # ...but we generate an upper bound for dynamic shapes
                    has_assert(code, lower=False, upper=True)

            def fn(a, z, b, idx0, idx1):
                idx2 = torch.arange(a.shape[-1], device=a.device)
                a.index_put_((z, idx0, idx1, idx2), b, accumulate=True)
                return a

            # aten.index_put
            for dynamic in (False, True):
                fn_opt = torch.compile(fn, dynamic=dynamic)
                a = torch.randn(1, 32, 32, 4, device=GPU_TYPE)
                z = torch.zeros((), dtype=torch.int64, device=GPU_TYPE)
                b = torch.randn(33, 1, device=GPU_TYPE)
                idx0 = torch.randint(32, (33,), device=GPU_TYPE).view(33, 1, 1)
                idx1 = torch.randint(32, (33,), device=GPU_TYPE).view(33, 1)
                inps = (a.clone(), z, b, idx0, idx1)
                code = run_and_get_triton_code(fn_opt, *inps)

                # Correctness
                out_opt = fn_opt(a.clone(), z, b, idx0, idx1)
                out = fn(a.clone(), z, b, idx0, idx1)
                self.assertEqual(out_opt, out, msg=f"{dynamic=}")

                # We have an indirect store via atomic_add
                has_indirect(code, tl_fn="tl.atomic_add")
                # We cannot elide he assert in this case
                has_assert(code, lower=True, upper=True)

        def test_not_materialize_pointwise_reduction(self):
            def fn(a, b):
                return (a - b).sum(dim=-1).amax(dim=-1)

            N = 16
            K = 7
            fn_opt = torch._dynamo.optimize("inductor")(fn)
            inps = [
                torch.randn(N, 1, K, device=GPU_TYPE),
                torch.randn(1, N, K, device=GPU_TYPE),
            ]
            code = run_and_get_triton_code(fn_opt, *inps)
            self.assertEqual(
                code.count("tl.store"), 2 if config.triton.multi_kernel else 1
            )
            self.assertTrue("out_ptr1" in code)
            self.assertFalse("out_ptr0" in code)
            self.assertEqual(fn_opt(*inps), fn(*inps))

        def test_numpy_on_gpu(self):
            x = np.arange(10, dtype=np.float32)

            @torch.compile
            def fn(x):
                return np.sin(x)

            def fn_gpu(x):
                with torch.device(GPU_TYPE):
                    return fn(x)

            r = fn_gpu(x)
            code = run_and_get_triton_code(fn_gpu, x)
            self.assertIn("tl_math.sin", code)
            self.assertEqual(type(r), np.ndarray)
            self.assertEqual(r, np.sin(x))

        def test_numpy_autograd(self):
            def my_torch(x):
                y = torch.cat([torch.sin(x) ** 2, torch.max(x)[None]])
                return y.sum()

            def my_np(x):
                y = np.concatenate([np.sin(x) ** 2, np.max(x)[None]])
                return np.sum(y)

            @torch.compile
            def wrapper(x):
                return torch.compiler.wrap_numpy(my_np)(x)

            @torch.compile
            def wrapper2(x):
                x = x.numpy()
                y = my_np(x)
                return torch.from_numpy(y)

            x_np = torch.arange(8, dtype=torch.float32, requires_grad=True)
            x = torch.arange(8, dtype=torch.float32, requires_grad=True)
            out_np = wrapper(x_np)
            out = my_torch(x)
            self.assertEqual(out, out_np)

            x2_np = torch.arange(8, dtype=torch.float32, requires_grad=True)
            out2_np = wrapper2(x2_np)
            self.assertEqual(out, out2_np)

            out_np.backward()
            out.backward()
            self.assertEqual(x.grad, x_np.grad)

            out2_np.backward()
            self.assertEqual(x.grad, x2_np.grad)

        # Disable constant propagation, so we isolate value range analysis
        @patch.object(config, "constant_and_index_propagation", False)
        @patch.object(config, "joint_graph_constant_folding", False)
        def test_cant_optimize_compute(self):
            def ones():
                return torch.ones([4], device=GPU_TYPE)

            def suffix(inp):
                return (inp.to(torch.int64) + 1).to(torch.float64)

            ten = torch.rand([4], device=GPU_TYPE)

            for foo in (
                lambda x: x + 2147483657,
                lambda x: torch.where(x < 0, ones(), ones() - 2) * (-(2 ** (40))),
                lambda x: x + ten,
                lambda x: x + ten.sum(),
            ):

                def fn():
                    return suffix(foo(ones()))

                fn_opt = torch._dynamo.optimize("inductor")(fn)
                code = run_and_get_triton_code(fn_opt)

                # this cannot be optimized away, value too large
                self.assertTrue("to(tl.int64)" in code)
                self.assertEqual(fn_opt(), fn())

        # Disable constant propagation, so we isolate value range analysis
        @patch.object(config, "constant_and_index_propagation", False)
        @patch.object(config, "joint_graph_constant_folding", False)
        def test_optimize_compute(self):
            def ones():
                return torch.ones([4], device=GPU_TYPE)

            def suffix(inp):
                return (inp.to(torch.int64) + 1).to(torch.float64)

            for foo in (
                lambda x: x + 500,
                lambda x: torch.where(x < 0, ones(), ones() - 2) * (-(2 ** (20))),
                lambda x: x / 30,
            ):

                def fn():
                    return suffix(foo(ones()))

                fn_opt = torch._dynamo.optimize("inductor")(fn)
                code = run_and_get_triton_code(fn_opt)

                # this can be optimized away, value too large
                self.assertTrue("to(tl.int64)" not in code)
                self.assertTrue("to(tl.int32)" in code)

                self.assertEqual(fn_opt(), fn())

        # https://github.com/pytorch/pytorch/issues/130335
        def test_ctr_not_moved_to_cuda_when_used_in_index_put(self):
            @torch.compile
            def f(x, mask):
                x[:, mask] = -math.inf
                return x

            x_tmp = torch.randn(512, 19, device=GPU_TYPE)
            x = x_tmp.permute(1, 0).view(-1, 128, 4)[:, :, 1:]

            mask_tmp = torch.ones(128, 3, dtype=torch.int32, device=GPU_TYPE)
            mask = mask_tmp == mask_tmp
            f(x, mask)
            code = run_and_get_triton_code(f, x, mask)
            # What we are testing here:
            # inductor has a pass to move tensor constructors on cpu to cuda
            # (the -math.inf will become a scalar-tensor input to index_put_())
            # we are asserting that when inductor allocates this tensor,
            # it does not move the tensor constructor to cuda and keeps it on CPU.
            self.assertFalse("empty_strided_cuda(()" in code)

        @requires_gpu()
        @parametrize("upcast_to_fp32", [False, True])
        @config.patch("triton.use_block_ptr", True)
        def test_codegen_upcast_to_fp32(self, upcast_to_fp32):
            @torch.compile
            def func(a, b, c, d):
                return a * b * c * d

            inps = (torch.rand((32, 32), device=GPU_TYPE, dtype=torch.float16),) * 4
            with config.patch("triton.codegen_upcast_to_fp32", upcast_to_fp32):
                func_opt = torch._dynamo.optimize("inductor")(func)
                code = run_and_get_triton_code(func_opt, *inps)
                fp32_cast_in_code = "to(tl.float32)" in code
                self.assertEqual(fp32_cast_in_code, upcast_to_fp32)

        @requires_gpu()
        @parametrize("load_upcast_to_fp32", [False, True])
        @parametrize("input_dtype", [torch.float16, torch.bfloat16])
        @config.patch("triton.use_block_ptr", True)
        def test_dtype_aware_codegen(self, load_upcast_to_fp32, input_dtype):
            @torch.compile
            def func(a, b, c, d):
                return torch.sqrt(a * b * c * d)

            inps = (torch.rand((32, 32), device=GPU_TYPE, dtype=input_dtype),) * 4
            with config.patch("triton.codegen_upcast_to_fp32", load_upcast_to_fp32):
                func_opt = torch._dynamo.optimize("inductor")(func)
                code = run_and_get_triton_code(func_opt, *inps)
                libdevice_cast_in_code = "libdevice.sqrt(tmp3.to(tl.float32))" in code
                self.assertNotEqual(libdevice_cast_in_code, load_upcast_to_fp32)

        @config.patch("triton.use_block_ptr", False)
        def test_evict_last_non_coalesced_loads(self):
            @torch.compile
            def f(a, b):
                return (a * b).sum(dim=-1)

            N = 512
            inps = (
                torch.randn(N, N, N, device=GPU_TYPE).permute(2, 1, 0),
                torch.randn(N, N, N, device=GPU_TYPE).permute(1, 2, 0),
            )
            code = run_and_get_triton_code(f, *inps)
            lines = [line for line in code.split("\n") if "tl.load" in line]
            if config.triton.multi_kernel:
                # the first 2 lines are generated for the persistent reduction
                # variant.
                self.assertExpectedInline(
                    "\n".join(lines),
                    """\
    tmp0 = tl.load(in_ptr0 + (x1 + (512*x0) + (262144*r2)), rmask, eviction_policy='evict_last', other=0.0)
    tmp1 = tl.load(in_ptr1 + (x3 + (262144*r2)), rmask, other=0.0)
        tmp0 = tl.load(in_ptr0 + (x1 + (512*x0) + (262144*r2)), rmask, eviction_policy='evict_last', other=0.0)
        tmp1 = tl.load(in_ptr1 + (x3 + (262144*r2)), rmask, eviction_policy='evict_first', other=0.0)""",
                )
            else:
                self.assertExpectedInline(
                    "\n".join(lines),
                    """\
        tmp0 = tl.load(in_ptr0 + (x1 + (512*x0) + (262144*r2)), rmask, eviction_policy='evict_last', other=0.0)
        tmp1 = tl.load(in_ptr1 + (x3 + (262144*r2)), rmask, eviction_policy='evict_first', other=0.0)""",
                )

        @config.patch("triton.use_block_ptr", True)
        def test_evict_last_non_coalesced_loads_block_ptr(self):
            @torch.compile
            def f(a, b):
                return (a * b).sum(dim=-1)

            N = 512
            inps = (
                torch.randn(N, N, N, device=GPU_TYPE).permute(2, 1, 0),
                torch.randn(N, N, N, device=GPU_TYPE).permute(1, 2, 0),
            )
            code = run_and_get_triton_code(f, *inps)
            lines = [line for line in code.split("\n") if "tl.load" in line]

            if config.triton.multi_kernel:
                # the first 2 lines are generated for the persistent reduction
                # variant.
                self.assertExpectedInline(
                    "\n".join(lines),
                    """\
    tmp0 = tl.load(in_ptr0 + (x1 + (512*x0) + (262144*r2)), rmask, eviction_policy='evict_last', other=0.0)
    tmp1 = tl.load(tl.make_block_ptr(in_ptr1, shape=[262144, 512], strides=[1, 262144], block_shape=[XBLOCK, RBLOCK], order=[0, 1], offsets=[xoffset, roffset]), boundary_check=[1], padding_option='zero')
        tmp0 = tl.load(in_ptr0 + (x1 + (512*x0) + (262144*r2)), rmask, eviction_policy='evict_last', other=0.0)
        tmp1 = tl.load(block_ptr0, boundary_check=[1], padding_option='zero', eviction_policy='evict_first')""",  # noqa: B950 line too long
                )
            else:
                self.assertExpectedInline(
                    "\n".join(lines),
                    """\
        tmp0 = tl.reshape(tl.broadcast_to(tl.load(block_ptr0, boundary_check=[2], padding_option='zero', eviction_policy='evict_last')[:, None, :, :], [((511 + XBLOCK) // 512), ((1) * ((1) <= (((511 + XBLOCK) // 512))) + (((511 + XBLOCK) // 512)) * ((((511 + XBLOCK) // 512)) < (1))), ((512) * ((512) <= (XBLOCK)) + (XBLOCK) * ((XBLOCK) < (512))), RBLOCK]), [XBLOCK, RBLOCK])
        tmp1 = tl.load(block_ptr1, boundary_check=[1], padding_option='zero', eviction_policy='evict_first')""",  # noqa: B950 line too long
                )

        # Disable index propagation, so the indirect indexing isn't optimized away
        @patch.object(config, "constant_and_index_propagation", False)
        def test_computed_indirect_mask(self):
            def fn(x, n):
                tmp = torch.arange(n, device=x.device)
                return x[tmp] + 1

            x = torch.randn(8, device=GPU_TYPE)
            fn_opt = torch.compile(fn)
            code = run_and_get_triton_code(fn_opt, x, 8)
            # load should be masked
            self.assertTrue(
                "tl.load(in_ptr0 + (tmp0), xmask" in code
                or "tl.load(in_ptr0 + (tmp0), (xmask).to(tl.int1)" in code
            )
            self.assertEqual(fn(x, 8), fn_opt(x, 8))

        def test_kernel_names_descriptive(self):
            @torch._dynamo.optimize("inductor")
            def fn1(x):
                return x.cos().sin()

            @torch._dynamo.optimize("inductor")
            def fn2(x):
                x = torch.mm(x, x)
                x = torch.softmax(x, dim=1)
                return x

            mod = nn.Sequential(
                nn.Linear(4, 4),
                nn.LayerNorm(4),
                nn.ReLU(),
            ).to(device=GPU_TYPE)

            @torch._dynamo.optimize("inductor")
            def fn3(x):
                return mod(x)

            func_and_kernel_aten = [
                (fn1, "triton_poi_fused_cos_sin", (torch.randn(8, device=GPU_TYPE),)),
                (
                    fn2,
                    "triton_poi_fused__softmax",
                    (torch.randn(4, 4, device=GPU_TYPE),),
                ),
                (
                    fn3,
                    "triton_poi_fused_native_layer_norm_relu",
                    (torch.randn(4, 4, device=GPU_TYPE),),
                ),
            ]
            func_and_kernel_torch = [
                (fn1, "triton_poi_fused_cos_sin", (torch.randn(8, device=GPU_TYPE),)),
                (
                    fn2,
                    "triton_poi_fused_softmax",
                    (torch.randn(4, 4, device=GPU_TYPE),),
                ),
                (
                    fn3,
                    "triton_poi_fused_layer_norm_relu"
                    if torch._dynamo.config.inline_inbuilt_nn_modules
                    else "triton_poi_fused_LayerNorm_ReLU",
                    (torch.randn(4, 4, device=GPU_TYPE),),
                ),
            ]

            def test_funcs(func_and_kernel):
                with torch.no_grad():
                    for fn, kernel_name, inps in func_and_kernel:
                        code = run_and_get_triton_code(fn, *inps)
                        if kernel_name not in code:
                            print(code)
                        self.assertTrue(kernel_name in code)

            test_funcs(func_and_kernel_aten)
            patch.object(config.triton, "descriptive_names", "torch")(test_funcs)(
                func_and_kernel_torch
            )

        @patch.object(config, "profile_bandwidth", True)
        def test_bandwidth_profiler(self):
            @torch._dynamo.optimize("inductor")
            def fn(x):
                x = x.cos()
                x = x.cos()
                x = torch.mm(x, x)
                x = x.sin()
                x = x.relu()
                return x

            inp = torch.randn(4, 4, device=GPU_TYPE)
            code = run_and_get_triton_code(fn, inp)
            fn(inp)
            self.assertTrue("start_graph" in code)
            self.assertTrue("end_graph" in code)

        def test_comment_graph_fragment(self):
            @torch._dynamo.optimize("inductor")
            def fn(x):
                x = x.sin()
                x = x.relu()
                return x

            inp = torch.randn(4, 4, device=GPU_TYPE)
            code = run_and_get_triton_code(fn, inp)
            fn(inp)
            self.assertTrue("Graph fragment" in code)
            self.assertTrue(
                "%sin : [num_users=1] = call_function[target=torch.ops.aten.sin.default]"
                in code
            )
            self.assertTrue(
                "%relu : [num_users=1] = call_function[target=torch.ops.aten.relu.default]"
                in code
            )

        def test_split_op_with_sym(self):
            def fn(x: torch.Tensor) -> torch.Tensor:
                # split(tensor, sympy.Integer), split(tensor, sympy.Expr)
                return torch.split(x, x.shape[0]), torch.split(x, x.shape[0] // 2)

            for dynamic_shapes in [True, False]:
                with torch._dynamo.config.patch(dynamic_shapes=dynamic_shapes):
                    torch._dynamo.reset()
                    fn_opt = torch._dynamo.optimize("inductor", dynamic=dynamic_shapes)(
                        fn
                    )
                    inps = torch.randn([5, 5])
                    fn_opt(inps)

        @skipIfRocm
        @unittest.skipIf(IS_FBCODE, "fbcode system python does not provide torch")
        def test_indirect_device_assert(self):
            dir_path = os.path.dirname(os.path.realpath(__file__))
            test_path = os.path.join(dir_path, "indirect_assert_helper.py")
            fns = ("first_arg", "store", "second_arg", "same_pm_one", "same_pp_one")

            def test(fn, ndims, dyn_shape, one_size=False):
                proc = subprocess.Popen(
                    [
                        sys.executable,
                        test_path,
                        fn,
                        str(ndims),
                        str(dyn_shape),
                        str(one_size),
                    ],
                    stdout=subprocess.PIPE,
                    stderr=subprocess.PIPE,
                    env={**os.environ, "MKL_THREADING_LAYER": "GNU"},
                )
                stderr = proc.communicate()[1]
                self.assertTrue(
                    any(
                        "out of bounds" in err.decode("utf-8")
                        for err in stderr.splitlines()
                    ),
                    f"{fn}, {ndims}, {dyn_shape}, {one_size}",
                )

            for fn, ndims, dyn_shape in itertools.product(fns, (2, 3), (True, False)):
                test(fn, ndims, dyn_shape)

            test("first_arg", 2, False, True)

            for fn, dyn_shape in itertools.product(
                ("upper1", "upper2", "lower1", "lower2"), (True, False)
            ):
                test(fn, 2, dyn_shape)

        @patch("torch._inductor.config.comment_origin", True)
        @patch("torch._functorch.config.max_dist_from_bw", 0)
        def test_inductor_sequence_nr(self):
            class Model(torch.nn.Module):
                def __init__(self) -> None:
                    super().__init__()
                    self.conv1 = torch.nn.Conv2d(
                        in_channels=16,
                        out_channels=16,
                        kernel_size=(1, 1),
                        stride=1,
                        padding="same",
                        bias=True,
                    )
                    self.bn1 = torch.nn.BatchNorm2d(num_features=16)
                    self.relu1 = torch.nn.ReLU()
                    self.loss_fn = torch.nn.L1Loss()

                def forward(self, x, target):
                    y = x
                    x = self.conv1(x)
                    x = self.bn1(x)
                    x = self.relu1(x)
                    x = x + y
                    x = torch.flatten(x)
                    output = self.loss_fn(x, target)
                    return (output,)

            def get_triton_codegen(optimized_module, args):
                def run_with_backward():
                    result = optimized_module(*args)
                    result[0].backward()
                    return result

                res, (fwd_code, bwd_code) = run_and_get_code(run_with_backward)
                return fwd_code, bwd_code

            x = torch.rand(100, 16, 32, 32, requires_grad=True, device=GPU_TYPE)
            target = torch.rand(1, device=GPU_TYPE)
            args = [x, target]
            model = Model().to(device=GPU_TYPE)
            opt_model = torch.compile(model)
            fwd_code, bwd_code = get_triton_codegen(opt_model, args)

            bwd_seq_nr_set = set()
            fwd_seq_nr_set = set()
            for idx, code in enumerate([fwd_code, bwd_code]):
                seq_nr_set = bwd_seq_nr_set if idx > 0 else fwd_seq_nr_set
                prefix = "BWD" if idx > 0 else "FWD"
                for line in code.split("\n"):
                    if "seq_nr" in line:
                        res = re.search(r"seq_nr:(\d+)", line)
                        if res:
                            seq_nr_set.add(int(res.group(1)))
            self.assertTrue(bwd_seq_nr_set.issubset(fwd_seq_nr_set))

        @config.patch(
            {
                "coordinate_descent_tuning": True,
                "triton.unique_kernel_names": True,
                "benchmark_kernel": True,
            }
        )
        @skipIfRocm
        @expectedFailureXPU
        @unittest.skipIf(
            torch.cuda.is_available() and torch.cuda.get_device_capability() < (9, 0),
            "Triton does not support fp8 on A100",
        )
        def test_red_followed_by_transposed_pointwise(self):
            bs = 26624
            dim = 1024

            @torch.compile(dynamic=False)
            def f(in1, in2, a, b, scale_a, scale_b):
                out = torch.nn.functional.silu(in1) * in2
                out_row = (out / out.amax(dim=1, keepdim=True)).to(torch.float8_e4m3fn)
                out_col = (out / out.amax(dim=0, keepdim=True)).to(torch.float8_e4m3fn)

                # setup strides for _scaled_mm
                out_row = out_row.contiguous()
                out_col = out_col.t().contiguous().t()

                return (
                    torch._scaled_mm(
                        out_row, a, scale_a, scale_b, out_dtype=torch.bfloat16
                    ),
                    torch._scaled_mm(
                        b, out_col, scale_a, scale_b, out_dtype=torch.bfloat16
                    ),
                )

            in1 = torch.randn((bs, dim), dtype=torch.bfloat16, device=GPU_TYPE)
            in2 = torch.randn((bs, dim), dtype=torch.bfloat16, device=GPU_TYPE)
            a = (
                torch.randn((dim, dim), dtype=torch.bfloat16, device=GPU_TYPE)
                .t()
                .to(torch.float8_e4m3fn)
            )
            b = torch.randn((dim, bs), dtype=torch.bfloat16, device=GPU_TYPE).to(
                torch.float8_e4m3fn
            )
            # Scales
            scale_a = torch.tensor(1.0, device=GPU_TYPE)
            scale_b = torch.tensor(1.0, device=GPU_TYPE)

            # warmup
            _, (wrapper,) = run_and_get_code(f, in1, in2, a, b, scale_a, scale_b)

            # Previously indcutor decide reduction hint for a reduction kernel without considering
            # the pointwise nodes. That will cause the third reduction kernel in this wrapper to be a
            # persistent inner reduction and cause bad perf.
            #
            # We fix that by making the third reduction a non-persistent reduction
            # and improve the perf by 4.14x (451us -> 109us)
            self.assertEqual(3, wrapper.count("def triton_red_"))
            self.assertEqual(0, wrapper.count("def triton_per_"))

            if DO_PERF_TEST:
                with torch.profiler.profile(
                    activities=[torch.profiler.ProfilerActivity.CUDA]
                ) as p:
                    for _ in range(1000):
                        f(in1, in2, a, b, scale_a, scale_b)

                print(p.key_averages().table(max_name_column_width=200))

        def test_non_blocking_copy_codegen(self):
            # Checks non_blocking arg is present in codegen
            # (see https://github.com/pytorch/pytorch/issues/136260)
            def fn(x):
                return x.to(device=self.device, non_blocking=True)

            inp = torch.randn(3, 4)
            _, (code,) = run_and_get_code(torch.compile(fn), inp)

            if not config.cpp_wrapper:
                FileCheck().check("copy_").check_same("True").run(code)
            else:
                # cpp_wrapper passes "True" as "1" in this case, so check it more
                # explicitly.
                FileCheck().check("aoti_torch_copy_").check_same("1)").run(code)

        def test_layer_norm_inplaces_after_matmul(self):
            # https://github.com/pytorch/pytorch/issues/132826
            batch_size = 32
            seq_length = 50
            hidden_size = 768

            layer_norm = torch.nn.LayerNorm(hidden_size, device=GPU_TYPE)

            def fn(inp, weight):
                matmul_output = inp @ weight
                final_output = layer_norm(matmul_output)
                return final_output

            inps = [
                torch.randn(batch_size, seq_length, hidden_size, device=GPU_TYPE),
                torch.randn(hidden_size, hidden_size, device=GPU_TYPE),
            ]
            fn_opt = torch.compile(fn)
            code = run_and_get_triton_code(fn_opt, *inps)
            self.assertTrue(len(re.findall(r"in_out_ptr\d+", code)) > 0)
            self.assertEqual(fn_opt(*inps), fn(*inps))

    class RNNTest(TestCase):
        device_type = GPU_TYPE

        class Model(torch.nn.Module):
            def __init__(self) -> None:
                super().__init__()
                self.gru = torch.nn.GRU(16, 16, batch_first=True)

            def forward(self, x):
                return self.gru(x)

        @expectedFailureXPU
        def test_rnn_compile_safe(self):
            device = torch.device(GPU_TYPE)
            model = RNNTest.Model().to(device)
            model = torch._dynamo.optimize("inductor")(model)
            x = torch.rand(1024, 20, 16).to(device)
            model(x)

    class NanCheckerTest(TestCase):
        @config.patch("nan_asserts", True)
        def test_nan_checker_pass(self):
            def f(x):
                return torch.softmax(x, dim=-1)

            x = torch.randn(2, 1024, device=GPU_TYPE)
            ref = f(x)
            actual, (code,) = run_and_get_code(torch.compile(f), x)
            self.assertTrue(torch.allclose(ref, actual))

            if not config.cpp_wrapper:
                self.assertIn("# make sure graph inputs are not nan/inf", code)
                self.assertRegex(code, r"assert not .*\.isnan\(\)\.any\(\).item\(\)")
                self.assertRegex(code, r"assert not .*\.isinf\(\)\.any\(\).item\(\)")
            else:
                self.assertIn("aoti_torch_check_inf_and_nan", code)

        @config.patch("nan_asserts", True)
        def test_nan_checker_fail(self):
            def f(x):
                return torch.softmax(x, dim=-1)

            x = torch.randn(2, 1024, device=GPU_TYPE)
            x[0, 0] = float("nan")
            with self.assertRaises(
                AssertionError if not config.cpp_wrapper else RuntimeError
            ):
                torch.compile(f)(x)


if HAS_CPU:

    class TestFull(TestCase):
        def test_full_dtype(self):
            pytypes = (
                bool,
                int,
                float,
                # TODO: Triton's JITFunction._type_of has no support for complex
                # complex,
            )

            dtypes = (
                torch.bool,
                torch.int32,
                torch.int64,
                torch.float32,
                torch.float64,
                None,
                # torch.complex64,
                # torch.complex128,
            )

            def fn(pytype, dtype):
                if pytype is bool:
                    fill_value = True
                elif pytype is int:
                    fill_value = 42
                elif pytype is float:
                    fill_value = 42.0
                else:
                    raise AssertionError(f"Unexpected Python type: {pytype}")

                return torch.full(
                    (4, 6), fill_value, dtype=dtype, device=torch.device("cpu")
                )

            fn_opt = torch._dynamo.optimize("inductor")(fn)

            for pytype, dtype in itertools.product(pytypes, dtypes):
                with enable_python_dispatcher():
                    with torch.no_grad():
                        ret_opt = fn_opt(pytype, dtype)

                self.assertEqual(ret_opt, fn(pytype, dtype))


if __name__ == "__main__":
    from torch._inductor.test_case import run_tests

    if HAS_CPU or HAS_GPU:
        run_tests(needs="filelock")<|MERGE_RESOLUTION|>--- conflicted
+++ resolved
@@ -3109,10 +3109,6 @@
         self.common(fn, (torch.randn(8, 8), torch.randn(8, 8)))
 
     @skip_if_halide  # only 32-bit indexing
-<<<<<<< HEAD
-=======
-    @skip_if_cpp_wrapper("out of memory")
->>>>>>> 7aa848c1
     def test_large_tensor_reduction(self):
         if self.device == "cpu":
             raise unittest.SkipTest("Fails on CPU")
@@ -3162,10 +3158,6 @@
         self.assertEqual(actual, expect)
 
     @skip_if_halide  # only 32-bit indexing
-<<<<<<< HEAD
-=======
-    @skip_if_cpp_wrapper("out of memory")
->>>>>>> 7aa848c1
     def test_large_pointwise(self):
         # If this is running with cpp_wrapper, the auto-tuning step will generate an
         # additional array of the same size as the input, so required memory doubles.
