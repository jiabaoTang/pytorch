--- conflicted
+++ resolved
@@ -17,12 +17,7 @@
 )
 from torch.testing._internal.inductor_utils import (
     GPU_TYPE,
-<<<<<<< HEAD
     HAS_TRITON_GPU,
-    requires_gpu,
-=======
-    HAS_GPU,
->>>>>>> 0bd7b7ae
     skip_windows_ci,
     TRITON_HAS_CPU,
 )
@@ -622,9 +617,6 @@
 if __name__ == "__main__":
     from torch._inductor.test_case import run_tests
 
-<<<<<<< HEAD
-    if HAS_TRITON_GPU:
-=======
-    if HAS_GPU or TRITON_HAS_CPU:
->>>>>>> 0bd7b7ae
+
+    if HAS_TRITON_GPU or TRITON_HAS_CPU:
         run_tests(needs="filelock")