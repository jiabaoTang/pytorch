# Owner(s): ["oncall: quantization"]

import copy
import unittest
from collections import Counter
from typing import Dict

import torch
from torch._export import capture_pre_autograd_graph
from torch.ao.quantization import (
    compare_results,
    CUSTOM_KEY,
    extract_results_from_loggers,
    generate_numeric_debug_handle,
    NUMERIC_DEBUG_HANDLE_KEY,
    prepare_for_propagation_comparison,
)
from torch.ao.quantization.quantize_pt2e import convert_pt2e, prepare_pt2e
from torch.ao.quantization.quantizer.xnnpack_quantizer import (
    get_symmetric_quantization_config,
    XNNPACKQuantizer,
)
from torch.export import export_for_training
from torch.testing._internal.common_quantization import TestHelperModules
from torch.testing._internal.common_utils import IS_WINDOWS, skipIfCrossRef, TestCase


def _extract_debug_handles(model) -> Dict[str, int]:
    debug_handle_map: Dict[str, int] = {}

    for node in model.graph.nodes:
        if (
            CUSTOM_KEY in node.meta
            and NUMERIC_DEBUG_HANDLE_KEY in node.meta[CUSTOM_KEY]
        ):
            debug_handle_map[str(node)] = node.meta[CUSTOM_KEY][
                NUMERIC_DEBUG_HANDLE_KEY
            ]

    return debug_handle_map


def is_fbcode():
    return not hasattr(torch.version, "git_version")


@unittest.skipIf(IS_WINDOWS, "Windows not yet supported for torch.compile")
class TestNumericDebugger(TestCase):
    def test_simple(self):
        m = TestHelperModules.Conv2dThenConv1d()
        example_inputs = m.example_inputs()
        m = torch.export.export(m, example_inputs)
        generate_numeric_debug_handle(m)
        unique_ids = set()
        count = 0
        for n in m.graph.nodes:
            if CUSTOM_KEY in n.meta and NUMERIC_DEBUG_HANDLE_KEY in n.meta[CUSTOM_KEY]:
                unique_ids.add(n.meta[CUSTOM_KEY][NUMERIC_DEBUG_HANDLE_KEY])
                count += 1
        self.assertEqual(len(unique_ids), count)

    @unittest.skipIf(
        is_fbcode(),
        "fbcode changes the code path for `capture_pre_autograd_graph` "
        "we can enable the test in fbcode after we remove `capture_pre_autograd_graph`",
    )
    def test_quantize_pt2e_preserve_handle(self):
        m = TestHelperModules.Conv2dThenConv1d()
        example_inputs = m.example_inputs()
        m = capture_pre_autograd_graph(m, example_inputs)
        generate_numeric_debug_handle(m)

        quantizer = XNNPACKQuantizer().set_global(
            get_symmetric_quantization_config(is_per_channel=False)
        )
        m = prepare_pt2e(m, quantizer)
        debug_handle_map = _extract_debug_handles(m)
        res_counter = Counter(debug_handle_map.values())
        repeated_debug_handle_ids = [2, 3, 6]
        # 3 ids were repeated because we copy over the id from node to its output observer
        # torch.ops.aten.conv2d.default, torch.ops.aten.squeeze.dim and torch.ops.aten.conv1d.default
        for dh_id in repeated_debug_handle_ids:
            self.assertEqual(res_counter[dh_id], 2)

        m(*example_inputs)
        m = convert_pt2e(m)
        debug_handle_map = _extract_debug_handles(m)
        res_counter = Counter(debug_handle_map.values())
        # same set of ids where repeated, because we copy over the id from observer/fake_quant to
        # dequantize node
        repeated_debug_handle_ids = [2, 3, 6]
        for dh_id in repeated_debug_handle_ids:
            self.assertEqual(res_counter[dh_id], 2)

    def test_copy_preserve_handle(self):
        m = TestHelperModules.Conv2dThenConv1d()
        example_inputs = m.example_inputs()
        m = torch.export.export(m, example_inputs)
        generate_numeric_debug_handle(m)

        debug_handle_map_ref = _extract_debug_handles(m)

        m_copy = copy.copy(m)
        debug_handle_map = _extract_debug_handles(m_copy)

        self.assertEqual(debug_handle_map, debug_handle_map_ref)

    def test_deepcopy_preserve_handle(self):
        m = TestHelperModules.Conv2dThenConv1d()
        example_inputs = m.example_inputs()
        m = torch.export.export(m, example_inputs)
        generate_numeric_debug_handle(m)

        debug_handle_map_ref = _extract_debug_handles(m)
        m_copy = copy.deepcopy(m)
        debug_handle_map = _extract_debug_handles(m_copy)

        self.assertEqual(debug_handle_map, debug_handle_map_ref)

    @skipIfCrossRef  # mlazos: retracing FX graph with torch function mode doesn't propagate metadata, because the stack
    # trace of the mode torch function impl doesn't match the traced graph stored lineno.
    def test_re_export_preserve_handle(self):
        m = TestHelperModules.Conv2dThenConv1d()
        example_inputs = m.example_inputs()
        m = export_for_training(m, example_inputs).module()
        generate_numeric_debug_handle(m)

        debug_handle_map_ref = _extract_debug_handles(m)
        m_export = export_for_training(m, example_inputs).module()
        debug_handle_map = _extract_debug_handles(m_export)

        self.assertEqual(debug_handle_map, debug_handle_map_ref)

    def test_run_decompositions_preserve_handle(self):
        m = TestHelperModules.Conv2dThenConv1d()
        example_inputs = m.example_inputs()
        m = torch.export.export(m, example_inputs)
        generate_numeric_debug_handle(m)

        debug_handle_map_ref = _extract_debug_handles(m)

        m_copy = copy.copy(m)
        m_copy = m_copy.run_decompositions()
        debug_handle_map = _extract_debug_handles(m_copy)

        # checking the map still has the same ids, the node may change
        self.assertEqual(
            set(debug_handle_map.values()), set(debug_handle_map_ref.values())
        )

    def test_prepare_for_propagation_comparison(self):
        m = TestHelperModules.Conv2dThenConv1d()
        example_inputs = m.example_inputs()
        m = capture_pre_autograd_graph(m, example_inputs)
        generate_numeric_debug_handle(m)
        m_logger = prepare_for_propagation_comparison(m)
        ref = m(*example_inputs)
        res = m_logger(*example_inputs)

        from torch.ao.quantization.pt2e._numeric_debugger import OutputLogger

        loggers = [m for m in m_logger.modules() if isinstance(m, OutputLogger)]
        self.assertEqual(len(loggers), 7)
        self.assertTrue("conv2d" in [logger.node_name for logger in loggers])
        self.assertEqual(res, ref)

    def test_extract_results_from_loggers(self):
        m = TestHelperModules.Conv2dThenConv1d()
        example_inputs = m.example_inputs()
        m = capture_pre_autograd_graph(m, example_inputs)
        generate_numeric_debug_handle(m)
        m_ref_logger = prepare_for_propagation_comparison(m)

        quantizer = XNNPACKQuantizer().set_global(
            get_symmetric_quantization_config(is_per_channel=False)
        )
        m = prepare_pt2e(m, quantizer)
        m(*example_inputs)
        m = convert_pt2e(m)
        m_quant_logger = prepare_for_propagation_comparison(m)

        m_ref_logger(*example_inputs)
        m_quant_logger(*example_inputs)
        ref_results = extract_results_from_loggers(m_ref_logger)
        quant_results = extract_results_from_loggers(m_quant_logger)
        comparison_results = compare_results(ref_results, quant_results)
        for node_summary in comparison_results.values():
            if len(node_summary.results) > 0:
<<<<<<< HEAD
                self.assertGreaterEqual(node_summary.results[0].sqnr, 35)
=======
                self.assertGreaterEqual(node_summary.results[0].sqnr, 35)

    def test_added_node_gets_unique_id(self) -> None:
        m = TestHelperModules.Conv2dThenConv1d()
        example_inputs = m.example_inputs()
        m = capture_pre_autograd_graph(m, example_inputs)
        assert isinstance(m, torch.fx.GraphModule)
        generate_numeric_debug_handle(m)
        ref_handles = _extract_debug_handles(m)
        ref_counter = Counter(ref_handles.values())
        for k, v in ref_counter.items():
            self.assertEqual(
                v,
                1,
                msg=f"For handle {k}, there were {v} nodes with that handle, but expected only 1",
            )

        # Now that we have unique ids, add a new node into the graph and re-generate
        # to make sure that the new node gets a unique id.
        last_node = next(iter(reversed(m.graph.nodes)))
        with m.graph.inserting_before(last_node):
            arg = last_node.args[0]
            self.assertIsInstance(arg, (list, tuple))
            arg = arg[0]
            # Add a function that only requires a single tensor input.
            n = m.graph.call_function(torch.ops.aten.relu.default, args=(arg,))
            arg.replace_all_uses_with(n, lambda x: x != n)
        m.recompile()

        # Regenerate handles, make sure only the new relu node has a new id, and
        # it doesn't clash with any of the existing ids.
        generate_numeric_debug_handle(m)
        handles_after_modification = _extract_debug_handles(m)
        handles_counter = Counter(handles_after_modification.values())
        for name, handle in ref_handles.items():
            self.assertIn(name, handles_after_modification)
            # Check that handle was unchanged.
            self.assertEqual(handles_after_modification[name], handle)
            # Check that total count was unchanged.
            ref_count = ref_counter[handle]
            after_count = handles_counter[handle]
            self.assertEqual(
                after_count,
                ref_count,
                msg=f"For handle {handle}, there were {after_count} nodes with that handle, but expected only {ref_count}",
            )

        # Check for relu specifically. Avoid hardcoding the handle id since it
        # may change with future node ordering changes.
        self.assertNotEqual(handles_after_modification["relu_default"], 0)
        self.assertEqual(handles_counter[handles_after_modification["relu_default"]], 1)
>>>>>>> 9629835b
<|MERGE_RESOLUTION|>--- conflicted
+++ resolved
@@ -186,9 +186,6 @@
         comparison_results = compare_results(ref_results, quant_results)
         for node_summary in comparison_results.values():
             if len(node_summary.results) > 0:
-<<<<<<< HEAD
-                self.assertGreaterEqual(node_summary.results[0].sqnr, 35)
-=======
                 self.assertGreaterEqual(node_summary.results[0].sqnr, 35)
 
     def test_added_node_gets_unique_id(self) -> None:
@@ -239,5 +236,4 @@
         # Check for relu specifically. Avoid hardcoding the handle id since it
         # may change with future node ordering changes.
         self.assertNotEqual(handles_after_modification["relu_default"], 0)
-        self.assertEqual(handles_counter[handles_after_modification["relu_default"]], 1)
->>>>>>> 9629835b
+        self.assertEqual(handles_counter[handles_after_modification["relu_default"]], 1)