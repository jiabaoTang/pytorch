# mypy: allow-untyped-defs
from typing import Any, Dict

import torch

class GlobalStateGuard:
    def check(self) -> bool: ...
    def reason(self) -> str: ...

class LeafGuard: ...
class GuardDebugInfo: ...

class GuardManager:
    def check(self, value) -> bool: ...
    def check_verbose(self, value) -> GuardDebugInfo: ...

    # Accessors
    def globals_dict_manager(
        self,
        f_globals: dict[str, Any],
        source,
        example_value,
        guard_manager_enum,
    ) -> GuardManager: ...
    def dict_getitem_manager(
        self,
        key,
        source,
        example_value,
        guard_manager_enum,
    ) -> GuardManager: ...
    def global_weakref_manager(
        self,
        global_name: str,
        source,
        example_value,
        guard_manager_enum,
    ) -> GuardManager: ...
    def type_manager(
        self,
        source,
        example_value,
        guard_manager_enum,
    ) -> GuardManager: ...
    def getattr_manager(
        self,
        attr: str,
        source,
        example_value,
        guard_manager_enum,
    ) -> GuardManager: ...
    def lambda_manager(
        self,
        python_lambda,
        source,
        example_value,
        guard_manager_enum,
    ) -> GuardManager: ...

    # Leaf guards
    def add_lambda_guard(self, user_lambda, verbose_code_parts: list[str]) -> None: ...
    def add_id_match_guard(self, id_val, verbose_code_parts: list[str]) -> None: ...
    def add_equals_match_guard(
        self,
        equals_val,
        verbose_code_parts: list[str],
    ) -> None: ...
    def add_global_state_guard(self, verbose_code_parts: list[str]) -> None: ...
    def add_torch_function_mode_stack_guard(
        self, initial_stack, verbose_code_parts: list[str]
    ) -> None: ...

class RootGuardManager(GuardManager):
    def get_epilogue_lambda_guards(self) -> list[LeafGuard]: ...
    def add_epilogue_lambda_guard(
        self,
        guard: LeafGuard,
        verbose_code_parts: list[str],
    ) -> None: ...

class DictGuardManager(GuardManager):
    def get_key_manager(
        self,
        index,
        source,
        example_value,
        guard_manager_enum,
    ) -> GuardManager: ...
    def get_value_manager(
        self,
        index,
        source,
        example_value,
        guard_manager_enum,
    ) -> GuardManager: ...

def install_object_aliasing_guard(
    guard_managers: list[GuardManager],
    tensor_names: list[str],
    verbose_code_parts: list[str],
): ...
def install_no_tensor_aliasing_guard(
    guard_managers: list[GuardManager],
    tensor_names: list[str],
    verbose_code_parts: list[str],
): ...
<<<<<<< HEAD
def install_storage_overlapping_guard(
    overlapping_guard_managers: list[GuardManager],
    non_overlapping_guard_managers: list[GuardManager],
    verbose_code_parts: list[str],
): ...
=======
def profile_guard_manager(
    guard_manager: GuardManager,
    f_locals: Dict[str, Any],
) -> float: ...
>>>>>>> 8e62c33e

class TensorGuards:
    def __init__(
        self,
        *,
        dynamic_dims_sizes: list[torch.SymInt | None] | None = None,
        dynamic_dims_strides: list[torch.SymInt | None] | None = None,
    ) -> None: ...
    def check(self, *args) -> bool: ...
    def check_verbose(self, *args, tensor_check_names=None) -> bool | str: ...

def assert_size_stride(
    item: torch.Tensor,
    size: torch.types._size,
    stride: torch.types._size,
): ...
def check_obj_id(obj: object, expected: int) -> bool: ...
def check_type_id(obj: object, expected: int) -> bool: ...
def dict_version(d: dict[Any, Any]) -> int: ...
def compute_overlapping_tensors(tensors: list[torch.Tensor]) -> set[int]: ...<|MERGE_RESOLUTION|>--- conflicted
+++ resolved
@@ -104,18 +104,15 @@
     tensor_names: list[str],
     verbose_code_parts: list[str],
 ): ...
-<<<<<<< HEAD
 def install_storage_overlapping_guard(
     overlapping_guard_managers: list[GuardManager],
     non_overlapping_guard_managers: list[GuardManager],
     verbose_code_parts: list[str],
 ): ...
-=======
 def profile_guard_manager(
     guard_manager: GuardManager,
     f_locals: Dict[str, Any],
 ) -> float: ...
->>>>>>> 8e62c33e
 
 class TensorGuards:
     def __init__(
