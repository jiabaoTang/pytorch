--- conflicted
+++ resolved
@@ -383,11 +383,7 @@
 enable_trace_contextlib = True
 
 # Changes dynamo behavior on generator functions
-<<<<<<< HEAD
-enable_yield_on_generator = True  #
-=======
-enable_yield_on_generator = False
->>>>>>> b4422fed
+enable_yield_on_generator = True
 
 # Inline inbuilt nn modules
 inline_inbuilt_nn_modules = not is_fbcode()
