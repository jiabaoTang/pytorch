--- conflicted
+++ resolved
@@ -46,11 +46,8 @@
     DictGuardManager,
     install_no_tensor_aliasing_guard,
     install_object_aliasing_guard,
-<<<<<<< HEAD
+    install_storage_overlapping_guard,
     install_symbolic_shape_guard,
-=======
-    install_storage_overlapping_guard,
->>>>>>> d83a0492
     profile_guard_manager,
     RootGuardManager,
 )
@@ -1898,116 +1895,117 @@
             )
         else:
             equalities_inputs = None
-        (
-            code_parts,
-            verbose_code_parts,
-            cpp_code_parts,
-        ) = output_graph.shape_env.produce_guards_verbose(
-            [a.fake for a in fs],
-            [a.source for a in fs],
-            input_contexts=input_contexts,
-            equalities_inputs=equalities_inputs,
-            source_ref=self.source_ref,
-            # Export keeps static.
-            ignore_static=(not self.check_fn_manager.output_graph.export),
-        )
-        # When exporting, we may work with the shape constraints some more in
-        # postprocessing, so don't freeze yet
-        if not self.check_fn_manager.output_graph.export:
-            output_graph.shape_env.freeze()
-
-        if not code_parts:
-            return
-
-        for code in code_parts:
-            self._set_guard_export_info(guard, [code])
-
-<<<<<<< HEAD
+
+        def _get_code_parts(lang):
+            return output_graph.shape_env.produce_guards_verbose(
+                [a.fake for a in fs],
+                [a.source for a in fs],
+                input_contexts=input_contexts,
+                equalities_inputs=equalities_inputs,
+                source_ref=self.source_ref,
+                # Export keeps static.
+                ignore_static=(not self.check_fn_manager.output_graph.export),
+                lang=lang,
+            )
+
         def install_python_guard():
             # Install all the symbolic guards in one python lambda guard. These are run
             # at the very end of the RootGuardManager via epilogue guards.
+            python_code_parts, verbose_code_parts = _get_code_parts("python")
+            code_parts = python_code_parts.exprs
+
+            if not code_parts:
+                return
+
+            for code in code_parts:
+                self._set_guard_export_info(guard, [code])
+
+            # Make ShapeEnv guards available for testing.
+            if compile_context := CompileContext.try_get():
+                compile_context.shape_env_guards.extend(verbose_code_parts)
+
             self.add_python_lambda_leaf_guard_to_root(
                 code_parts,
                 verbose_code_parts,
                 closure_vars={**SYMPY_INTERP, **_get_closure_vars()},
             )
 
-        if config.enable_cpp_symbolic_shape_guards:
-            import ctypes
-
-            from torch._inductor.codecache import CppCodeCache
-
-            cpp_exprs, source_to_symbol = (
-                cpp_code_parts.exprs,
-                cpp_code_parts.source_to_symbol,
-            )
-
-            for source in source_to_symbol:
-                if not isinstance(source, TensorPropertySource):
-                    install_python_guard()
+        try:
+            if config.enable_cpp_symbolic_shape_guards:
+                import ctypes
+
+                from torch._inductor.codecache import CppCodeCache
+
+                cpp_code_parts, verbose_code_parts = _get_code_parts("cpp")
+
+                code_parts, source_to_symbol = (
+                    cpp_code_parts.exprs,
+                    cpp_code_parts.source_to_symbol,
+                )
+                if not code_parts:
                     return
-                elif isinstance(self.get(source.name()), torch.SymInt):
-                    # SymInts go through python guard as we only support
-                    # int64_t in C++ guards for now.
-                    install_python_guard()
+
+                for code in code_parts:
+                    self._set_guard_export_info(guard, [code])
+            
+                # Make ShapeEnv guards available for testing.
+                if compile_context := CompileContext.try_get():
+                    compile_context.shape_env_guards.extend(verbose_code_parts)
+
+                for source in source_to_symbol:
+                    if not isinstance(self.get(source.name()), (int, float)):
+                        # SymInts go through python guard as we only support
+                        # int64_t in C++ guards for now.
+                        install_python_guard()
+                        return
+
+                try:
+                    guard_managers = [
+                        self.get_guard_manager_from_source(IndexedSource(source, i))
+                        for i, source in enumerate(source_to_symbol)
+                    ]
+
+                    values_str = ", ".join(
+                        f"{symbol} = values[{i}]"
+                        for i, symbol in enumerate(source_to_symbol.values())
+                    )
+                    func_str = textwrap.dedent(
+                        f"""
+                    #include <cstdint>
+                    #include <cmath>
+                    #include <c10/util/generic_math.h>
+
+                    extern "C" int64_t guard(int64_t *values) {{
+                      int64_t {values_str};
+                      return ({") && (".join(code_parts)});
+                    }}
+                    """
+                    )
+                    clib = CppCodeCache.load(func_str)
+                    cguard = ctypes.cast(clib.guard, ctypes.c_void_p).value
+                    assert cguard
+                except NameError:
+                    # Happens when there are ConstantSource
+                    pass
+                except torch._inductor.exc.InvalidCxxCompiler:
+                    # No valid C++ compiler to compile the shape guard
+                    pass
+                else:
+                    install_symbolic_shape_guard(
+                        guard_managers,
+                        len(source_to_symbol),
+                        cguard,
+                        clib,
+                        verbose_code_parts,
+                    )
                     return
 
-            try:
-                guard_managers = [
-                    self.get_guard_manager_from_source(IndexedSource(source, i))
-                    for i, source in enumerate(source_to_symbol)
-                ]
-
-                values_str = ", ".join(
-                    f"{symbol} = values[{i}]"
-                    for i, symbol in enumerate(source_to_symbol.values())
-                )
-                func_str = textwrap.dedent(
-                    f"""
-                #include <cstdint>
-                #include <cmath>
-                #include <c10/util/generic_math.h>
-
-                extern "C" int64_t guard(int64_t *values) {{
-                  int64_t {values_str};
-                  return ({") && (".join(cpp_exprs)});
-                }}
-                """
-                )
-                clib = CppCodeCache.load(func_str)
-                cguard = ctypes.cast(clib.guard, ctypes.c_void_p).value
-                assert cguard
-            except NameError:
-                # Happens when there are ConstantSource
-                pass
-            except torch._inductor.exc.InvalidCxxCompiler:
-                # No valid C++ compiler to compile the shape guard
-                pass
-            else:
-                install_symbolic_shape_guard(
-                    guard_managers,
-                    len(source_to_symbol),
-                    cguard,
-                    clib,
-                    verbose_code_parts,
-                )
-                return
-
-        install_python_guard()
-=======
-        # Make ShapeEnv guards available for testing.
-        if compile_context := CompileContext.try_get():
-            compile_context.shape_env_guards.extend(verbose_code_parts)
-
-        # Install all the symbolic guards in one lambda guard. These are run
-        # at the very end of the RootGuardManager via epilogue guards.
-        # TODO(anijain2305,williamwen42) - Consider moving this to C++.
-        self.add_python_lambda_leaf_guard_to_root(
-            code_parts,
-            verbose_code_parts,
-            closure_vars={**SYMPY_INTERP, **_get_closure_vars()},
-        )
->>>>>>> d83a0492
+            install_python_guard()
+        finally:
+            # When exporting, we may work with the shape constraints some more in
+            # postprocessing, so don't freeze yet
+            if not self.check_fn_manager.output_graph.export:
+                output_graph.shape_env.freeze()
 
     def TENSOR_MATCH(self, guard: Guard, value=None):
         # For tensors that are part of the Dynamo extracted Fx graph module, an
