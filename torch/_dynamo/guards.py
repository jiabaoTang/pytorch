# mypy: allow-untyped-defs

from __future__ import annotations

import ast
import builtins
import collections
import dataclasses
import enum
import functools
import importlib
import inspect
import itertools
import logging
import math
import re
import sys
import textwrap
import types
import warnings
import weakref
from contextlib import contextmanager
from copy import deepcopy
from inspect import currentframe, getframeinfo
from typing import (
    Any,
    Callable,
    Dict,
    List,
    Optional,
    Set,
    Tuple,
    Type,
    TYPE_CHECKING,
    Union,
)
from weakref import ReferenceType

import torch
import torch.overrides
import torch.utils._device
from torch._C._dynamo.guards import (
    check_obj_id,
    check_type_id,
    dict_version,
    DictGuardManager,
    install_no_tensor_aliasing_guard,
    install_object_aliasing_guard,
    install_storage_overlapping_guard,
    profile_guard_manager,
    RootGuardManager,
)
from torch._dynamo.source import (
    is_from_flatten_script_object_source,
    is_from_local_source,
    is_from_optimizer_source,
    TensorProperty,
    TensorPropertySource,
)
from torch._guards import (
    CompileContext,
    CompileId,
    DuplicateInputs,
    Guard,
    GuardBuilderBase,
    GuardEnvExpr,
    GuardSource,
    Source,
    StorageOverlap,
)
from torch._logging import structured
from torch._utils_internal import justknobs_check
from torch.fx.experimental.symbolic_shapes import (
    EqualityConstraint,
    is_symbolic,
    SYMPY_INTERP,
)
from torch.utils._ordered_set import OrderedSet
from torch.utils._traceback import format_frame, report_compile_source_on_error
from torch.utils.weak import TensorWeakRef

from . import config, convert_frame, exc, mutation_guard
from .eval_frame import set_guard_error_hook
from .source import (
    AttrProxySource,
    AttrSource,
    CallFunctionNoArgsSource,
    ChainedSource,
    ConstDictKeySource,
    DefaultsSource,
    FlattenScriptObjectSource,
    FSDPNNModuleSource,
    GetItemSource,
    GlobalSource,
    GlobalStateSource,
    GlobalWeakRefSource,
    GradSource,
    LocalSource,
    NNModuleSource,
    NumpyTensorSource,
    ODictGetItemSource,
    OptimizerSource,
    ScriptObjectQualifiedNameSource,
    ShapeEnvSource,
    SubclassAttrListSource,
    TorchFunctionModeStackSource,
    TupleIteratorGetItemSource,
    TypeSource,
    UnspecializedBuiltinNNModuleSource,
    UnspecializedNNModuleSource,
    UnspecializedParamBufferSource,
    WeakRefCallSource,
)
from .types import (  # noqa: F401
    CacheEntry,
    DynamoFrameType,
    ExtraState,
    GuardedCode,
    GuardFail,
    GuardFn,
)
from .utils import (
    common_constant_types,
    dict_keys_repr,
    get_custom_getattr,
    get_torch_function_mode_stack,
    get_torch_function_mode_stack_at,
    guard_failures,
    istype,
    key_is_id,
    key_to_id,
    normalize_range_iter,
    orig_code_map,
    tensor_always_has_static_shape,
    tuple_iterator_getitem,
    tuple_iterator_len,
    unpatched_nn_module_getattr,
    verify_guard_fn_signature,
)


guard_manager_testing_hook_fn: Optional[Callable[[Any, Any], Any]] = None

try:
    import numpy as np
except ModuleNotFoundError:
    np = None  # type: ignore[assignment]


if TYPE_CHECKING:
    from sympy import Symbol


log = logging.getLogger(__name__)
guards_log = torch._logging.getArtifactLogger(__name__, "guards")
recompiles_log = torch._logging.getArtifactLogger(__name__, "recompiles")
recompiles_verbose_log = torch._logging.getArtifactLogger(
    __name__, "recompiles_verbose"
)
verbose_guards_log = torch._logging.getArtifactLogger(__name__, "verbose_guards")


class GuardManagerWrapper:
    """
    A helper class that contains the root guard manager. An instance of this
    class is stored in the Dynamo cache entry, so that the cache entry can
    access the RootGuardManager stored in the "root" attribute and directly call
    the check_nopybind from C++.
    """

    def __init__(self, root=None):
        if root is None:
            self.root = RootGuardManager()
        else:
            self.root = root

        self.diff_guard_root = None
        self.closure_vars = None
        self.args = None
        self.code_parts = []
        self.verbose_code_parts = None
        self.global_scope = None
        self.guard_fail_fn = None
        self.cache_entry = None
        self.extra_state = None
        self.id_matched_objs = {}
        self.no_tensor_aliasing_sources = []

        self.print_no_tensor_aliasing_guard = True

        self.diff_guard_sources: OrderedSet[str] = OrderedSet()

    @contextmanager
    def _preserve_print_no_tensor_aliasing_flag(self):
        self.print_no_tensor_aliasing_guard = True
        try:
            yield
        finally:
            self.print_no_tensor_aliasing_guard = True

    def collect_diff_guard_sources(self):
        # At the time of finalize, we have only marked guard managers with
        # TENSOR_MATCH guards as diff guard managers. So, we do a tree traversal
        # and collect all the nodes in the tree (branches) that lead to tensor
        # guards.

        # After a recompilation, some of guard managers will have a fail_count >
        # 0, so we collect them as well. Later on, we accumulate the diff guard
        # sources for all the guard managers.

        def visit_dict_manager(node):
            is_diff_guard_node = (
                node.get_source() in self.diff_guard_sources or node.fail_count() > 0
            )
            for idx, (key_mgr, val_mgr) in sorted(
                node.get_key_value_managers().items()
            ):
                is_diff_guard_node |= visit(key_mgr) | visit(val_mgr)

            if is_diff_guard_node:
                self.diff_guard_sources.add(node.get_source())

            return is_diff_guard_node

        def visit_manager(node):
            assert not isinstance(node, DictGuardManager)

            is_diff_guard_node = (
                node.get_source() in self.diff_guard_sources or node.fail_count() > 0
            )
            for child_mgr in node.get_child_managers():
                is_diff_guard_node |= visit(child_mgr)

            if is_diff_guard_node:
                self.diff_guard_sources.add(node.get_source())

            return is_diff_guard_node

        def visit(node):
            if node is None:
                return False
            if isinstance(node, DictGuardManager):
                return visit_dict_manager(node)
            return visit_manager(node)

        visit(self.root)

        return self.diff_guard_sources

    def finalize(self):
        self.collect_diff_guard_sources()
        self.populate_diff_guard_manager()

    def populate_diff_guard_manager(self):
        self.diff_guard_root = self.clone_with_chosen_sources(self.diff_guard_sources)

        # Ensure that that C++ side points to the updated diff guard manager.
        # When a new GuardManagerWrapper is created, it does not have a
        # cache_entry attribute, so it relies on the CacheEntry constructor to
        # set the diff_guard_root in C++.  But once it is saved in the Dynamo
        # cache, C++ side adds a cache_entry attribute. On recompiles, this
        # cache_entry is visible, so we update the C++ side to point to the
        # update guard manager.
        if self.cache_entry:
            self.cache_entry.update_diff_guard_root_manager()

    def clone_with_chosen_sources(self, chosen_sources):
        def filter_fn(node_mgr):
            return node_mgr.get_source() in chosen_sources

        return self.root.clone_manager(filter_fn)

    def get_guard_lines(self, guard):
        guard_name = guard.__class__.__name__
        parts = guard.verbose_code_parts()
        parts = [guard_name + ": " + part for part in parts]
        return parts

    def get_manager_line(self, guard_manager, accessor_str=None):
        source = guard_manager.get_source()
        t = guard_manager.__class__.__name__
        s = t + ": source=" + source
        if accessor_str:
            s += ", " + accessor_str
        return s

    def construct_dict_manager_string(self, mgr, body):
        for idx, (key_mgr, val_mgr) in sorted(mgr.get_key_value_managers().items()):
            body.writeline(f"KeyValueManager pair at index={idx}")
            with body.indent():
                if key_mgr:
                    body.writeline(f"KeyManager: {self.get_manager_line(key_mgr)}")
                    self.construct_manager_string(key_mgr, body)

                if val_mgr:
                    body.writeline(f"ValueManager: {self.get_manager_line(val_mgr)}")
                    self.construct_manager_string(val_mgr, body)

    def construct_manager_string(self, mgr, body):
        with body.indent():
            for guard in mgr.get_leaf_guards():
                if isinstance(guard, torch._C._dynamo.guards.NO_TENSOR_ALIASING):  # type: ignore[attr-defined]
                    if self.print_no_tensor_aliasing_guard:
                        self.print_no_tensor_aliasing_guard = False
                        body.writelines(self.get_guard_lines(guard))
                    else:
                        body.writelines(
                            [
                                guard.__class__.__name__,
                            ]
                        )
                else:
                    body.writelines(self.get_guard_lines(guard))

            # This works for both DictGuardManager and SubclassedDictGuardManager
            if isinstance(mgr, DictGuardManager):
                self.construct_dict_manager_string(mgr, body)

            # General case of GuardManager/RootGuardManager
            for accessor, child_mgr in zip(
                mgr.get_accessors(), mgr.get_child_managers()
            ):
                body.writeline(
                    self.get_manager_line(child_mgr, f"accessed_by={accessor.repr()}")
                )
                self.construct_manager_string(child_mgr, body)

    def __str__(self):
        from torch._inductor.utils import IndentedBuffer

        class IndentedBufferWithPrefix(IndentedBuffer):
            def prefix(self):
                return "| " * (self._indent * self.tabwidth)

            def writeline(self, line, skip_prefix=False):
                if skip_prefix:
                    super().writeline(line)
                else:
                    super().writeline("+- " + line)

        with self._preserve_print_no_tensor_aliasing_flag():
            body = IndentedBufferWithPrefix()
            body.tabwidth = 1
            body.writeline("", skip_prefix=True)
            body.writeline("TREE_GUARD_MANAGER:", skip_prefix=True)
            body.writeline("RootGuardManager")
            self.construct_manager_string(self.root, body)
            if hasattr(self.root, "get_epilogue_lambda_guards"):
                for guard in self.root.get_epilogue_lambda_guards():
                    body.writelines(self.get_guard_lines(guard))
            return body.getvalue()

    def check(self, x):
        # Only needed for debugging purposes.
        return self.root.check(x)

    def check_verbose(self, x):
        # Only needed for debugging purposes.
        return self.root.check_verbose(x)

    def populate_code_parts_for_debugging(self):
        # This should be called when the guard manager is fully populated
        tensor_aliasing_guard_seen = False

        def get_code_parts(leaf_guard):
            code_parts = []
            for verbose_code_part in leaf_guard.verbose_code_parts():
                code_part = verbose_code_part.split("#")[0].rstrip()
                code_parts.append(code_part)
            return code_parts

        def visit(mgr):
            nonlocal tensor_aliasing_guard_seen
            for guard in mgr.get_leaf_guards():
                if isinstance(guard, torch._C._dynamo.guards.NO_TENSOR_ALIASING):  # type: ignore[attr-defined]
                    if not tensor_aliasing_guard_seen:
                        self.code_parts.extend(get_code_parts(guard))
                        tensor_aliasing_guard_seen = True
                else:
                    self.code_parts.extend(get_code_parts(guard))

            for child_mgr in mgr.get_child_managers():
                visit(child_mgr)

        visit(self.root)


def from_numpy(a):
    # If not numpy array, piggy back on e.g. tensor guards to check type
    # Re-enable torch function since we disable it on leaf guards
    # we need it to properly construct the tensor if a default device is set
    with torch.overrides._enable_torch_function():
        return torch.as_tensor(a) if isinstance(a, (np.generic, np.ndarray)) else a


# For user stack printing
@functools.lru_cache(None)
def uninteresting_files():
    import torch._dynamo.external_utils
    import torch._dynamo.polyfills

    mods = [torch._dynamo.external_utils, torch._dynamo.polyfills]

    from torch._dynamo.polyfills.loader import POLYFILLED_MODULES

    mods.extend(POLYFILLED_MODULES)

    return {inspect.getfile(m) for m in mods}


_CLOSURE_VARS: Optional[Dict[str, object]] = None


def _get_closure_vars():
    global _CLOSURE_VARS
    if _CLOSURE_VARS is None:
        _CLOSURE_VARS = {
            "___check_type_id": check_type_id,
            "___check_obj_id": check_obj_id,
            "___odict_getitem": collections.OrderedDict.__getitem__,
            "___key_to_id": key_to_id,
            "___dict_version": dict_version,
            "___dict_contains": lambda a, b: a in b,
            "___tuple_iterator_len": tuple_iterator_len,
            "___normalize_range_iter": normalize_range_iter,
            "___tuple_iterator_getitem": tuple_iterator_getitem,
            "___get_torch_function_mode_stack_at": get_torch_function_mode_stack_at,
            "__math_isnan": math.isnan,
            "__numpy_isnan": None if np is None else np.isnan,
            "inf": float("inf"),
            "__load_module": importlib.import_module,
            "utils_device": torch.utils._device,
            "device": torch.device,
            "___from_numpy": from_numpy,
            "___as_tensor": torch._as_tensor_fullprec,
            "torch": torch,
            "inspect": inspect,
        }
    return _CLOSURE_VARS


def _ast_unparse(node: ast.AST) -> str:
    return ast.unparse(node).replace("\n", "")


def strip_function_call(name):
    """
    "___odict_getitem(a, 1)" => "a"
    "a.layers[slice(2)][0]._xyz" ==> "a"
    "getattr(a.layers[slice(2)][0]._abc, '0')" ==> "a"
    "getattr(getattr(a.x[3], '0'), '3')" ==> "a"
    "a.layers[slice(None, -1, None)][0]._xyz" ==> "a"
    """
    # recursively find valid object name in function
    valid_name = re.compile("[A-Za-z_].*")
    curr = ""
    for char in name:
        if char in " (":
            curr = ""
        elif char in "),[]":
            if curr and curr != "None" and valid_name.match(curr):
                return strip_function_call(curr)
        else:
            curr += char

    return strip_getattr_getitem(name)


def strip_getattr_getitem(name):
    """
    "a[1]" => "a"
    "a.foo" => "a"
    """
    return re.split(r"[.\[]", name)[0]


def get_verbose_code_part(code_part: str, guard: Guard) -> str:
    extra = ""
    if guard is not None:
        if guard.user_stack:
            for fs in reversed(guard.user_stack):
                if fs.filename not in uninteresting_files():
                    extra = f"  # {format_frame(fs, line=True)}"
                    break
        elif guard.stack:
            extra = f"  # {format_frame(guard.stack.summary()[-1])}"
    return f"{code_part:<60}{extra}"


def get_verbose_code_parts(
    code_parts: Union[str | List[str]], guard: Guard
) -> List[str]:
    if not isinstance(code_parts, list):
        code_parts = [code_parts]
    return [get_verbose_code_part(code_part, guard) for code_part in code_parts]


def convert_to_concrete_values(size_or_stride):
    converted: List[Optional[int]] = []
    for dim in size_or_stride:
        if not is_symbolic(dim):
            converted.append(dim)
        else:
            assert isinstance(dim, torch.SymInt)
            converted.append(dim.node.maybe_as_int())
    return converted


def get_tensor_guard_code_part(value, name, sizes, strides):
    pytype = type(value)
    dispatch_key = (
        torch._C._dispatch_keys(value) | torch._C._dispatch_tls_local_include_set()
    ) - torch._C._dispatch_tls_local_exclude_set()
    dtype = value.dtype
    device_index = value.device.index
    requires_grad = value.requires_grad
    guard_str = (
        f"check_tensor({name}, {pytype.__qualname__}, {dispatch_key}, {dtype}, "
        f"device={device_index}, requires_grad={requires_grad}, size={sizes}, stride={strides})"
    )
    return guard_str


def get_key_index(dct, key):
    return list(dct.keys()).index(key)


def get_key_index_source(source, index):
    return f"list({source}.keys())[{index}]"


@dataclasses.dataclass(frozen=True)
class NNModuleAttrAccessorInfo:
    # Represents where is the attr name is present in the nn module attribute
    # access

    # Tells that the attribute can be accessed via __dict__
    present_in_generic_dict: bool = False

    # Either the actual name or _parameters/_buffers/_modules
    l1_key: Optional[str] = None

    # Actual paramter/buffer/submodule name
    l2_key: Optional[str] = None


def getitem_on_dict_manager(
    source, base_guard_manager, base_example_value, example_value, guard_manager_enum
):
    base_source_name = source.base.name()
    if isinstance(source.index, ConstDictKeySource):
        index = source.index.index
    else:
        assert isinstance(base_example_value, dict)
        index = get_key_index(base_example_value, source.index)

    key_source = get_key_index_source(base_source_name, index)
    key_example_value = list(base_example_value.keys())[index]
    if isinstance(key_example_value, (int, str)):
        value_source = f"{base_source_name}[{key_example_value!r}]"
    else:
        value_source = f"{base_source_name}[{key_source}]"
    if not isinstance(source.index, ConstDictKeySource):
        # We have to insert a key manager guard here
        # TODO - source debug string is probably wrong here.
        base_guard_manager.get_key_manager(
            index=index,
            source=key_source,
            example_value=source.index,
            guard_manager_enum=GuardManagerType.GUARD_MANAGER,
        ).add_equals_match_guard(
            source.index, [f"{key_source} == {key_example_value!r}"]
        )

    return base_guard_manager.get_value_manager(
        index=index,
        source=value_source,
        example_value=example_value,
        guard_manager_enum=guard_manager_enum,
    )


def match_on_id_for_tensor(guard):
    source = guard.originating_source
    return source.is_dict_key() and not isinstance(source, GradSource)


# The ready to eval generated code (possibly multiple parts) for a guard, plus
# the original guard object that created it for provenance
@dataclasses.dataclass
class GuardCodeList:
    code_list: List[str]
    guard: Guard


class GuardManagerType(enum.Enum):
    GUARD_MANAGER = 1
    DICT_GUARD_MANAGER = 2
    DICT_SUBCLASS_GUARD_MANAGER = 3


class GuardBuilder(GuardBuilderBase):
    def __init__(
        self,
        id_ref: Callable[[Any, str], str],
        source_ref: Callable[[Source], str],
        lookup_weakrefs: Callable[[object], ReferenceType[object]],
        local_scope: Dict[str, object],
        global_scope: Dict[str, object],
        guard_manager: GuardManagerWrapper,
        check_fn_manager: CheckFunctionManager,
    ):
        self.id_ref = id_ref
        self.source_ref = source_ref
        self.lookup_weakrefs = lookup_weakrefs
        self.scope: Dict[str, Dict[str, object]] = {"L": local_scope, "G": global_scope}
        self.scope["__builtins__"] = builtins.__dict__.copy()
        for (
            name,
            package_module,
        ) in torch.package.package_importer._package_imported_modules.items():
            name = name.replace(">", "_").replace("<", "_").replace(".", "_dot_")
            # Write the package module into the scope so that we can import it
            self.scope["__builtins__"][name] = package_module
            # Write the demangled name to the scope so that we can use it
            self.scope[name] = package_module
        self.guard_manager = guard_manager

        self.argnames: List[str] = []
        # Code is python expression strings generated for each guard
        self.code: List[GuardCodeList] = []
        # shape_env_code is only used by builder and is used for
        # shape env code.  This exists only because we need to make sure
        # shape env guards get run after tensor match guards (since the
        # tensor match guards make sure we actually have tensors)
        self.shape_env_code: List[GuardCodeList] = []

        # Collect the guard managers and debug info to insert no tensor aliasing
        # guards.
        self.no_tensor_aliasing_names: List[str] = []
        self.no_tensor_aliasing_guard_managers: List[GuardManagerWrapper] = []

        self.check_fn_manager: CheckFunctionManager = check_fn_manager

        # Collect the ids of dicts which need key order guarding. source_name is
        # not sufficient because for nn modules, we can have different sources
        # to access the same object - self._module["param"] is same as
        # self.param.
        self.key_order_guarded_dict_ids = set()
        for source_name in self.check_fn_manager.output_graph.guard_on_key_order:
            self.key_order_guarded_dict_ids.add(id(self.get(source_name)))

        # Keep track of weak references of objects with ID_MATCH guard. This
        # info is stored alongside optimized_code and guard_manager and is used to
        # limit the number of cache entries with same ID_MATCH'd object.
        self.id_matched_objs: Dict[str, ReferenceType[object]] = {}

        # Save the guard managers to avoid repeatedly traversing sources.
        self._cached_guard_managers: Dict[
            str, torch._C._dynamo.guards.GuardManager
        ] = {}
        self._cached_duplicate_input_guards: Set[Tuple[str, str]] = set()

    def guard_on_dict_keys_and_ignore_order(self, example_value, guard):
        dict_mgr = self.get_guard_manager(guard)
        if isinstance(dict_mgr, DictGuardManager):
            raise NotImplementedError(
                "Not expecting a DictGuardManager. Seems like Dynamo incorrectly "
                f"added the dict to tx.output.guard_on_key_order for {guard.name}"
            )

        # Iterate over the dicts and install a dict_getitem_manager.
        dict_source = guard.originating_source.name()
        for key in example_value.keys():
            value = example_value[key]
            value_source = GetItemSource(guard.originating_source, index=key)
            guard_manager_enum = self.get_guard_manager_type(
                value_source, example_value
            )
            dict_mgr.dict_getitem_manager(
                key=key,
                source=f"{dict_source}[{key!r}]",
                example_value=value,
                guard_manager_enum=guard_manager_enum,
            )

    def guard_on_dict_keys_and_order(self, value, guard):
        # Add key managers for the DictGuardManager. Then add either an
        # ID_MATCH or EQUALS_MATCH guard on the key.
        dict_mgr = self.get_guard_manager(guard)
        if not isinstance(dict_mgr, DictGuardManager):
            raise NotImplementedError(
                "Expecting a DictGuardManager. Seems like Dynamo forgot "
                f"to set the right guard manager enum for {guard.name}"
            )
        assert isinstance(dict_mgr, DictGuardManager)

        for idx, key in enumerate(value.keys()):
            key_source = get_key_index_source(guard.name, idx)
            key_manager = dict_mgr.get_key_manager(
                index=idx,
                source=key_source,
                example_value=key,
                guard_manager_enum=GuardManagerType.GUARD_MANAGER,
            )
            if key_is_id(key):
                # Install ID_MATCH guard
                id_val = self.id_ref(key, key_source)
                key_manager.add_id_match_guard(
                    id_val,
                    get_verbose_code_parts(
                        f"__check_obj_id({key_source}, {id_val})", guard
                    ),
                )
            else:
                # Install EQUALS_MATCH guard
                key_manager.add_equals_match_guard(
                    key, get_verbose_code_parts(f"{key_source} == {key!r}", guard)
                )

    @staticmethod
    def _get_generic_dict_manager_example_value(example_value):
        # due to a bug in 3.13.0 (introduced by https://github.com/python/cpython/pull/116115,
        # reported in https://github.com/python/cpython/issues/125608,
        # fixed by https://github.com/python/cpython/pull/125611), we cannot take
        # advantage of __dict__ versions to speed up guard checks.
        if (
            config.issue_3_13_0_warning
            and sys.version_info >= (3, 13)
            and sys.version_info < (3, 13, 1)
        ):
            warnings.warn(
                "Guards may run slower on Python 3.13.0. Consider upgrading to Python 3.13.1+.",
                RuntimeWarning,
            )
            return None
        return example_value

    def getattr_on_nn_module(
        self,
        source,
        base_guard_manager,
        base_example_value,
        example_value,
        base_source_name,
        source_name,
        guard_manager_enum,
    ):
        """
        This tries to avoid calling the expensive nn module custom getattr method by
        checking if the attribute is accessible via __dict__. For attributes that
        are not accessible via __dict__ (like descriptors), we fallback to
        PyObject_GetAttr.

        There are two cases that we optimize for
        1) attributes present directly in __dict__, e.g training.
        2) parameters/buffers/modules - they can be accessed via _parameters,
        _buffers, _modules keys in __dict__. For example, mod.linear can be
        accessed as mod.__dict__["_parameters"]["linear"]

        The most common and expensive case for nn module guards is of type
        mod.submod1.submod2.submod3.training. We avoid the python getattr of nn
        modules by going through the __dict__.
        """

        def getitem_on_dict_mgr(
            mgr, key, source_name, base_example_value, example_value, guard_manager_enum
        ):
            if isinstance(mgr, DictGuardManager):
                # Case where the user code relies on key order, e.g.,
                # named_parameters
                index = get_key_index(base_example_value, key)

                # Install the key manager and add equals match guard
                key_source = f"list({source_name}.keys())[{index!r}]"
                mgr.get_key_manager(
                    index=index,
                    source=key_source,
                    example_value=key,
                    guard_manager_enum=GuardManagerType.GUARD_MANAGER,
                ).add_equals_match_guard(key, [f"{key_source} == {key!r}"])

                # Install the value manager
                return mgr.get_value_manager(
                    index=index,
                    source=source_name,
                    example_value=example_value,
                    guard_manager_enum=guard_manager_enum,
                )
            else:
                return mgr.dict_getitem_manager(
                    key=key,
                    source=source_name,
                    example_value=example_value,
                    guard_manager_enum=guard_manager_enum,
                )

        attr_name = source.member
        mod_dict = base_example_value.__dict__

        all_class_attribute_names: Set[str] = set()
        for x in inspect.getmro(base_example_value.__class__):
            all_class_attribute_names.update(x.__dict__.keys())

        accessor_info = NNModuleAttrAccessorInfo(False, None, None)

        if attr_name in mod_dict:
            accessor_info = NNModuleAttrAccessorInfo(True, attr_name, None)
        elif "_parameters" in mod_dict and attr_name in mod_dict["_parameters"]:
            accessor_info = NNModuleAttrAccessorInfo(True, "_parameters", attr_name)
        elif "_buffers" in mod_dict and attr_name in mod_dict["_buffers"]:
            accessor_info = NNModuleAttrAccessorInfo(True, "_buffers", attr_name)
        elif (
            attr_name not in all_class_attribute_names
            and "_modules" in mod_dict
            and attr_name in mod_dict["_modules"]
        ):
            # Check test_attr_precedence test - instance attributes always take precedence unless its an nn.Module.
            accessor_info = NNModuleAttrAccessorInfo(True, "_modules", attr_name)

        if not accessor_info.present_in_generic_dict:
            # The attribute can be accessed by __getattribute__ call, so rely on
            # PyObject_GetAttr
            return base_guard_manager.getattr_manager(
                attr=source.member,
                source=source_name,
                example_value=example_value,
                guard_manager_enum=guard_manager_enum,
            )
        else:
            assert accessor_info.l1_key
            l1_key = accessor_info.l1_key
            l2_key = accessor_info.l2_key

            # Set source strings for debug info
            mod_dict_source = f"{base_source_name}.__dict__"
            l1_source_name = l2_source_name = None
            l1_value = l2_value = None
            l1_guard_manager_enum = l2_guard_manager_enum = None
            if l2_key:
                l1_source = AttrSource(source.base, l1_key)
                l1_source_name = l1_source.name()
                l1_value = mod_dict[l1_key]
                # do not guard on key order for _parameters etc unless the user code
                # actually needs the key order (e.g. calling named_parameters)
                l1_guard_manager_enum = self.get_guard_manager_type(l1_source, l1_value)

                l2_source_name = source_name
                l2_value = example_value
                l2_guard_manager_enum = self.get_guard_manager_type(
                    source, example_value
                )
            else:
                l1_source_name = source_name
                l1_value = example_value
                l1_guard_manager_enum = self.get_guard_manager_type(
                    source, example_value
                )

            # Get __dict__ accessor. No need to guard on dict key order, so use base
            # Guard Manager
            mod_generic_dict_manager = base_guard_manager.get_generic_dict_manager(
                source=mod_dict_source,
                example_value=self._get_generic_dict_manager_example_value(mod_dict),
                guard_manager_enum=GuardManagerType.GUARD_MANAGER,
            )

            l1_mgr = getitem_on_dict_mgr(
                mgr=mod_generic_dict_manager,
                key=l1_key,
                source_name=l1_source_name,
                base_example_value=mod_dict,
                example_value=l1_value,
                guard_manager_enum=l1_guard_manager_enum,
            )

            if l2_key:
                return getitem_on_dict_mgr(
                    mgr=l1_mgr,
                    key=l2_key,
                    source_name=l2_source_name,
                    base_example_value=l1_value,
                    example_value=l2_value,
                    guard_manager_enum=l2_guard_manager_enum,
                )
            return l1_mgr

    def requires_key_order_guarding(self, source):
        source_name = source.name()
        if source_name == "":
            return False
        obj_id = id(self.get(source_name))
        return obj_id in self.key_order_guarded_dict_ids

    def get_guard_manager_type(self, source, example_value):
        guard_manager_enum = GuardManagerType.GUARD_MANAGER
        if self.requires_key_order_guarding(source):
            assert isinstance(example_value, dict)
            # If keys method is not overriden, we can use PyDict_Next to get key
            # orderings. Read more in guards.cpp
            if type(example_value).keys is type({}).keys:
                guard_manager_enum = GuardManagerType.DICT_GUARD_MANAGER
            else:
                guard_manager_enum = GuardManagerType.DICT_SUBCLASS_GUARD_MANAGER
        return guard_manager_enum

    def manager_guards_on_keys(self, mgr_enum):
        return (
            mgr_enum == GuardManagerType.DICT_GUARD_MANAGER
            or mgr_enum == GuardManagerType.DICT_SUBCLASS_GUARD_MANAGER
        )

    def get_global_guard_manager(self):
        return self.guard_manager.root.globals_dict_manager(
            f_globals=self.scope["G"],
            source="G",
            example_value=self.scope["G"],
            guard_manager_enum=GuardManagerType.GUARD_MANAGER,
        )

    def get_guard_manager_from_source(self, source):
        root_guard_manager = self.guard_manager.root

        example_value = None
        source_name = source.name()

        if source_name != "" and source_name in self._cached_guard_managers:
            return self._cached_guard_managers[source_name]

        if source_name != "":
            example_value = self.get(source_name)

        guard_manager_enum = self.get_guard_manager_type(source, example_value)

        # Get base manager related information
        base_source_name = None
        base_example_value = None
        base_guard_manager = None
        base_guard_manager_enum = GuardManagerType.GUARD_MANAGER
        if isinstance(source, ChainedSource):
            base_source_name = source.base.name()
            base_example_value = self.get(base_source_name)
            base_guard_manager = self.get_guard_manager_from_source(source.base)
            base_guard_manager_enum = self.get_guard_manager_type(
                source.base, base_example_value
            )

        # Use istype instead of isinstance to check for exact type of source.
        if istype(source, LocalSource):
            # RootGuardManager accepts a dict but still its not a
            # DictGuardManager because we will eventually move to
            # fastlocals.
            out = root_guard_manager.dict_getitem_manager(
                key=source.local_name,
                source=source_name,
                example_value=example_value,
                guard_manager_enum=guard_manager_enum,
            )
        elif istype(source, GlobalSource):
            # Global manager accepts a dict but it is not a DictGuardManager
            # because globals dict is big and we typically guard on a very
            # selected items on globals.
            out = self.get_global_guard_manager().dict_getitem_manager(
                key=source.global_name,
                source=source_name,
                example_value=example_value,
                guard_manager_enum=guard_manager_enum,
            )
        elif istype(source, GlobalWeakRefSource):
            out = self.get_global_guard_manager().global_weakref_manager(
                global_name=source.global_name,
                source=source_name,
                example_value=example_value,
                guard_manager_enum=guard_manager_enum,
            )
        elif istype(source, GlobalStateSource):
            # Don't do anything here. We guard on global state completely in
            # C++. So just return the root mgr.
            return root_guard_manager
        elif istype(source, ShapeEnvSource):
            return root_guard_manager
        elif istype(source, TypeSource):
            assert base_guard_manager  # to make mypy happy
            out = base_guard_manager.type_manager(
                source=source_name,
                example_value=example_value,
                guard_manager_enum=guard_manager_enum,
            )
        elif istype(
            source,
            (
                OptimizerSource,
                NNModuleSource,
                UnspecializedNNModuleSource,
                UnspecializedBuiltinNNModuleSource,
                FSDPNNModuleSource,
            ),
        ):
            assert base_guard_manager  # to make mypy happy
            out = base_guard_manager
        elif istype(source, TorchFunctionModeStackSource):
            out = root_guard_manager.lambda_manager(
                python_lambda=lambda _: get_torch_function_mode_stack_at(
                    source._get_index()
                ),
                source=source_name,
                example_value=example_value,
                guard_manager_enum=guard_manager_enum,
            )
        elif istype(source, GradSource):
            assert base_guard_manager  # to make mypy happy
            out = base_guard_manager.grad_manager(
                source=source_name,
                example_value=example_value,
                guard_manager_enum=guard_manager_enum,
            )
        elif istype(source, (AttrSource, UnspecializedParamBufferSource)):
            assert base_guard_manager  # to make mypy happy

            if (
                isinstance(base_example_value, torch.nn.Module)
                and get_custom_getattr(base_example_value)
                is unpatched_nn_module_getattr
            ):
                out = self.getattr_on_nn_module(
                    source,
                    base_guard_manager,
                    base_example_value,
                    example_value,
                    base_source_name,
                    source_name,
                    guard_manager_enum,
                )
            else:
                out = base_guard_manager.getattr_manager(
                    attr=source.member,
                    source=source_name,
                    example_value=example_value,
                    guard_manager_enum=guard_manager_enum,
                )
        elif istype(source, GetItemSource):
            assert base_guard_manager  # to make mypy happy
            if isinstance(base_example_value, (dict, collections.OrderedDict)):
                # TODO(anijain2305) - Consider isolating GetItemSource and
                # DictGetItemSource (or maybe use ODictGetItemSource for
                # dicts) so that GetItemSource is only for non dict objects.
                if isinstance(base_guard_manager, DictGuardManager):
                    assert self.manager_guards_on_keys(base_guard_manager_enum)
                    out = getitem_on_dict_manager(
                        source,
                        base_guard_manager,
                        base_example_value,
                        example_value,
                        guard_manager_enum,
                    )
                else:
                    if isinstance(source.index, ConstDictKeySource):
                        raise RuntimeError(
                            "Expecting clean index here. Likely Dynamo forgot to mark"
                            " a dict as guard_on_key_order"
                        )
                    out = base_guard_manager.dict_getitem_manager(
                        key=source.index,
                        source=source_name,
                        example_value=example_value,
                        guard_manager_enum=guard_manager_enum,
                    )
            elif isinstance(base_example_value, list) and not source.index_is_slice:
                out = base_guard_manager.list_getitem_manager(
                    key=source.index,
                    source=source_name,
                    example_value=example_value,
                    guard_manager_enum=guard_manager_enum,
                )
            elif isinstance(base_example_value, tuple) and not source.index_is_slice:
                out = base_guard_manager.tuple_getitem_manager(
                    key=source.index,
                    source=source_name,
                    example_value=example_value,
                    guard_manager_enum=guard_manager_enum,
                )
            else:
                index = source.index
                if source.index_is_slice:
                    index = source.unpack_slice()
                out = base_guard_manager.getitem_manager(
                    key=index,
                    source=source_name,
                    example_value=example_value,
                    guard_manager_enum=guard_manager_enum,
                )
        elif istype(source, ODictGetItemSource):
            if isinstance(base_guard_manager, DictGuardManager):
                assert self.manager_guards_on_keys(base_guard_manager_enum)
                out = getitem_on_dict_manager(
                    source,
                    base_guard_manager,
                    base_example_value,
                    example_value,
                    guard_manager_enum,
                )
            else:
                assert base_guard_manager  # to make mypy happy
                out = base_guard_manager.dict_getitem_manager(
                    key=source.index,
                    source=source_name,
                    example_value=example_value,
                    guard_manager_enum=guard_manager_enum,
                )
        elif istype(source, DefaultsSource):
            assert base_guard_manager  # to make mypy happy
            assert callable(base_example_value)
            if not source.is_kw:
                out = base_guard_manager.func_defaults_manager(
                    source=base_source_name,
                    example_value=base_example_value.__defaults__,
                    guard_manager_enum=GuardManagerType.GUARD_MANAGER,
                ).getitem_manager(
                    key=source.idx_key,
                    source=source_name,
                    example_value=example_value,
                    guard_manager_enum=guard_manager_enum,
                )
            else:
                # kwdefauts is a dict, so use a DictGuardManager
                kwdefaults = base_example_value.__kwdefaults__
                assert base_source_name is not None
                kw_source = base_source_name + ".__kwdefaults__"

                # kwdefaults is a dict. No need to guard on dict order.
                dict_mgr = base_guard_manager.func_kwdefaults_manager(
                    source=kw_source,
                    example_value=kwdefaults,
                    guard_manager_enum=GuardManagerType.GUARD_MANAGER,
                )
                assert not isinstance(dict_mgr, DictGuardManager)

                out = dict_mgr.dict_getitem_manager(
                    key=source.idx_key,
                    source=source_name,
                    example_value=example_value,
                    guard_manager_enum=guard_manager_enum,
                )
        elif istype(source, NumpyTensorSource):
            assert base_guard_manager  # to make mypy happy
            out = base_guard_manager.lambda_manager(
                python_lambda=from_numpy,
                source=source_name,
                example_value=example_value,
                guard_manager_enum=guard_manager_enum,
            )
        elif istype(source, SubclassAttrListSource):
            assert base_guard_manager  # to make mypy happy
            out = base_guard_manager.lambda_manager(
                python_lambda=lambda x: x.__tensor_flatten__()[0],
                source=source_name,
                example_value=example_value,
                guard_manager_enum=guard_manager_enum,
            )
        elif istype(source, FlattenScriptObjectSource):
            assert base_guard_manager  # to make mypy happy
            out = base_guard_manager.lambda_manager(
                python_lambda=lambda x: x.__obj_flatten__(),
                source=source_name,
                example_value=example_value,
                guard_manager_enum=guard_manager_enum,
            )
        elif istype(source, ScriptObjectQualifiedNameSource):
            assert base_guard_manager  # to make mypy happy
            out = base_guard_manager.lambda_manager(
                python_lambda=lambda x: x._type().qualified_name(),
                source=source_name,
                example_value=example_value,
                guard_manager_enum=guard_manager_enum,
            )
        elif istype(source, AttrProxySource):
            assert base_guard_manager  # to make mypy happy
            out = base_guard_manager.lambda_manager(
                python_lambda=lambda x: x.get_base(),
                source=source_name,
                example_value=example_value,
                guard_manager_enum=guard_manager_enum,
            )
        elif istype(source, TupleIteratorGetItemSource):
            assert base_guard_manager  # to make mypy happy
            out = base_guard_manager.tuple_iterator_getitem_manager(
                index=source.index,
                source=source_name,
                example_value=example_value,
                guard_manager_enum=guard_manager_enum,
            )
        elif isinstance(source, ConstDictKeySource):
            if not isinstance(base_guard_manager, DictGuardManager):
                raise AssertionError(
                    "ConstDictKeySource can only work on DictGuardManager"
                )
            out = base_guard_manager.get_key_manager(
                index=source.index,
                source=source_name,
                example_value=example_value,
                guard_manager_enum=guard_manager_enum,
            )
        elif istype(source, WeakRefCallSource):
            assert base_guard_manager  # to make mypy happy
            out = base_guard_manager.weakref_call_manager(
                source=source_name,
                example_value=example_value,
                guard_manager_enum=guard_manager_enum,
            )
        elif istype(source, CallFunctionNoArgsSource):
            assert base_guard_manager  # to make mypy happy
            out = base_guard_manager.call_function_no_args_manager(
                source=source_name,
                example_value=example_value,
                guard_manager_enum=guard_manager_enum,
            )
        else:
            raise AssertionError(
                f"missing guard manager builder {source} - {source.name()}"
            )

        self._cached_guard_managers[source.name()] = out
        return out

    def get_guard_manager(self, guard: Guard):
        return self.get_guard_manager_from_source(guard.originating_source)

    def add_python_lambda_leaf_guard_to_root(
        self,
        code_parts,
        verbose_code_parts,
        closure_vars=None,
        is_epilogue=True,
    ):
        if closure_vars is None:
            closure_vars = _get_closure_vars()
        # Adds a lambda leaf guard to the root guard manager. It wraps the
        # code_parts in a function object which is then passed on to the leaf
        # guard.
        make_guard_fn_args = ", ".join(closure_vars.keys())
        _guard_body, pycode = build_guard_function(code_parts, make_guard_fn_args)
        out: Dict[str, Any] = {}
        globals_for_guard_fn = {"G": self.scope["G"]}
        exec(pycode, globals_for_guard_fn, out)
        guard_fn = out["___make_guard_fn"](*closure_vars.values())
        if is_epilogue:
            # Epilogue guards are run after all the other guards have finished.
            # If epilogue guards contain a getattr or getitem access, one of the
            # other guards would fail preventing the epilogue guards to run.
            self.guard_manager.root.add_epilogue_lambda_guard(
                guard_fn, verbose_code_parts
            )
        else:
            self.guard_manager.root.add_lambda_guard(guard_fn, verbose_code_parts)

    # Warning: use this with care!  This lets you access what the current
    # value of the value you are guarding on is.  You probably don't want
    # to actually durably save this value though (because it's specific
    # to this frame!)  Instead, you should be reading out some property
    # (like its type) which is what you permanently install into the
    # guard code.
    def get(self, name: str) -> Any:
        return eval(name, self.scope, _get_closure_vars())

    # Registers the usage of the source name referenced by the
    # string (or stored in the Guard) as being guarded upon.  It's important
    # to call this before generating some code that makes use of 'guard',
    # because without this call, we won't actually bind the variable
    # you reference in the actual guard closure (oops!)
    def arg_ref(self, guard: Union[str, Guard]) -> str:
        name: str
        if isinstance(guard, str):
            name = guard
        else:
            name = guard.name
        base = strip_getattr_getitem(strip_function_call(name))
        if base not in self.argnames:
            if re.match(r"[a-zA-Z0-9_]+", base):
                if re.match(r"^\d+$", base):
                    log.warning("invalid var name: %s", guard)
                self.argnames.append(base)

        return name

    def _guard_on_attribute(self, guard: Guard, attr_name: str, guard_fn):
        attr_source = AttrSource(guard.originating_source, attr_name)
        # Copy the stack info
        new_guard = Guard(
            attr_source, guard_fn, stack=guard.stack, user_stack=guard.user_stack
        )
        new_guard.create(self)

    # Note: the order of the guards in this file matters since we sort guards on the same object by lineno
    def HASATTR(self, guard: Guard):
        source = guard.originating_source
        if isinstance(source, NNModuleSource):
            source = source.base
        assert isinstance(source, AttrSource), f"invalid source {guard.name}"
        base_source = source.base
        base = base_source.name()
        attr = source.member

        ref = self.arg_ref(base)
        val = hasattr(self.get(base), attr)
        code = None
        if val:
            code = f"hasattr({ref}, {attr!r})"
        else:
            code = f"not hasattr({ref}, {attr!r})"
        self._set_guard_export_info(
            guard, [code], provided_guarded_object=self.get(base)
        )

        base_manager = self.get_guard_manager_from_source(base_source)
        if val:
            # Just install a getattr manager. GetAttrGuardAccessor itself
            # acts as hasattr guard.
            example_value = self.get(source.name())
            base_example_value = self.get(base)
            guard_manager_enum = self.get_guard_manager_type(source, example_value)

            # if the base value is nn.Module, check if we can speedup the
            # guard by going through __dict__ attrs.
            if (
                isinstance(base_example_value, torch.nn.Module)
                and get_custom_getattr(base_example_value)
                is unpatched_nn_module_getattr
            ):
                return self.getattr_on_nn_module(
                    source,
                    base_manager,
                    base_example_value,
                    example_value,
                    base,
                    source.name(),
                    guard_manager_enum,
                )
            else:
                base_manager.getattr_manager(
                    attr=attr,
                    source=guard.name,
                    example_value=example_value,
                    guard_manager_enum=guard_manager_enum,
                )
        else:
            base_manager.add_no_hasattr_guard(attr, get_verbose_code_parts(code, guard))

    def NOT_PRESENT_IN_GENERIC_DICT(self, guard: Guard, attr=None) -> None:
        assert attr is not None
        ref = self.arg_ref(guard)
        val = self.get(guard.name)
        assert isinstance(val, torch.nn.Module)

        base_manager = self.get_guard_manager(guard)

        mod_dict_source = f"{guard.name}.__dict__"
        mod_generic_dict_manager = base_manager.get_generic_dict_manager(
            source=mod_dict_source,
            example_value=self._get_generic_dict_manager_example_value(val.__dict__),
            guard_manager_enum=GuardManagerType.GUARD_MANAGER,
        )

        code = f"not ___dict_contains({attr!r}, {ref}.__dict__)"
        mod_generic_dict_manager.add_dict_contains_guard(
            False, attr, get_verbose_code_parts(code, guard)
        )

    def TYPE_MATCH(self, guard: Guard) -> None:
        # ___check_type_id is same as `id(type(x)) == y`
        t = type(self.get(guard.name))
        obj_id = self.id_ref(t, f"type({guard.name})")
        code = f"___check_type_id({self.arg_ref(guard)}, {obj_id})"
        self._set_guard_export_info(guard, [code])

        self.get_guard_manager(guard).add_type_match_guard(
            obj_id, get_verbose_code_parts(code, guard)
        )

    def DICT_VERSION(self, guard: Guard):
        # ___check_dict_version is same as `dict_version(x) == y`
        ref = self.arg_ref(guard)
        val = self.get(guard.name)
        version = dict_version(self.get(guard.name))
        code = f"___dict_version({ref}) == {version}"
        self._set_guard_export_info(guard, [code])

        # TODO(anijain2305) - Delete this when DictGuardManager uses tags
        # for dicts.
        self.get_guard_manager(guard).add_dict_version_guard(
            val, get_verbose_code_parts(code, guard)
        )

    def DICT_CONTAINS(self, guard: Guard, key: str, invert: bool):
        dict_ref = self.arg_ref(guard)

        maybe_not = "not " if invert else ""
        code = f"{maybe_not}___dict_contains({key!r}, {dict_ref})"
        self._set_guard_export_info(guard, [code])

        self.get_guard_manager(guard).add_dict_contains_guard(
            not invert, key, get_verbose_code_parts(code, guard)
        )

    def ID_MATCH(self, guard: Guard):
        # ___check_obj_id is same as `id(x) == y`
        if isinstance(guard.originating_source, TypeSource):
            # optional optimization to produce cleaner/faster guard code
            return self.TYPE_MATCH(
                Guard(guard.originating_source.base, GuardBuilder.TYPE_MATCH)  # type: ignore[arg-type]
            )

        ref = self.arg_ref(guard)
        val = self.get(guard.name)
        id_val = self.id_ref(val, guard.name)
        code = f"___check_obj_id({ref}, {id_val})"
        self._set_guard_export_info(guard, [code])

        self.get_guard_manager(guard).add_id_match_guard(
            id_val, get_verbose_code_parts(code, guard)
        )

        # Keep track of ID_MATCH'd objects. This will be used to modify the
        # cache size logic
        if isinstance(guard.originating_source, LocalSource):
            # TODO(anijain2305) - This is currently restricted to nn.Module objects
            # because many other ID_MATCH'd objects fail - like DeviceMesh.
            # Increase the scope of ID_MATCH'd objects.
            if isinstance(val, torch.nn.Module):
                local_name = guard.originating_source.local_name
                weak_id = self.lookup_weakrefs(val)
                if weak_id is not None:
                    self.id_matched_objs[local_name] = weak_id

    def NOT_NONE_MATCH(self, guard: Guard, value=None):
        ref = self.arg_ref(guard)
        val = self.get(guard.name)
        assert isinstance(val, torch.Tensor)
        code = f"{ref} is not None"
        self._set_guard_export_info(guard, [code])

        self.get_guard_manager(guard).add_not_none_guard(
            get_verbose_code_parts(code, guard)
        )

    def NAME_MATCH(self, guard: Guard):
        self._guard_on_attribute(guard, "__name__", GuardBuilder.EQUALS_MATCH)

    def DATA_PTR_MATCH(self, guard: Guard):
        # C++ guard has the type check internally
        obj = self.get(guard.name)
        code = f"{self.arg_ref(guard)}.data_ptr() == {obj.data_ptr()}"
        self._set_guard_export_info(guard, [code])

        self.get_guard_manager(guard).add_data_ptr_guard(
            obj, get_verbose_code_parts(code, guard)
        )

    def DUAL_LEVEL(self, guard: Guard):
        # Invalidate dual level if current dual level is different than the one
        # in the fx graph
        dual_level = torch.autograd.forward_ad._current_level
        code = [f"torch.autograd.forward_ad._current_level == {dual_level}"]
        self._set_guard_export_info(guard, [code])
        # TODO(anijain2305) - Consider this moving this guard to C++
        forward_ad = torch.autograd.forward_ad

        def fn(x):
            return forward_ad._current_level == dual_level

        self.guard_manager.root.add_lambda_guard(
            fn, get_verbose_code_parts(code, guard)
        )

    def FUNCTORCH_STACK_MATCH(self, guard: Guard):
        # Invalidate functorch code if current level is different than
        # the one when FX graph was generated
        cis = torch._functorch.pyfunctorch.retrieve_all_functorch_interpreters()
        states = [ci.get_state() for ci in cis]
        code = [f"torch._functorch.pyfunctorch.compare_functorch_state({states})"]
        self._set_guard_export_info(guard, code)

        # TODO(anijain2305) - Consider this moving this guard to C++
        compare_fn = torch._functorch.pyfunctorch.compare_functorch_state

        def fn(x):
            return compare_fn(states)

        self.guard_manager.root.add_lambda_guard(
            fn, get_verbose_code_parts(code, guard)
        )

    def TENSOR_SUBCLASS_METADATA_MATCH(self, guard: Guard):
        value = self.get(guard.name)
        original_metadata = deepcopy(self.get(guard.name).__tensor_flatten__()[1])
        if hasattr(value, "__metadata_guard__"):
            verify_guard_fn_signature(value)

            def metadata_checker(x):
                return value.__metadata_guard__(
                    original_metadata, x.__tensor_flatten__()[1]
                )

        else:

            def metadata_checker(x):
                return x.__tensor_flatten__()[1] == original_metadata

        global_name = f"___check_metadata_{id(metadata_checker)}_c{CompileContext.current_compile_id()}"
        self.get_guard_manager(guard).add_lambda_guard(
            metadata_checker, get_verbose_code_parts(global_name, guard)
        )

    def EQUALS_MATCH(self, guard: Guard):
        ref = self.arg_ref(guard)
        val = self.get(guard.name)
        if np:
            np_types: Tuple[Type[Any], ...] = (
                np.int8,
                np.int16,
                np.int32,
                np.int64,
                np.uint8,
                np.uint16,
                np.uint32,
                np.uint64,
                np.float16,
                np.float32,
                np.float64,
            )
        else:
            np_types = ()

        ok_mutable_types = (list, set)

        ok_types = tuple(
            common_constant_types
            | {
                type,
                tuple,
                frozenset,
                slice,
                range,
                torch.Size,
                *np_types,
                *ok_mutable_types,
            }
        )

        if torch.distributed.is_available():
            from torch.distributed.device_mesh import DeviceMesh
            from torch.distributed.tensor.placement_types import (
                Partial,
                Replicate,
                Shard,
            )

            ok_types = ok_types + (
                Shard,
                Replicate,
                Partial,
                DeviceMesh,
            )

        if istype(val, dict):
            assert all(
                istype(x, ok_types) for x in itertools.chain(val.keys(), val.values())
            )
        else:
            assert istype(
                val,
                ok_types,
            ), f"Unexpected type {type(val)}, not in {ok_types}"

        # Special case for nan because float("nan") == float("nan") evaluates to False
        if istype(val, float) and math.isnan(val):
            self.TYPE_MATCH(guard)
            code = []
            code.append(f"__math_isnan({ref})")
            self._set_guard_export_info(guard, code)

            self.get_guard_manager(guard).add_lambda_guard(
                _get_closure_vars()["__math_isnan"],
                get_verbose_code_parts(code, guard),
            )
            return

        # Python math library doesn't support complex nan, so we need to use numpy
        if istype(val, complex) and np.isnan(val):
            self.TYPE_MATCH(guard)
            code = []
            code.append(f"__numpy_isnan({ref})")
            self._set_guard_export_info(guard, code)

            self.get_guard_manager(guard).add_lambda_guard(
                _get_closure_vars()["__numpy_isnan"],
                get_verbose_code_parts(code, guard),
            )
            return

        # Construct a debug string to put into the c++ equals match guard.
        code = [f"{ref} == {val!r}"]
        if istype(val, ok_mutable_types):
            # C++ guards perform a pointer equality check to speedup guards, but the assumption is that the object
            # is mutable. For a few corner cases like sets and lists, we make a deepcopy to purposefully fail the
            # pointer equality check.
            val = deepcopy(val)
        self.get_guard_manager(guard).add_equals_match_guard(
            val, get_verbose_code_parts(code, guard)
        )
        self._set_guard_export_info(guard, code)
        return

    def CONSTANT_MATCH(self, guard: Guard):
        val = self.get(guard.name)
        if istype(val, (bool, type(None), types.CodeType)):
            self.ID_MATCH(guard)
        else:
            self.EQUALS_MATCH(guard)

    def NN_MODULE(self, guard: Guard):
        self.ID_MATCH(guard)
        val = self.get(guard.name)
        if hasattr(val, "training"):
            assert istype(val.training, bool)
            self._guard_on_attribute(guard, "training", GuardBuilder.CONSTANT_MATCH)
        else:
            exc.unimplemented(f"Guard setup for uninitialized class {type(val)}")

    def FUNCTION_MATCH(self, guard: Guard):
        """things like torch.add and user defined functions"""
        return self.ID_MATCH(guard)

    def CLOSURE_MATCH(self, guard: Guard):
        """matches a closure by __code__ id."""
        val = self.get(guard.name)
        # Strictly only want user-defined functions
        if type(val) == types.FunctionType and hasattr(val, "__code__"):
            self._guard_on_attribute(guard, "__code__", GuardBuilder.HASATTR)
            self._guard_on_attribute(guard, "__code__", GuardBuilder.FUNCTION_MATCH)
        else:
            self.FUNCTION_MATCH(guard)

    def BUILTIN_MATCH(self, guard: Guard):
        return self.FUNCTION_MATCH(guard)

    def PYMODULE_MATCH(self, guard: Guard):
        return self.FUNCTION_MATCH(guard)

    def SEQUENCE_LENGTH(self, guard):
        # This guard is used to check lenght of PySequence objects like list,
        # tuple, collections.deque etc
        ref = self.arg_ref(guard)
        value = self.get(guard.name)

        if not isinstance(value, dict):
            # C++ DICT_LENGTH checks for type
            self.TYPE_MATCH(guard)

        code = []
        if len(value) == 0:
            code.append(f"not {ref}")
        else:
            code.append(f"len({ref}) == {len(value)}")

        self._set_guard_export_info(guard, code)
        if isinstance(value, dict):
            self.get_guard_manager(guard).add_dict_length_check_guard(
                len(value), get_verbose_code_parts(code, guard)
            )
        else:
            self.get_guard_manager(guard).add_length_check_guard(
                len(value), get_verbose_code_parts(code, guard)
            )

    def TUPLE_ITERATOR_LEN(self, guard):
        ref = self.arg_ref(guard)
        value = self.get(guard.name)
        t = type(value)

        code = []
        code.append(f"___tuple_iterator_len({ref}) == {tuple_iterator_len(value)}")
        self._set_guard_export_info(guard, code)

        t = type(value)
        obj_id = self.id_ref(t, f"type({guard.name})")

        self.get_guard_manager(guard).add_tuple_iterator_length_guard(
            tuple_iterator_len(value), obj_id, get_verbose_code_parts(code, guard)
        )

    def RANGE_ITERATOR_MATCH(self, guard):
        ref = self.arg_ref(guard)
        value = self.get(guard.name)
        t = type(value)

        code = []
        normalized_range_iter = normalize_range_iter(value)
        code.append(f"___normalize_range_iter({ref}) == {normalized_range_iter}")
        self._set_guard_export_info(guard, code)

        t = type(value)
        obj_id = self.id_ref(t, f"type({guard.name})")

        start, stop, step = normalized_range_iter
        self.get_guard_manager(guard).add_range_iterator_match_guard(
            start, stop, step, obj_id, get_verbose_code_parts(code, guard)
        )

    # TODO(voz): Deduplicate w/ AOTAutograd dupe input guards
    def DUPLICATE_INPUT(self, guard, source_b):
        ref_a = self.arg_ref(guard)
        ref_b = self.arg_ref(source_b.name())

        if is_from_optimizer_source(
            guard.originating_source
        ) or is_from_optimizer_source(source_b):
            return

        code = [f"{ref_b} is {ref_a}"]
        self._set_guard_export_info(guard, code)

        # Check that the guard has not been inserted already
        key = (ref_a, ref_b)
        if key in self._cached_duplicate_input_guards:
            return
        self._cached_duplicate_input_guards.add((ref_a, ref_b))
        self._cached_duplicate_input_guards.add((ref_b, ref_a))

        install_object_aliasing_guard(
            self.get_guard_manager(guard),
            self.get_guard_manager_from_source(source_b),
            get_verbose_code_parts(code, guard),
        )

    def DICT_KEYS(self, guard):
        # Guard on the keys and their order
        ref = self.arg_ref(guard)
        value = self.get(guard.name)

        self.TYPE_MATCH(guard)
        code = []
        any_key_is_id = any(key_is_id(k) for k in value.keys())
        const_keys_repr = dict_keys_repr(
            key_to_id(value),
            local=is_from_local_source(guard.originating_source),
        )
        if any_key_is_id:
            code.append(f"___key_to_id({ref}) == {const_keys_repr}")
        else:
            code.append(f"list({ref}.keys()) == {const_keys_repr}")

        self._set_guard_export_info(guard, code)
        if self.requires_key_order_guarding(guard.originating_source):
            self.guard_on_dict_keys_and_order(value, guard)
        else:
            self.guard_on_dict_keys_and_ignore_order(value, guard)

    def WEAKREF_ALIVE(self, guard):
        code = [f"{self.arg_ref(guard)} is not None"]

        self._set_guard_export_info(guard, code)
        self.get_guard_manager(guard).add_not_none_guard(
            get_verbose_code_parts(code, guard)
        )

    def DICT_CONST_KEYS(self, guard):
        """Constant keys match"""
        ref = self.arg_ref(guard)
        value = self.get(guard.name)
<<<<<<< HEAD

        if not config.enable_cpp_guard_manager:
            # DictGuardManager supports TYPE_MATCH internally
            self.TYPE_MATCH(guard)
=======
>>>>>>> 04bb82f0

        code = []
        code.append(f"list({ref}.keys()) == {list(value.keys())!r}")
        self._set_guard_export_info(guard, code)

        if self.requires_key_order_guarding(guard.originating_source):
            self.guard_on_dict_keys_and_order(value, guard)
        else:
            self.guard_on_dict_keys_and_ignore_order(value, guard)

    def EMPTY_NN_MODULE_HOOKS_DICT(self, guard):
        """Special guard to skip guards on empty hooks. This is controlled by skip_nnmodule_hook_guards"""
        if config.skip_nnmodule_hook_guards:
            # This is unsafe if you add/remove a hook on nn module variable
            return
        self.SEQUENCE_LENGTH(guard)

    def OBJECT_MUTATION(self, guard: Guard):
        mutation_guard.watch(self.get(guard.name), self.check_fn_manager)

    def GRAD_MODE(self, guard: Guard):
        pass  # we always guard on this via GlobalStateGuard()

    def DETERMINISTIC_ALGORITHMS(self, guard: Guard):
        pass  # we always guard on this via GlobalStateGuard()

    def TORCH_FUNCTION_STATE(self, guard: Guard):
        pass  # we always guard on this via GlobalStateGuard()

    def FSDP_TRAINING_STATE(self, guard: Guard):
        pass  # we always guard on this via GlobalStateGuard()

    def DEFAULT_DEVICE(self, guard: Guard):
        """Guard on CURRENT_DEVICE per torch.utils._device"""
        assert guard.source is GuardSource.GLOBAL
        import torch.utils._device as m

        code = [f"utils_device.CURRENT_DEVICE == {m.CURRENT_DEVICE!r}"]
        self._set_guard_export_info(guard, code)

        self.get_guard_manager(guard).add_default_device_guard(
            get_verbose_code_parts(code, guard)
        )

    def SHAPE_ENV(self, guard: Guard):
        # Let's handle ShapeEnv guards.  To do this, we will resolve
        # shape variables to sources from tracked_fakes.  This must happen after
        # tensor checks.
        assert guard.name == ""
        output_graph = self.check_fn_manager.output_graph
        # NB: self.output_graph can be None in the debug_nops tests
        fs = output_graph.tracked_fakes
        input_contexts = [a.symbolic_context for a in fs]

        def get_sources(t_id, dim):
            # Looks up base sources mapped to a tensor id and uses them to create
            # sources for the corresponding tensor dimension.
            return [
                TensorPropertySource(source, TensorProperty.SIZE, dim)
                for source in output_graph.tracked_fakes_id_to_source[t_id]
            ]

        if output_graph.export_constraints:
            names: Dict[str, Tuple[int, int]] = {}
            source_pairs: List[Tuple[Source, Source]] = []
            derived_equalities: List[  # type: ignore[type-arg]
                Tuple[Source, Union[Source, Symbol], Callable]
            ] = []
            phantom_symbols: Dict[str, Symbol] = {}
            relaxed_sources: Set[Source] = set()
            for constraint in output_graph.export_constraints:
                if constraint.t_id in output_graph.tracked_fakes_id_to_source:
                    torch.export.dynamic_shapes._process_equalities(
                        constraint,
                        get_sources,
                        output_graph.shape_env,
                        names,
                        source_pairs,
                        derived_equalities,
                        phantom_symbols,
                        relaxed_sources,
                    )
                else:
                    log.warning("Untracked tensor used in export constraints")
            equalities_inputs = EqualityConstraint(
                source_pairs=source_pairs,
                derived_equalities=derived_equalities,
                phantom_symbols=list(phantom_symbols.values()),
                relaxed_sources=relaxed_sources,
                warn_only=False,
            )
        else:
            equalities_inputs = None
        code_parts, verbose_code_parts = output_graph.shape_env.produce_guards_verbose(
            [a.fake for a in fs],
            [a.source for a in fs],
            input_contexts=input_contexts,
            equalities_inputs=equalities_inputs,
            source_ref=self.source_ref,
            # Export keeps static.
            ignore_static=(not self.check_fn_manager.output_graph.export),
        )
        # When exporting, we may work with the shape constraints some more in
        # postprocessing, so don't freeze yet
        if not self.check_fn_manager.output_graph.export:
            output_graph.shape_env.freeze()

        for code in code_parts:
            self._set_guard_export_info(guard, [code])

        # Make ShapeEnv guards available for testing.
        if compile_context := CompileContext.try_get():
            compile_context.shape_env_guards.extend(verbose_code_parts)

        # Install all the symbolic guards in one lambda guard. These are run
        # at the very end of the RootGuardManager via epilogue guards.
        # TODO(anijain2305,williamwen42) - Consider moving this to C++.
        self.add_python_lambda_leaf_guard_to_root(
            code_parts,
            verbose_code_parts,
            closure_vars={**SYMPY_INTERP, **_get_closure_vars()},
        )

    def TENSOR_MATCH(self, guard: Guard, value=None):
        # For tensors that are part of the Dynamo extracted Fx graph module, an
        # ID_MATCH suffices. Once we turn on inline_inbuilt_nn_modules, these
        # will be lifted as inputs and have a TENSOR_MATCH guard.
        # For numpy tensors, always use TENSOR_MATCH because __from_numpy leads
        # to a new tensor everytime and therefore id differs.
        if (
            guard.is_specialized_nn_module()
            and not isinstance(guard.originating_source, NumpyTensorSource)
        ) or match_on_id_for_tensor(guard):
            self.ID_MATCH(guard)
        else:
            if isinstance(value, TensorWeakRef):
                value = value()

            value = value if value is not None else self.get(guard.name)
            assert isinstance(value, torch.Tensor)

            tensor_name = self.arg_ref(guard)
            # [Note - On Export Tensor Guards]
            #
            # In eager mode, tensor guards are evaluated through C++, in guards.cpp
            # see [Note - On Eager Tensor Guards] for more info.
            #
            # In export mode, we instead maintain parallel logic between C++ and python
            # here, with an exception of checking the dispatch key - with the idea that a dispatch key
            # is an entirely runtime notion that would make no sense to keep in an exported graph.
            #
            # Now, this idea is okay, but to paraphrase @ezyang, this mental model is sufficient for now, although
            # not entirely true.
            # For example, suppose one of the input tensors had the negative dispatch key.
            # You should end up with a graph that is specialized for tensors that have a negative dispatch key.
            # If you allow a Tensor that does NOT have this bit set, you will accidentally run it "as if" it were negated.
            # Now, negative key only shows up for complex numbers, and most likely, the exported to target doesn't
            # support this feature at all, but the point stands that :some: tensor state only shows up on dispatch key.
            # TODO(voz): Either populate a dispatch_key check into the guards, or error on users passing in an unsupported
            # subset of keys during export.
            #
            # The list of tensor fields and calls we care about can be found in `terms` below.
            # TODO(voz): We are missing storage offset in all our tensor guards?
            code: List[str] = []
            if self.check_fn_manager.output_graph.export:
                self.TYPE_MATCH(guard)
                terms = [
                    "dtype",
                    "device",
                    "requires_grad",
                    "ndimension()",
                ]

                for term in terms:
                    real_value = self.get(tensor_name + "." + term)
                    if istype(real_value, (torch.device, torch.dtype)):
                        # copy pasted from EQUALS_MATCH
                        code.append(f"str({tensor_name}.{term}) == {str(real_value)!r}")
                    else:
                        code.append(f"{tensor_name}.{term} == {real_value}")
            else:
                guard_manager = self.get_guard_manager(guard)

                # skip_no_tensor_aliasing_guards_on_parameters bring
                # unsoundness. If you compile a function with two different
                # parameters, but later on you pass on same tensor as two
                # different outputs (aliasing), Dynamo will not detect this.
                # But we deliberately take this soundness hit because this
                # usecase is quite rare and there is substantial reduction in
                # guard overhead.
                if not (
                    config.skip_no_tensor_aliasing_guards_on_parameters
                    and istype(value, torch.nn.Parameter)
                ):
                    # Keep track of all the tensor guard managers to insert
                    # NoAliasing check at the end.
                    self.no_tensor_aliasing_names.append(tensor_name)
                    self.no_tensor_aliasing_guard_managers.append(guard_manager)

                output_graph = self.check_fn_manager.output_graph
                metadata = output_graph.input_source_to_sizes_strides[
                    guard.originating_source
                ]
                size = convert_to_concrete_values(metadata["size"])
                stride = convert_to_concrete_values(metadata["stride"])

                verbose_code_parts = get_verbose_code_parts(
                    get_tensor_guard_code_part(value, tensor_name, size, stride),
                    guard,
                )
                guard_manager.add_tensor_match_guard(
                    value,
                    size,
                    stride,
                    tensor_name,
                    verbose_code_parts,
                )

                # We consider TENSOR_MATCH guard to be important enough to be
                # included in diff guard manager by default.
                if not isinstance(value, torch.nn.Parameter):
                    self.check_fn_manager.guard_manager.diff_guard_sources.add(
                        guard.name
                    )

            # A frame is valid for reuse with dynamic dimensions if the new
            # (user-requested) dynamic dimensions are a subset of the old
            # (already compiled) dynamic dimensions.
            #
            # It's a little non-obvious why you'd want this: in particular,
            # if an already compiled frame matches all of the guards, why
            # not just use it, why force a recompile?
            #
            # We force it for two reasons:
            #
            #   - The user *required* us to compile with a new dynamic dimension,
            #     we should not ignore that and serve up the old, specialized
            #     frame.  Listen to the user!
            #
            #   - In fact, we are obligated to *raise an error* if we fail to
            #     make the requested dimension dynamic.  If we don't
            #     recompile, we can't tell if that dimension can actually be
            #     made dynamic.
            #
            # If the new dynamic dims are a subset of the old, we already know
            # we can make them dynamic (since we made them dynamic in old).
            # This is slightly unsound, because maybe your input size is
            # [s0, s0, s1] and so you can do it dynamic if you say dynamic
            # dims {0, 1, 2} but you can't if you only do {0, 2} (because now
            # the second s0 is specialized).  But we're not entirely sure if
            # this is a good idea anyway lol... (if you want to try removing
            # this logic, be my guest!  -- ezyang 2024)
            #
            assert guard.source is not None
            static, _reason = tensor_always_has_static_shape(
                value, is_tensor=True, tensor_source=guard.originating_source
            )

            if not static:
                if hasattr(value, "_dynamo_dynamic_indices"):
                    dynamic_indices = value._dynamo_dynamic_indices
                    code_part = f"(({tensor_name}._dynamo_dynamic_indices.issubset({dynamic_indices})) if hasattr({tensor_name}, '_dynamo_dynamic_indices') else True)"  # noqa: B950
                    code.append(code_part)
                    self.get_guard_manager(guard).add_dynamic_indices_guard(
                        dynamic_indices, get_verbose_code_parts(code_part, guard)
                    )
                # In the case of us not having any dynamic dimension indices, we compiled the frame with no chance of
                # raising for this specific tensor - and any inputs with more dynamic user directives specified must be recompiled.
                else:
                    code_part = (
                        f"hasattr({tensor_name}, '_dynamo_dynamic_indices') == False"
                    )
                    code.append(code_part)
                    self.get_guard_manager(guard).add_no_hasattr_guard(
                        "_dynamo_dynamic_indices",
                        get_verbose_code_parts(code_part, guard),
                    )
            if len(code) > 0:
                self._set_guard_export_info(guard, code)

    # A util that in the case of export, adds data onto guards
    def _set_guard_export_info(self, guard, code_list, provided_guarded_object=None):
        # WARNING: It is important that cur_frame/caller do NOT stay in
        # the current frame, because they will keep things live longer
        # than they should.  See TestMisc.test_release_module_memory
        cur_frame = currentframe()
        assert cur_frame is not None
        caller = cur_frame.f_back
        del cur_frame
        assert caller is not None
        func_name = getframeinfo(caller)[2]
        del caller
        # We use func_name for export, so might as well get a nice defensive check out of it
        assert func_name in dir(
            self.__class__
        ), f"_produce_guard_code must be called from inside GuardedCode. Called from {func_name}"

        # Not all guards have names, some can be installed globally (see asserts on HAS_GRAD)
        if provided_guarded_object is None:
            name_valid = guard.name is not None and guard.name != ""

            guarded_object = self.get(guard.name) if name_valid else None
        else:
            guarded_object = provided_guarded_object

        guarded_object_type = (
            weakref.ref(type(guarded_object)) if guarded_object is not None else None
        )
        obj_ref = None
        # Not necessary to have weakref for Enum type, but there is a bug that
        # makes hasattr(guarded_object.__class__, "__weakref__") return True.
        supports_weakref = (
            getattr(guarded_object.__class__, "__weakrefoffset__", 0) != 0
        )
        # See D64140537 for why we are checking for tuple.
        if supports_weakref and not isinstance(guarded_object, (enum.Enum, tuple)):
            obj_ref = weakref.ref(guarded_object)

        guard.set_export_info(
            func_name,
            guarded_object_type,
            code_list,
            obj_ref,
        )


# Common Sub-Expression Elimination for Python expressions.
#
# There are 2 steps to this pass:
#     1. Count the frequency of each sub-expression (i.e. inner
#        node in the AST tree)
#
#     2. Replace those that occur more than once by a fresh variable 'v'.
#        'v' will be defined in the 'preface' list (output argument to
#        'NodeTransformer')
#
# NB: the use of 'ast.unparse' while visiting the nodes makes this pass
# quadratic on the depth of the tree.
#
# NB: this pass creates a new variable for each AST node that is repeated
# more than 'USE_THRESHOLD'. e.g. if 'a.b.c.d' is used 10 times, 'a.b.c'
# and 'a.b' are also used 10 times. So, there will be a new variable for
# each of them.
class PyExprCSEPass:
    # Maximum number of times a given expression can be used without being
    # replaced by a fresh variable.
    USE_THRESHOLD = 1

    # Ad-Hoc: AST nodes this pass focuses on.
    ALLOWED_NODE_TYPES = (ast.Attribute, ast.Call, ast.Subscript)

    @dataclasses.dataclass
    class Config:
        expr_count: Dict[str, int]
        expr_to_name: Dict[str, str]

    class ExprCounter(ast.NodeVisitor):
        def __init__(self, config: PyExprCSEPass.Config) -> None:
            self._config = config

        def visit(self, node: ast.AST) -> Any:
            if isinstance(node, PyExprCSEPass.ALLOWED_NODE_TYPES):
                self._config.expr_count[_ast_unparse(node)] += 1
            super().visit(node)

    class Replacer(ast.NodeTransformer):
        def __init__(
            self,
            config: PyExprCSEPass.Config,
            gen_name: Callable[[], str],
        ) -> None:
            super().__init__()
            self._config = config
            self._gen_name = gen_name
            self.preface: List[str] = []

        def visit(self, node: ast.AST) -> Any:
            if isinstance(node, PyExprCSEPass.ALLOWED_NODE_TYPES):
                expr = _ast_unparse(node)

                # Replacement only occurs if a given expression is used more
                # than once.
                if self._config.expr_count[expr] > PyExprCSEPass.USE_THRESHOLD:
                    if expr not in self._config.expr_to_name:
                        # Parent 'visit' is called so that we CSE the inner expressions first.
                        #
                        # The resulting expression is used as right-hand-side of the variable
                        # assignment. i.e. we are CSE-ing the children before the parents.
                        #
                        # Indexing still uses the old 'node', since that's what was counted
                        # by the 'NodeVisitor'.
                        node_ = super().visit(node)
                        expr_ = _ast_unparse(node_)
                        var_name = self._gen_name()
                        self.preface.append(f"{var_name} = {expr_}")
                        self._config.expr_to_name[expr] = var_name
                    else:
                        var_name = self._config.expr_to_name[expr]
                    return ast.Name(var_name, ast.Load())

            return super().visit(node)

    def __init__(self) -> None:
        self._counter = 0
        self._config = self.Config(
            expr_count=collections.defaultdict(lambda: 0), expr_to_name={}
        )

    def _new_var(self, prefix: str = "_var") -> str:
        name = f"{prefix}{self._counter}"
        self._counter += 1
        return name

    def count(self, exprs: List[str]) -> None:
        counter = self.ExprCounter(self._config)
        for e in exprs:
            try:
                counter.visit(ast.parse(e))
            except SyntaxError as ex:
                log.exception("Failed to visit expr at line %s.\n%s", ex.lineno, e)
                raise

    def replace(self, expr: str) -> Tuple[List[str], str]:
        replacer = self.Replacer(self._config, self._new_var)
        new_node = replacer.visit(ast.parse(expr))
        return replacer.preface, _ast_unparse(new_node)


def must_add_nn_module_guards(guard):
    # For config.guard_nn_modules=False, we can skip all the guards that
    # originate from inside of nn module except for a few categories.
    return (
        # Guard for defaults
        isinstance(guard.originating_source, DefaultsSource)
        # Guard using dict tags if the config flag is set
        or (
            config.guard_nn_modules_using_dict_tags
            and guard.create_fn is GuardBuilder.NN_MODULE
        )
    )


class DeletedGuardManagerWrapper(GuardManagerWrapper):
    def __init__(self, reason):
        super().__init__()
        self.invalidation_reason = reason

    def populate_diff_guard_manager(self):
        self.diff_guard_root = None


# NB: Naively, you'd expect this to only be a function that produces
# the callable that constitutes the guard.  However, there is some
# delicate handling for invalidating this check function when the
# locals/globals get invalidated, so there's some extra state
# we have to hold in this manager class.
class CheckFunctionManager:
    def __init__(
        self,
        output_graph=None,
        cache_entry=None,
        guard_fail_fn: Optional[Callable[[GuardFail], None]] = None,
    ):
        guards = output_graph.guards if output_graph else None
        self._weakrefs: Dict[int, ReferenceType[object]] = {}

        existing_diff_guard_sources = (
            update_diff_guard_managers_for_existing_cache_entries(cache_entry)
        )
        self.guard_manager = GuardManagerWrapper()
        self.guard_manager.diff_guard_sources = existing_diff_guard_sources
        self.output_graph = output_graph
        w_builder = None

        # NB: Until we trace device contexts, we need to use the stack recorded at the beginning of tracing
        # in case a set default device call was made in the graph.
        self.torch_function_mode_stack = (
            output_graph.torch_function_mode_stack if output_graph else None
        )

        def source_ref(source):
            guard_source = source.guard_source()
            if guard_source is GuardSource.CONSTANT:
                # No need to track constants
                return source.name()
            assert w_builder
            r_builder = w_builder()
            assert r_builder is not None
            return r_builder.arg_ref(source.name())

        builder = GuardBuilder(
            self.id_ref,
            source_ref,
            self.lookup_weakrefs,
            output_graph.local_scope,
            output_graph.global_scope,
            self.guard_manager,
            self,
        )

        # Break retain cycle. See test_release_scope_memory
        def cleanup_builder(weak_b):
            b = weak_b()
            if b:
                b.scope = None

        # Break retain cycle. See test_release_input_memory
        w_builder = weakref.ref(builder, cleanup_builder)

        guard_on_nn_modules = config.guard_nn_modules and justknobs_check(
            "pytorch/compiler:guard_nn_modules"
        )

        if not justknobs_check("pytorch/compiler:guard_nn_modules"):
            log.warning("guard_nn_modules is turned off using justknobs killswitch")

        for guard in sorted(guards or [], key=Guard.sort_key):
            if (
                not guard_on_nn_modules
                and guard.is_specialized_nn_module()
                # Default func args must be guarded on.
                # TODO: we could make use of 'DefaultsSource' and offer a .guard.is_defaults() API
                and "__defaults__" not in guard.name
                and "__kwdefaults__" not in guard.name
                and (config.skip_nnmodule_hook_guards or "hooks" not in guard.name)
            ):
                continue

            guard.create(builder)

        self.compile_check_fn(builder, guards, guard_fail_fn)

        # Keep track of weak references of objects with ID_MATCH guard. This
        # info is stored alongside optimized_code and guard_manager and is used to
        # limit the number of cache entries with same ID_MATCH'd object.
        # TODO(anijain2305) - Currently this information is stored as an attr on
        # the guard_manager itself to avoid changing CacheEntry data structure in
        # eval_frame.c. In future, we should probably replace guard_manager with a
        # queryable data structure such that this information is already present
        # in some form.
        self.guard_manager.id_matched_objs = builder.id_matched_objs

        # TODO: don't do the string rep, do something more structured here
        torch._logging.trace_structured(
            "dynamo_cpp_guards_str", payload_fn=lambda: str(self.guard_manager)
        )
        guards_log.debug("%s", self.guard_manager)
        self.guard_manager.id_matched_objs = builder.id_matched_objs

        # Check that the guard returns True. False means that we will always
        # recompile.
        # TODO(anijain2305, ydwu4) - Skipping export because of following test
        # python -s test/dynamo/test_export.py -k test_export_with_symbool_inputs
        if not output_graph.export:
            if not self.guard_manager.check(output_graph.local_scope):
                reasons = get_guard_fail_reason_helper(
                    self.guard_manager,  # type: ignore[arg-type]
                    output_graph.local_scope,
                    CompileContext.current_compile_id(),
                )
                raise AssertionError(f"Guard check failed: {reasons}")

            if guard_manager_testing_hook_fn is not None:
                guard_manager_testing_hook_fn(
                    self.guard_manager, output_graph.local_scope
                )

            if guards_log.isEnabledFor(logging.DEBUG):
                latency = profile_guard_manager(
                    self.guard_manager.root, output_graph.local_scope
                )
                guards_log.debug("Guard eval latency = %s us", f"{latency:.2f}")

        # NB - We have to very careful of cleaning up here. Because of the
        # invalidate function, we can create a weakref finalizer that keeps
        # `self` alive for very long. Sometimes by mistake, we can run
        # invalidate for a type/object (check id_ref method) that Python can
        # leak by design, preventing us from calling the finalizer. In that
        # case, the `self` will be alive even though the cache entry will be
        # deleted (check invalidate method), which can cause a memory leak,
        # e.g., not setting output_graph = None can keep hold of nn_modules.
        self._weakrefs.clear()
        self.output_graph = None

    def compile_check_fn(self, builder, guards_out, guard_fail_fn):
        # see parallel handling of ".0" / "___implicit0" in _eval_frame.c
        largs = builder.argnames
        largs += ["**___kwargs_ignored"]

        guards_log.debug("GUARDS:")

        code_parts = []
        verbose_code_parts = []
        structured_guard_fns: list[Callable[[], dict[str, Any]]] = []

        torch_function_mode_stack_check_fn = make_torch_function_mode_stack_guard(
            self.torch_function_mode_stack
        )

        # Insert the global_state guard
        self.guard_manager.root.add_global_state_guard(["___check_global_state()"])

        self.guard_manager.root.add_torch_function_mode_stack_guard(
            self.torch_function_mode_stack,
            ["___check_torch_function_mode_stack()"],
        )
        # Clear references to torch_function modes held in the list
        self.torch_function_mode_stack = None

        def add_code_part(code_part, guard, log_only=False):
            verbose_code_part = get_verbose_code_part(code_part, guard)
            guards_log.debug("%s", verbose_code_part)

            structured_guard_fns.append(
                lambda: {
                    "code": code_part,
                    "stack": (
                        structured.from_traceback(guard.stack.summary())
                        if guard and guard.stack
                        else None
                    ),
                    "user_stack": (
                        structured.from_traceback(guard.user_stack)
                        if guard and guard.user_stack
                        else None
                    ),
                }
            )

            if verbose_guards_log.isEnabledFor(logging.DEBUG):
                maybe_stack = ""
                maybe_user_stack = ""
                if guard is not None:
                    if guard.stack:
                        maybe_stack = f"\nStack:\n{''.join(guard.stack.format())}"
                    if guard.user_stack:
                        maybe_user_stack = (
                            f"\nUser stack:\n{''.join(guard.user_stack.format())}"
                        )
                verbose_guards_log.debug(
                    "Guard: %s%s%s",
                    code_part,
                    maybe_stack,
                    maybe_user_stack,
                )

            if not log_only:
                code_parts.append(code_part)
                verbose_code_parts.append(verbose_code_part)

        seen = set()
        for gcl in builder.code:
            for code in gcl.code_list:
                if code not in seen:
                    # If Cpp guard manager is enabled, we don't need to add to
                    # code_parts.
                    add_code_part(code, gcl.guard, True)
                    seen.add(code)

        no_tensor_aliasing_names = builder.no_tensor_aliasing_names
        check_tensors_fn = None
        check_tensors_verbose_fn = None

        if len(no_tensor_aliasing_names) > 1:
            # Install tensor aliasing guard. TENSOR_MATCH guards are already
            # installed for cpp guard manager.
            install_no_tensor_aliasing_guard(
                builder.no_tensor_aliasing_guard_managers,
                no_tensor_aliasing_names,
                ["check_no_aliasing(" + ", ".join(no_tensor_aliasing_names) + ")"],
            )

        aotautograd_guards: List[GuardEnvExpr] = (
            self.output_graph.tracing_context.guards_context.aotautograd_guards
            if self.output_graph
            else []
        )

        # TODO(anijain2305) - There is a duplicate logic in Dynamo to find
        # aliased input tensors. So most probably we don't need this here.
        # Revisit.
        for guard in aotautograd_guards:
            if isinstance(guard, DuplicateInputs):
                source_a = guard.input_source_a
                source_b = guard.input_source_b
                code_part = f"{source_a.name()} is {source_b.name()}"
                install_object_aliasing_guard(
                    builder.get_guard_manager_from_source(source_a),
                    builder.get_guard_manager_from_source(source_b),
                    [code_part],
                )
                add_code_part(code_part, None, True)
            elif isinstance(guard, StorageOverlap):
                overlapping_guard_managers = [
                    builder.get_guard_manager_from_source(s)
                    for s in guard.overlapping_sources
                ]
                non_overlapping_guard_managers = [
                    builder.get_guard_manager_from_source(s)
                    for s in guard.non_overlapping_sources
                ]
                code_part = (
                    """check_overlapping("""
                    f"""overlapping=[{", ".join(s.name() for s in guard.overlapping_sources)}], """
                    f"""non_overlapping=[{", ".join(s.name() for s in guard.non_overlapping_sources)}])"""
                )
                install_storage_overlapping_guard(
                    overlapping_guard_managers,
                    non_overlapping_guard_managers,
                    [code_part],
                )
                add_code_part(code_part, None, True)
            else:
                raise RuntimeError(f"Unknown GuardEnvExpr: {guard}")

        # TODO: the "guard" here is actually just the top level SHAPE_ENV
        # which is useless.  Get ShapeEnv to pass in more provenance.
        for gcl in builder.shape_env_code:
            for code in gcl.code_list:
                # Shape env guards are already added for CPP guard manager in
                # SHAPE_ENV implementation.
                add_code_part(code, gcl.guard, True)

        # OK, all done generating guards
        if structured_guard_fns:
            torch._logging.trace_structured(
                "dynamo_guards", payload_fn=lambda: [f() for f in structured_guard_fns]
            )

        global_state = convert_frame.initial_global_state
        if global_state is None:
            # we should only hit this case in NopTests()
            global_state = convert_frame.GlobalStateGuard()
        closure_vars = {
            "___check_tensors": check_tensors_fn,
            "___check_tensors_verbose": check_tensors_verbose_fn,
            "___check_global_state": global_state.check,
            "___check_torch_function_mode_stack": torch_function_mode_stack_check_fn,
            **SYMPY_INTERP,
            **_get_closure_vars(),
        }

        self.guard_manager.finalize()

        globals_for_guard_fn = {"G": builder.scope["G"]}
        # Guard manager construction is complete. Ensure we did not miss to
        # insert a guard in cpp guard manager.
        assert len(code_parts) == 0

        self.guard_manager.closure_vars = closure_vars
        self.guard_manager.args = largs
        self.guard_manager.populate_code_parts_for_debugging()
        self.guard_manager.verbose_code_parts = verbose_code_parts
        # Grab only G, but preserve "G" because guards access it as "G"
        self.guard_manager.global_scope = globals_for_guard_fn
        self.guard_manager.guard_fail_fn = guard_fail_fn
        # will be populated by a non-owning reference to CacheEntry/ExtraState
        # when the CacheEntry is constructed
        self.guard_manager.cache_entry = None
        self.guard_manager.extra_state = None
        self.guard_manager.no_tensor_aliasing_sources = no_tensor_aliasing_names

    def invalidate(self, obj_str):
        # Some tests reveal that CheckFunctionManager has no attribute
        # guard_manager, but this case should not be of any concern.
        # This case doesn't seem easy to repro.
        if (
            hasattr(self, "guard_manager")
            and not isinstance(self.guard_manager, DeletedGuardManagerWrapper)
            and (cache_entry := self.guard_manager.cache_entry) is not None
            and (extra_state := self.guard_manager.extra_state) is not None
        ):
            assert isinstance(cache_entry, CacheEntry)
            assert isinstance(extra_state, ExtraState)
            reason = f"Cache line invalidated because {obj_str} got deallocated"
            deleted_guard_manager = DeletedGuardManagerWrapper(reason)
            extra_state.invalidate(cache_entry, deleted_guard_manager)
            self.guard_manager = deleted_guard_manager

    def id_ref(self, obj, obj_str):
        """add a weakref, return the id"""
        try:
            if id(obj) not in self._weakrefs:
                # We will clear the _weakrefs dict at the end of __init__
                # function, which will delete the callbacks as well. Therefore,
                # we are using a finalizer which is kept alive.
                self._weakrefs[id(obj)] = weakref.ref(obj)
                weakref.finalize(
                    obj, functools.partial(self.invalidate, obj_str=obj_str)
                )
        except TypeError:
            pass  # cannot weakref bool object
        return id(obj)

    def lookup_weakrefs(self, obj):
        """Lookup the _weakrefs created in id_ref function for ID_MATCH'd objects"""
        if id(obj) in self._weakrefs:
            return self._weakrefs[id(obj)]
        return None


def build_guard_function(code_parts, closure_args) -> Tuple[str, str]:
    from torch._inductor.utils import IndentedBuffer

    csepass = PyExprCSEPass()
    csepass.count(code_parts)

    def replace(expr: str) -> Tuple[List[str], str]:
        return csepass.replace(expr)

    # Generate the inner body of the guard function.
    # i.e. if-chain of the guard expressions.
    guard_body = IndentedBuffer()
    for expr in code_parts:
        preface, expr = replace(expr)
        guard_body.writelines(preface)
        guard_body.writeline(f"if not ({expr}):")
        with guard_body.indent():
            guard_body.writeline("return False")

    # Wrap the inner body into the actual guard function.
    guard = IndentedBuffer()
    guard.writeline("def guard(L):")
    with guard.indent():
        guard.splice(guard_body)
        guard.writeline("return True")

    # Wrap the whole guard function into another function
    # with the closure variables.
    make_guard_fn = IndentedBuffer()
    make_guard_fn.writeline(f"def ___make_guard_fn({closure_args}):")
    with make_guard_fn.indent():
        make_guard_fn.splice(guard)
        make_guard_fn.writeline("return guard")

    return guard_body.getvalue(), make_guard_fn.getvalue()


def is_recompiles_enabled():
    return torch._logging._internal.log_state.is_artifact_enabled("recompiles")


def is_recompiles_verbose_enabled():
    return torch._logging._internal.log_state.is_artifact_enabled("recompiles_verbose")


# this will only be used if cpp guards are disabled
def make_torch_function_mode_stack_guard(intial_stack):
    types = [type(x) for x in intial_stack]

    def check_torch_function_mode_stack():
        cur_stack = get_torch_function_mode_stack()

        if len(cur_stack) != len(types):
            return False

        for ty, mode in zip(types, cur_stack):
            if ty != type(mode):
                return False

        return True

    return check_torch_function_mode_stack


def recompilation_reason_for_no_tensor_aliasing_guard(guard_manager, scope):
    global_scope = dict(guard_manager.global_scope)
    ids_to_source = collections.defaultdict(list)
    for tensor_source in guard_manager.no_tensor_aliasing_sources:  # type: ignore[attr-defined]
        global_scope["__compile_source__"] = tensor_source
        tensor_id = id(eval(tensor_source, global_scope, scope))
        ids_to_source[tensor_id].append(tensor_source)

    duplicate_tensors = [
        f"{ids_to_source[key]}" for key in ids_to_source if len(ids_to_source[key]) > 1
    ]

    reason = ", ".join(duplicate_tensors)
    return [f"Duplicate tensors found: {reason}"]


def get_guard_fail_reason_helper(
    guard_manager: GuardFn,
    f_locals: Dict[str, object],
    compile_id: CompileId,
) -> str:
    """
    Return the reason why `guard_manager` failed.
    Updates `guard_failures` with the generated reason.
    Only the first failed check of guard_manager is reported.
    """
    scope = {"L": f_locals, "G": guard_manager.global_scope["G"]}
    scope.update(guard_manager.closure_vars)
    reasons: List[str] = []

    no_tensor_aliasing_check_failed = False

    verbose_code_parts: List[str] = []
    guard_debug_info = guard_manager.check_verbose(f_locals)  # type: ignore[attr-defined]
    # For test_export_with_map_cond, the check_verbose fail even without the
    # C++ guard manager. We need to fix the issue to remove the comment.
    # assert not guard_debug_info.result
    if not guard_debug_info.result:
        verbose_code_parts = guard_debug_info.verbose_code_parts
        # verbose_code_parts is either the actual reason (e.g. in case of
        # TENSOR_MATCH) or it could be a list of verbose_code_part that we
        # passed to the leaf guard at construction time. If its a list, we
        # walk through this list and find the guard that failed. This is
        # very important for symbolic shape guards which are currently
        # installed as a lambda guard and can encompass a long list of code_parts.

        if len(verbose_code_parts) == 1:
            if "Duplicate tensor found" in verbose_code_parts[0]:
                no_tensor_aliasing_check_failed = True
            else:
                reasons = verbose_code_parts
                verbose_code_parts = []

    if no_tensor_aliasing_check_failed:
        reasons = recompilation_reason_for_no_tensor_aliasing_guard(
            guard_manager, scope
        )
    else:
        for part in verbose_code_parts:
            global_scope = dict(guard_manager.global_scope)
            global_scope["__compile_source__"] = part
            with report_compile_source_on_error():
                try:
                    fail_reason = eval(part, global_scope, scope)
                except Exception:
                    if is_recompiles_verbose_enabled():
                        continue
                    else:
                        raise
            # Only ___check_tensors knows how to return a fancy fail reason;
            # for everything else we just report the code that failed

            if isinstance(fail_reason, bool) and not fail_reason:
                fail_reason = part
            if isinstance(fail_reason, str):
                reasons.append(fail_reason)
                if not is_recompiles_verbose_enabled():
                    break

    reason_str = f"{compile_id}: " + "; ".join(reasons)
    return reason_str


def get_guard_fail_reason(
    guard_manager: GuardFn,
    code: types.CodeType,
    f_locals: Dict[str, object],
    compile_id: CompileId,
) -> str:
    if isinstance(guard_manager, DeletedGuardManagerWrapper):
        return f"{compile_id}: {guard_manager.invalidation_reason}"
    reason_str = get_guard_fail_reason_helper(guard_manager, f_locals, compile_id)
    guard_failures[orig_code_map[code]].append(reason_str)

    try:
        if guard_manager.guard_fail_fn is not None:
            guard_manager.guard_fail_fn(
                GuardFail(reason_str or "unknown reason", orig_code_map[code])
            )
    except Exception:
        log.exception(
            "Failure in guard_fail_fn callback - raising here will cause a NULL Error on guard eval",
        )

    return reason_str


def get_and_maybe_log_recompilation_reason(
    cache_entry, frame: DynamoFrameType
) -> List[str]:
    """
    Return the list of guard failure reasons using cache_entry.
    Logs the recompilation reason if `recompiles` logging is enabled.
    Raises a RecompileError if `config.error_on_recompile` is enabled.
    """
    reasons = []
    while cache_entry is not None:
        reason = get_guard_fail_reason(
            cache_entry.guard_manager,
            cache_entry.code,
            frame.f_locals,
            cache_entry.compile_id,
        )
        if reason:
            reasons.append(reason)
        cache_entry = cache_entry.next

    code = frame.f_code

    # at least one of "recompiles" or "recompiles_verbose" is enabled
    do_recompiles_log = is_recompiles_enabled() or is_recompiles_verbose_enabled()

    if do_recompiles_log or config.error_on_recompile:
        if is_recompiles_verbose_enabled():
            failures = "\n\n".join(
                f"guard {i} failures:\n" + textwrap.indent(reason, "- ")
                for i, reason in enumerate(reasons)
            )
        else:
            failures = textwrap.indent("\n".join(reasons), "- ")
        guard_failure_details = (
            f"triggered by the following guard failure(s):\n{failures}"
        )
        message = (
            f"Recompiling function {code.co_name} in {code.co_filename}:{code.co_firstlineno}\n"
            f"{textwrap.indent(guard_failure_details, '    ')}"
        )
        if do_recompiles_log:
            if is_recompiles_verbose_enabled():
                recompiles_verbose_log.debug(message)
            else:
                recompiles_log.debug(message)
        if config.error_on_recompile:
            raise exc.RecompileError(message)

    torch._logging.trace_structured(
        "artifact",
        metadata_fn=lambda: {
            "name": "recompile_reasons",
            "encoding": "json",
        },
        payload_fn=lambda: reasons,
    )

    return reasons


def update_diff_guard_managers_for_existing_cache_entries(cache_entry):
    first_cache_entry = cache_entry

    # On the first pass, go through the cache entries and accumulate the diff
    # guard sources. Different guard managers can fail with different sources.
    # So, we collect all of them first.
    acc_diff_guard_sources = set()
    while cache_entry is not None:
        acc_diff_guard_sources.update(
            cache_entry.guard_manager.collect_diff_guard_sources()
        )
        cache_entry = cache_entry.next

    # On the second pass, set the diff_guard_sources for each cache line to the
    # accumulated value. And the re-populate the diff guard manager.
    cache_entry = first_cache_entry
    while cache_entry is not None:
        cache_entry.guard_manager.diff_guard_sources = acc_diff_guard_sources
        cache_entry.guard_manager.populate_diff_guard_manager()
        cache_entry = cache_entry.next

    # return the accumulated sources to set up the new cache line.
    return acc_diff_guard_sources


def guard_error_hook(
    guard_manager: GuardFn,
    code: types.CodeType,
    f_locals: Dict[str, object],
    index: int,
    last: bool,
):
    print(
        f"ERROR RUNNING GUARDS {code.co_name} {code.co_filename}:{code.co_firstlineno}"
    )
    print("lambda " + ", ".join(guard_manager.args) + ":")
    print(" ", " and\n  ".join(guard_manager.code_parts))

    print(guard_manager)

    local_scope = {"L": f_locals, **guard_manager.closure_vars}
    for guard in guard_manager.code_parts:
        try:
            eval(guard, guard_manager.global_scope, local_scope)
        except:  # noqa: B001,E722
            print(f"Malformed guard:\n{guard}")


set_guard_error_hook(guard_error_hook)


def unique(seq):
    seen = set()
    for x in seq:
        if x not in seen:
            yield x
            seen.add(x)


def make_dupe_guard(obj_source, dupe_source):
    # Note - we may end up in a situation where we invoke something like
    # def fn(x, y)
    # with fn(x, x)
    # Prior to the addition of tracking to all relevant objects, we would handle this just fine by
    # eagerly re-entering VB and rewrapping inputs, correctly creating graphargs and placeholders. However,
    # with tracking on inputs, duplicate inputs or aliased relationships may end up getting erased here -
    # In the fn(x, x) example call above look like a graph with a single input.
    # In order to ensure that we do not reuse fn(x, x) for fn(x, y), we create a duplicate input guard.

    # Note - we may not have a source, that is fine, it just means we had an object that is safe to have
    # leave unsourced - like a local list created and discharged entirely within a local scope.
    if dupe_source and dupe_source != obj_source:
        ser_source_is_local = is_from_local_source(dupe_source)
        source_is_local = is_from_local_source(obj_source)
        if is_from_flatten_script_object_source(
            dupe_source
        ) or is_from_flatten_script_object_source(obj_source):
            raise exc.UnsafeScriptObjectError(
                f"{obj_source.name()} is alising {dupe_source.name()}. This is not supported."
                f" Please do a clone for corresponding input."
            )

        # Note - both must be local, or global, or we will run afoul of a lack of merging in how we currently
        # reconcile guards builder scopes in compile_check_fn. This technically means we miss a guard here,
        # so maybe we should do this refactor before we land this...
        # TODO(voz): Combine local and global guard builders.
        if ser_source_is_local == source_is_local:
            # Note - this is a little aggressive - these being duplicate input does not always matter.
            # However, this should always be a sound guard to add here.
            return functools.partial(GuardBuilder.DUPLICATE_INPUT, source_b=dupe_source)
    return None


def install_guard(*guards, skip=0):
    """
    Add dynamo guards to the current tracing context.

    Args:
        guards: guard(s) to add
        skip: number of stack frames to ignore for debug stack trace
    """
    from torch._guards import TracingContext

    collect_debug_stack = guards_log.isEnabledFor(
        logging.DEBUG
    ) or verbose_guards_log.isEnabledFor(logging.DEBUG)
    add = TracingContext.get().guards_context.dynamo_guards.add
    for guard in guards:
        assert isinstance(guard, Guard)
        add(guard, collect_debug_stack=collect_debug_stack, skip=skip + 1)<|MERGE_RESOLUTION|>--- conflicted
+++ resolved
@@ -1767,13 +1767,6 @@
         """Constant keys match"""
         ref = self.arg_ref(guard)
         value = self.get(guard.name)
-<<<<<<< HEAD
-
-        if not config.enable_cpp_guard_manager:
-            # DictGuardManager supports TYPE_MATCH internally
-            self.TYPE_MATCH(guard)
-=======
->>>>>>> 04bb82f0
 
         code = []
         code.append(f"list({ref}.keys()) == {list(value.keys())!r}")
