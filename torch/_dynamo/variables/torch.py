import collections
import inspect
import logging

import math
import re
import types
from typing import Dict, List

import torch._C
import torch.fx
import torch.nn
import torch.onnx.operators
from torch._dynamo.variables import UserFunctionVariable
from torch._dynamo.variables.user_defined import ProcessGroupVariable

from .. import config, variables
from ..allowed_functions import torch_get_name
from ..exc import unimplemented
from ..source import GeneratorStateSource
from ..utils import (
    check_constant_args,
    check_unspec_python_args,
    HAS_NUMPY,
    istype,
    np,
    product,
    proxy_args_kwargs,
    specialize_args_kwargs,
    tensortype_to_dtype,
)
from .base import VariableTracker
from .ctx_manager import AutocastModeVariable, NullContextVariable
from .higher_order_ops import TorchHigherOrderOperatorVariable
from .lists import ListVariable, TupleVariable
from .tensor import TensorWithTFOverrideVariable

log = logging.getLogger(__name__)

# TODO(voz): Maybe rename these later
tensor_dunder_fns = [
    torch.Tensor.__rmatmul__,
    torch.Tensor.__rmod__,
    torch.Tensor.__rpow__,
    torch.Tensor.__rsub__,
    torch._C._TensorBase.__radd__,
    torch._C._TensorBase.__rmul__,
    torch._C._TensorBase.__ror__,
    torch._C._TensorBase.__rxor__,
    torch._C._TensorBase.__rand__,
]

torch_special_class_types = (torch._C.Generator,)

REWRITE_OPS_TO_TENSOR_SIZE_METHOD = [
    torch.onnx.operators.shape_as_tensor,
    torch._shape_as_tensor,
]

constant_fold_functions = [
    torch._assert,
    torch._utils._get_device_index,
    torch.cuda.is_available,
    torch.device,
    torch.distributed.is_available,
    torch.finfo,
    torch.get_autocast_gpu_dtype,
    torch.get_default_dtype,
    torch.iinfo,
    torch.is_autocast_cache_enabled,
    torch.is_autocast_cpu_enabled,
    torch.is_autocast_enabled,
    torch.is_complex,
    torch.is_floating_point,
    torch.nn.functional._Reduction.get_enum,
    torch._C._get_privateuse1_backend_name,
]

constant_processgroup_functions = []

if torch.distributed.is_available():
    constant_fold_functions.append(torch.distributed.is_initialized)

    from torch.distributed.distributed_c10d import (
        _get_group_tag,
        get_process_group_ranks,
    )

    constant_processgroup_functions.extend(
        [
            get_process_group_ranks,
            _get_group_tag,
        ]
    )


# TODO(voz): perhaps a decorator? This is rather readable for now tho, and not a public API.
def remap_as_fn___radd__(*args):
    return torch._C._TensorBase.__radd__(*args)


def remap_as_fn___rmul__(*args):
    return torch._C._TensorBase.__rmul__(*args)


def remap_as_fn___ror__(*args):
    return torch._C._TensorBase.__ror__(*args)


def remap_as_fn___rxor__(*args):
    return torch._C._TensorBase.__rxor__(*args)


def remap_as_fn___rand__(*args):
    return torch._C._TensorBase.__rand__(*args)


tensor_dunder_fns_remap = {
    torch._C._TensorBase.__radd__: remap_as_fn___radd__,
    torch._C._TensorBase.__rmul__: remap_as_fn___rmul__,
    torch._C._TensorBase.__ror__: remap_as_fn___ror__,
    torch._C._TensorBase.__rxor__: remap_as_fn___rxor__,
    torch._C._TensorBase.__rand__: remap_as_fn___rand__,
}


try:
    # Wed need to monkeypatch transformers here, sadly.
    # TODO(voz): Upstream to transformers lib
    import transformers

    def _dynamo_overriden_transformers_eq(self, other):
        if not hasattr(other, "__dict__"):
            return False
        return self.__dict__ == other.__dict__

    transformers.configuration_utils.PretrainedConfig.__eq__ = (
        _dynamo_overriden_transformers_eq
    )
except ImportError:
    pass


class TorchVariable(VariableTracker):
    """Points to a module or method in torch.*"""

    def __init__(self, value, **kwargs):
        super().__init__(**kwargs)
        if (
            isinstance(value, collections.abc.Hashable)
            and value in tensor_dunder_fns_remap
        ):
            value = tensor_dunder_fns_remap[value]

        self.value = value

        # the remainder of this is just optional debug checks
        try:
            self_should_be_none = getattr(self.value, "__self__", None)
        except RuntimeError as e:
            assert "No such operator" in str(e), str(e)
            self_should_be_none = None

        # assert "_ntuple.<locals>.parse" not in str(value)

        if self_should_be_none is None:
            pass
        elif isinstance(self_should_be_none, types.ModuleType):
            # weird ones like torch.nn.functional.avg_pool2d have __self__
            name = self_should_be_none.__name__
            assert re.match(r"^(torch|math)([.]|$)", name), f"__self__ set to {name}"
        elif isinstance(
            self_should_be_none, type(torch._C._get_tracing_state.__self__)
        ):
            # some _C functions have __self__ as a null capsule
            pass
        elif isinstance(self_should_be_none, torch_special_class_types):
            pass
        else:
            raise AssertionError(f"{value} found with __self__ set")

    def __repr__(self):
        return f"TorchVariable({self.value})"

    def call_hasattr(self, tx, name):
        result = hasattr(self.value, name)
        return variables.ConstantVariable(result).add_options(self)

    def unique_var_name(self):
        name = torch_get_name(self.value, f"allowed_fn_{id(self.value)}")
        return "__" + re.sub(r"[^a-zA-Z0-9_]+", "_", name)

    def reconstruct(self, codegen):
        return codegen.setup_globally_cached(self.unique_var_name(), self.value, False)

    def as_proxy(self):
        return self.value

    def python_type(self):
        if isinstance(self.value, (torch.Tensor, torch.nn.Module)):
            return type(self.value)
        if isinstance(self.value, type):
            return type
        return super().python_type()

    def as_python_constant(self):
        return self.value

    def can_constant_fold_through(self):
        if self.value in constant_fold_functions:
            return True
        return getattr(self.value, "__module__", None) == "math"

    def call_function(
        self, tx, args: "List[VariableTracker]", kwargs: "Dict[str, VariableTracker]"
    ) -> "VariableTracker":
        from . import (
            ConstantVariable,
            CUDAStreamContextVariable,
            CUDAStreamVariable,
            DeterministicAlgorithmsVariable,
            GradModeVariable,
            SymNodeVariable,
            TensorVariable,
            UserDefinedObjectVariable,
        )

        from .builder import wrap_fx_proxy, wrap_fx_proxy_cls

        constant_args = check_constant_args(args, kwargs)
        unspec_python_args = check_unspec_python_args(args, kwargs)
        options = VariableTracker.propagate(self, args, kwargs.values())

        if self.value in config.constant_functions:
            assert not args and not kwargs
            return ConstantVariable(config.constant_functions[self.value], **options)
        elif self.value is torch._functorch.eager_transforms.grad_impl:
            op = TorchHigherOrderOperatorVariable.make(
                self.value,
                source=self.source,
            ).call_function(tx, args, kwargs)
            return op
        elif self.can_constant_fold_through() and (constant_args or unspec_python_args):
            args, kwargs = specialize_args_kwargs(tx, args, kwargs)
            # constant fold
            return ConstantVariable(
                self.as_python_constant()(
                    *[x.as_python_constant() for x in args],
                    **{k: v.as_python_constant() for k, v in kwargs.items()},
                ),
                **options,
            )
        elif istype(self.value, type) and issubclass(self.value, torch.nn.Module):
            if self.value is torch.nn.CrossEntropyLoss:
                return self._call_cross_entropy_loss(tx, args, kwargs, options)
            else:
                return variables.UserDefinedClassVariable(
                    self.value, source=self.source, **options
                ).call_function(tx, args, kwargs)
        elif self.value in (torch.is_tensor, torch.overrides.is_tensor_like):
            assert len(args) == 1
            if isinstance(args[0], TensorVariable) or (
                self.value is torch.overrides.is_tensor_like
                and isinstance(args[0], UserDefinedObjectVariable)
                and hasattr(args[0].value, "__torch_function__")
            ):
                return ConstantVariable(True, **options)
            else:
                return ConstantVariable(False, **options)
        elif self.value in (
            torch.is_floating_point,
            torch.is_complex,
        ):
            input_arg = None
            if args:
                input_arg = args[0]
            else:
                assert "input" in kwargs
                input_arg = kwargs["input"]
            if isinstance(input_arg, TensorVariable) and input_arg.dtype is not None:
                if self.value is torch.is_floating_point:
                    return ConstantVariable(
                        input_arg.dtype.is_floating_point, **options
                    )
                elif self.value is torch.is_complex:
                    return ConstantVariable(input_arg.dtype.is_complex, **options)
                else:
                    raise AssertionError(f"calling {self.value}")
        elif (
            self.value is torch.numel
            and isinstance(args[0], TensorVariable)
            and args[0].size is not None
        ):
            return ConstantVariable(product(args[0].size), **options)
        elif self.value in REWRITE_OPS_TO_TENSOR_SIZE_METHOD:
            assert len(args) == 1
            assert isinstance(args[0], TensorVariable)
            return args[0].call_method(tx, "size", [], {})
        elif self.value in (
            torch.nn.modules.utils._single,
            torch.nn.modules.utils._pair,
            torch.nn.modules.utils._triple,
            torch.nn.modules.utils._quadruple,
            torch.nn.modules.utils._ntuple,
        ):
            return self._call_ntuple(tx, args, kwargs, options)
        elif self.value is torch.no_grad:
            return GradModeVariable.create(tx, False, **options)
        elif self.value is torch.enable_grad:
            return GradModeVariable.create(tx, True, **options)
        elif self.value is torch.set_grad_enabled and len(args) == 1:
            return GradModeVariable.create(tx, args[0].as_python_constant(), **options)
        elif self.value is torch.is_grad_enabled:
            assert not (args or kwargs)
            return ConstantVariable(torch.is_grad_enabled(), **options).add_guards(
                GradModeVariable._guards_singleton
            )
        elif self.value is torch.use_deterministic_algorithms and len(args) == 1:
            return DeterministicAlgorithmsVariable.create(
                tx, args[0].as_python_constant(), **options
            )
        elif self.value is torch.are_deterministic_algorithms_enabled:
            assert not (args or kwargs)
            return ConstantVariable(
                torch.are_deterministic_algorithms_enabled(), **options
            ).add_guards(DeterministicAlgorithmsVariable._guards_singleton)
        elif self.value is torch.cuda.stream:
            log.warning(
                "torch.cuda.stream() not fully supported, streams may be ignored"
            )
            assert len(args) == 1
            return CUDAStreamContextVariable.create(tx, args[0], **options)
        elif self.value is torch.cuda.streams.Stream:
            return wrap_fx_proxy_cls(
                CUDAStreamVariable,
                tx,
                tx.output.create_proxy(
                    "call_function",
                    torch.cuda.streams.Stream,
                    (),
                    {},
                ),
                **options,
            )
        elif self.value is torch.from_numpy:
            if not config.numpy_ndarray_as_tensor:
                unimplemented(
                    "torch.from_numpy(). Turn on config.numpy_ndarray_as_tensor to support "
                    "torch.from_numpy()."
                )
            assert len(args) == 1, f"Got arguments {args}"
            assert not kwargs
            t = args[0]
            from .tensor import NumpyNdarrayVariable

            if isinstance(t, NumpyNdarrayVariable):
                # TODO: mark the tensor as non-resizable
                return wrap_fx_proxy_cls(
                    target_cls=TensorVariable,
                    tx=tx,
                    proxy=tx.output.create_proxy(
                        "call_function",
                        torch.detach,
                        *proxy_args_kwargs(args, {}),
                    ),
                    example_value=None,
                    **options,
                )
            else:
                unimplemented(f"torch.from_numpy(<{type(t)}>)")
        elif len(args) > 0 and isinstance(args[0], TensorWithTFOverrideVariable):
            # This code block implements inlining the __torch_function__
            # override of a tensor.

            # TODO(future PR): make this implement the full __torch_function__ API
            # instead of assuming the relevant override is in the first argument.
            tensor_with_tf_override = args[0]

            unwrapped = TensorWithTFOverrideVariable.inline_torch_function_unwrapped(
                tx,
                self,
                tensor_with_tf_override.orig_tensor_variable_source,
                tensor_with_tf_override.subclass_torch_function__func,
                tensor_with_tf_override.subclass_type,
                options,
                args,
                kwargs,
            )

            return unwrapped

        elif self.value in [
            torch.amp.autocast_mode.autocast,
            torch.cuda.amp.autocast,
            torch.cpu.amp.autocast,
        ]:
            return AutocastModeVariable.create(self.value, args, kwargs)
        elif self.value in (
            torch.profiler.profile,
            torch.profiler.record_function,
            torch.autograd.profiler.profile,
            torch.autograd.profiler.record_function,
        ):
            log.warning("Profiler will be ignored")
            return NullContextVariable(**options)
        elif self.value is torch.autograd._profiler_enabled:
            unimplemented("torch.autograd._profiler_enabled not supported yet")
        elif self.value is torch.jit.annotate:
            assert len(args) == 2
            return args[1]
        elif self.value is torch.backends.cudnn.is_acceptable:
            # is_acceptable(tensor) returns true if
            #   (a) tensor dtype/device are supported by cudnn
            #   (b) cudnn is available
            #   (c) some initialization has completed
            # technically, it depends on some global state from (c) (torch.backends.cudnn.__cudnn_version)
            assert (
                len(args) == 1 or "tensor" in kwargs
            ), "Expect 1 input to cudnn.is_acceptable"
            tensor_variable = args[0] if len(args) > 0 else kwargs["tensor"]
            assert isinstance(
                tensor_variable, TensorVariable
            ), "Expect input to cudnn.is_acceptable to be a tensor"
            tensor_inp = torch.tensor(
                0, dtype=tensor_variable.dtype, device=tensor_variable.device
            )
            return ConstantVariable(
                torch.backends.cudnn.is_acceptable(tensor_inp), **options
            )
        elif self.value is torch.nn.Parameter:
            # https://github.com/pytorch/pytorch/issues/99569
            unimplemented("torch.nn.Parameter not supported")
        if (
            self.value.__name__ == "get_state"
            and hasattr(self.value, "__self__")
            and isinstance(self.value.__self__, torch._C.Generator)
        ):

            def get_state_from_generator():
                return self.value()

            return wrap_fx_proxy(
                tx=tx,
                proxy=tx.output.create_proxy(
                    "call_function",
                    get_state_from_generator,
                    *proxy_args_kwargs(args, kwargs),
                ),
                example_value=self.value(),
                source=GeneratorStateSource(
                    self.value.__self__.device.type, self.value.__self__.initial_seed()
                ),
                **options,
            )
        if (
            self.value.__name__ == "set_state"
            and hasattr(self.value, "__self__")
            and isinstance(self.value.__self__, torch._C.Generator)
        ) or self.value == torch.random.set_rng_state:
            assert len(args) == 1
            assert isinstance(args[0], TensorVariable)

            unimplemented(
                "TODO: make torch.random.set_rng_state work with FakeTensor/aot_autograd"
            )
            # In fake tensor case, this state doesn't matter, but
            # it needs to be valid to not segfault. Pull a real tensor out.
            # The value won't matter since we are running with fake tensors anyway, so rng doesn't matter.
            # However, it is imperative to record the call_function in the graph with the true args
            # (Not the fake example_value) - for the sake of graph correctness.
            if self.value == torch.random.set_rng_state:
                example_value = torch.random.get_rng_state()
            else:
                example_value = self.value.__self__.get_state()

            self.value.__module__ = self.__module__
            return wrap_fx_proxy(
                tx=tx,
                proxy=tx.output.create_proxy(
                    "call_function",
                    self.value,
                    *proxy_args_kwargs(args, kwargs),
                ),
                example_value=example_value,
                **options,
            )
        elif (
            self.value == torch.numel
            and len(args) == 1
            and isinstance(args[0], TensorVariable)
            and len(kwargs) == 0
        ):
            # TODO(voz): This is rewritten as a call_method because
            # torch.numel(x) w/ sym shapes raises a RuntimeError and x.numel() does not
            return wrap_fx_proxy(
                tx=tx,
                proxy=tx.output.create_proxy(
                    "call_method",
                    "numel",
                    *proxy_args_kwargs(args, kwargs),
                ),
                **options,
            )
        elif (
            self.value == torch.addcdiv
            and len(args) == 3
            and "value" in kwargs
            and len(kwargs) == 1
        ):
            # decompose addcdiv into constituent ops, prevents a graph break due to converting
            # value to a scalar
            result = TorchVariable(torch.div, **options).call_function(tx, args[1:], {})
            result = TorchVariable(torch.mul, **options).call_function(
                tx, [result, kwargs["value"]], {}
            )
            return TorchVariable(torch.add, **options).call_function(
                tx, [args[0], result], {}
            )
        elif (
            inspect.isfunction(self.value)
            and self.value in constant_processgroup_functions
        ):
            # becuase the input is a "ProcessGroupVariable", we'll be guarding on its
            # ID_MATCH based on how it was constructed.

            # We desugar it at trace-time into ranks by directly calling util
            # bake the result into the trace
            assert len(args) == 1, "Expected one arg (pg)"
            assert isinstance(args[0], ProcessGroupVariable)
            return ConstantVariable(self.value(args[0].as_python_constant()))
        elif self.value == torch.nn.init._calculate_correct_fan:
            return UserFunctionVariable(
                torch.nn.init._calculate_correct_fan, **options
            ).call_function(tx, args, {})
        elif self.value == torch.utils._pytree.tree_flatten:
            if len(args) != 1:
                unimplemented("Unsupported flatten with len(args) != 1")

            flattened, spec = torch.utils._pytree.tree_flatten(args[0])
            return TupleVariable(
                [ListVariable(flattened), ConstantVariable(spec)], **options
            )
        elif self.value == torch.utils._pytree.tree_unflatten:
            if len(args) != 2:
                unimplemented("Unsupported unflatten with len(args) != 2")

            return torch.utils._pytree.tree_unflatten(args[0], args[1].value)
<<<<<<< HEAD
        elif self.value == torch.utils._pytree.tree_map_only:
            if len(args) != 3:
                unimplemented("Unsupported tree_map_only with len(args) != 3")

            ty = args[0].value  # type
            fn = args[1]  # map fn
            tree = args[2]  # tree
=======
        # TODO: make this general
        elif self.value == torch.utils._pytree.tree_map_only:
            ty = args[0].value  # should be a type
            fn = args[1]
            tree = args[2]
>>>>>>> 120c4143

            def map_fn(v):
                if ty == v.python_type():
                    return fn.call_function(tx, [v], {})
                else:
                    return v

            return torch.utils._pytree.tree_map(map_fn, tree)
        else:
            any_symints_or_symfloats = any(isinstance(x, SymNodeVariable) for x in args)
            all_ints_or_floats = all(
                isinstance(x, (variables.ConstantVariable, variables.SymNodeVariable))
                for x in args
            )
            bin_ops = {"add", "sub", "mul", "div", "sqrt"}
            if (
                getattr(self.value, "__module__", "") == "torch"
                and self.value.__name__ in bin_ops
                and any_symints_or_symfloats
                and all_ints_or_floats
            ):
                msg = f"""\
Calling {str(self.value)} on only torch.SymInt arguments is not yet supported.
To support this behavior, we need to allow const-propping tensors that store symint data.
For now, dynamo will explicitly graph break when it encounters user code with this behavior.
"""
                log.warning(msg)
                raise unimplemented(msg)
            # Handle sth like torch.LongTensor(list(np.int64, np.int64, ...)),
            # as FX symbolic trace doesn't support numpy int/float as base types.
            if (
                HAS_NUMPY
                and self.value in tensortype_to_dtype
                and len(args) == 1
                and isinstance(args[0], ListVariable)
                and args[0].is_python_constant()
            ):
                for x in args[0].items:
                    if isinstance(x.value, np.generic):
                        x.value = x.value.item()

            # TODO(voz): Replace w/ dynamic shape rewrite table.
            # Ideally, we would be able to do this at ctor time, but alas we need a combination
            # of value + args to determine this.
            fn_ = self.value
            if any(isinstance(x, SymNodeVariable) for x in args):
                if self.value == math.sqrt:
                    from torch.fx.experimental.symbolic_shapes import sym_sqrt

                    fn_ = sym_sqrt

            if fn_ is torch.tensor:

                def check_any_unspec(x):
                    # NB: This includes UnspecializedPythonVariable
                    if isinstance(x, (TensorVariable, SymNodeVariable)):
                        return True
                    elif isinstance(x, ListVariable):
                        return any(check_any_unspec(y) for y in x.items)
                    # TODO: there maybe other recursive structures you need to
                    # check
                    else:
                        return False

                # NB: OK to pass torch.tensor(tensor), this will trace fine
                # TODO: But torch.tensor(unspec) would not trace fine.  Not
                # handled right now.
                data_arg = None
                if args:
                    data_arg = args[0]
                elif "data" in kwargs:
                    data_arg = kwargs["data"]

                if isinstance(data_arg, ListVariable) and check_any_unspec(data_arg):
                    unimplemented("torch.tensor call with list of unspec")
            tensor_variable = wrap_fx_proxy(
                tx=tx,
                proxy=tx.output.create_proxy(
                    "call_function",
                    fn_,
                    *proxy_args_kwargs(args, kwargs),
                ),
                **options,
            )

            if "out" in kwargs and not (
                isinstance(kwargs["out"], variables.ConstantVariable)
                and kwargs["out"].as_python_constant() is None
            ):
                # out variants of torch operators like torch.sort and
                # torch.sigmoid mutate the tensors in the out field. Track such
                # tensors and rewrite the symbolic locals.
                if isinstance(tensor_variable, TupleVariable):
                    assert isinstance(kwargs["out"], (TupleVariable, ListVariable))
                    output_tensor_names = [
                        tx.find_symbolic_locals_name(x) for x in kwargs["out"].items
                    ]
                    for idx, name in enumerate(output_tensor_names):
                        if name in tx.symbolic_locals:
                            tx.symbolic_locals[name] = tensor_variable.items[idx]
                elif isinstance(tensor_variable, TensorVariable):
                    assert isinstance(kwargs["out"], TensorVariable)
                    name = tx.find_symbolic_locals_name(kwargs["out"])
                    if name in tx.symbolic_locals:
                        tx.symbolic_locals[name] = tensor_variable
                else:
                    unimplemented(f"out variant of {type(kwargs['out'])}")

            return tensor_variable

    def _call_cross_entropy_loss(self, tx, args, kwargs, options):
        """
        functional: input, target, weight=None, size_average=None, ignore_index=- 100, reduce=None, reduction='mean',
        label_smoothing=0.0

        non functional ctor: weight=None, size_average=None, ignore_index=- 100, reduce=None, reduction='mean',
        label_smoothing=0.0

        non functional loss call: input, target, optional_output
        """
        from . import ConstantVariable

        def normalize_args(
            weight=ConstantVariable(None),
            size_average=ConstantVariable(None),
            ignore_index=ConstantVariable(-100),
            reduce=ConstantVariable(None),
            reduction=ConstantVariable("mean"),
            label_smoothing=ConstantVariable(0.0),
        ):
            return (
                weight,
                size_average,
                ignore_index,
                reduce,
                reduction,
                label_smoothing,
            )

        (
            weight,
            size_average,
            ignore_index,
            reduce_arg,
            reduction,
            label_smoothing,
        ) = normalize_args(*args, **kwargs)

        def fake_cross_entropy_loss(input, target):
            from .builder import wrap_fx_proxy

            return wrap_fx_proxy(
                tx=tx,
                proxy=tx.output.create_proxy(
                    "call_function",
                    torch.nn.functional.cross_entropy,
                    *proxy_args_kwargs(
                        [
                            input,
                            target,
                            weight,
                            size_average,
                            ignore_index,
                            reduce_arg,
                            reduction,
                            label_smoothing,
                        ],
                        {},
                    ),
                ),
                **VariableTracker.propagate(
                    [
                        self,
                        weight,
                        size_average,
                        ignore_index,
                        reduce_arg,
                        reduction,
                        label_smoothing,
                        input,
                        target,
                    ]
                ),
            )

        return variables.LambdaVariable(fake_cross_entropy_loss, **options)

    def _call_ntuple(self, tx, args, kwargs, options):
        """inline behavior of torch.nn.modules.utils._ntuple"""
        if self.value is torch.nn.modules.utils._ntuple:
            count = args[0].as_python_constant()
        else:
            count = self.value.__closure__[0].cell_contents
        assert isinstance(count, int)

        def handle_ntuple(value):
            if value.has_unpack_var_sequence(tx):
                return variables.TupleVariable(
                    list(value.unpack_var_sequence(tx)),
                    **VariableTracker.propagate(self, value, args, kwargs.values()),
                )
            elif value.is_python_constant():
                # constant prop through it
                return variables.ConstantVariable(
                    torch.nn.modules.utils._ntuple(count)(value.as_python_constant()),
                    **VariableTracker.propagate(self, value, args, kwargs.values()),
                )
            else:
                unimplemented(f"torch.nn.modules.utils._ntuple({value})")

        if self.value is torch.nn.modules.utils._ntuple:
            return variables.LambdaVariable(handle_ntuple, **options)
        else:
            return handle_ntuple(args[0])<|MERGE_RESOLUTION|>--- conflicted
+++ resolved
@@ -545,7 +545,6 @@
                 unimplemented("Unsupported unflatten with len(args) != 2")
 
             return torch.utils._pytree.tree_unflatten(args[0], args[1].value)
-<<<<<<< HEAD
         elif self.value == torch.utils._pytree.tree_map_only:
             if len(args) != 3:
                 unimplemented("Unsupported tree_map_only with len(args) != 3")
@@ -553,13 +552,6 @@
             ty = args[0].value  # type
             fn = args[1]  # map fn
             tree = args[2]  # tree
-=======
-        # TODO: make this general
-        elif self.value == torch.utils._pytree.tree_map_only:
-            ty = args[0].value  # should be a type
-            fn = args[1]
-            tree = args[2]
->>>>>>> 120c4143
 
             def map_fn(v):
                 if ty == v.python_type():
