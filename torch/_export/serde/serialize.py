# mypy: allow-untyped-defs
import base64
import copy
import copyreg
import dataclasses
import heapq
import inspect
import io
import json
import keyword
import logging
import math
import operator
import re
import typing
import traceback

from collections import OrderedDict
from contextlib import contextmanager
from dataclasses import dataclass, field
from enum import Enum
from typing import (
    Any,
    Callable,
    cast,
    Dict,
    final,
    Iterator,
    List,
    Optional,
    Set,
    Tuple,
    Type,
    Union,
)

import sympy

import torch
import torch.export.exported_program as ep
from torch._export.serde.schema import SchemaVersion
from torch._export.verifier import load_verifier
from torch._library.fake_class_registry import FakeScriptObject
from torch._subclasses.fake_tensor import FakeTensor, FakeTensorMode
from torch.fx.experimental import symbolic_shapes
from torch.utils import _pytree as pytree
from torch.utils._pytree import treespec_dumps, treespec_loads
from torch.utils._sympy.numbers import int_oo
from torch.utils._sympy.value_ranges import ValueRanges

from .schema import (  # type: ignore[attr-defined]
    Argument,
    BufferMutationSpec,
    InputToConstantInputSpec,
    ConstantValue,
    CustomObjArgument,
    Device,
    ExportedProgram,
    GradientToParameterSpec,
    GradientToUserInputSpec,
    Graph,
    GraphArgument,
    GraphModule,
    GraphSignature,
    InputSpec,
    InputToBufferSpec,
    InputToCustomObjSpec,
    InputTokenSpec,
    InputToParameterSpec,
    InputToTensorConstantSpec,
    Layout,
    LossOutputSpec,
    MemoryFormat,
    ModuleCallEntry,
    ModuleCallSignature,
    NamedArgument,
    Node,
    OptionalTensorArgument,
    OutputSpec,
    OutputTokenSpec,
    RangeConstraint,
    ScalarType,
    SCHEMA_VERSION,
    SymBool,
    SymBoolArgument,
    SymExpr,
    SymExprHint,
    SymInt,
    SymIntArgument,
    TensorArgument,
    TensorMeta,
    TokenArgument,
    TREESPEC_VERSION,
    UserInputMutationSpec,
    UserInputSpec,
    UserOutputSpec,
)
from .union import _Union
from ..utils import remove_proxy_from_state_dict

__all__ = [
    "serialize",
    "GraphModuleSerializer",
    "ExportedProgramSerializer",
    "GraphModuleDeserializer",
    "ExportedProgramDeserializer",
]

log = logging.getLogger(__name__)


class SerializeError(RuntimeError):
    pass


def _reverse_map(d: Dict[Any, Enum]):
    return {v.value: k for k, v in d.items()}


MetaType = Union[
    FakeTensor, int, torch.SymInt, bool, torch.SymBool, ep.CustomObjArgument
]


ST_DELIMITER = ";"

_TORCH_TO_SERIALIZE_DTYPE = {
    torch.uint8: ScalarType.BYTE,
    torch.int8: ScalarType.CHAR,
    torch.uint16: ScalarType.UINT16,
    torch.int16: ScalarType.SHORT,
    torch.int32: ScalarType.INT,
    torch.int64: ScalarType.LONG,
    torch.float16: ScalarType.HALF,
    torch.float32: ScalarType.FLOAT,
    torch.float64: ScalarType.DOUBLE,
    torch.complex32: ScalarType.COMPLEXHALF,
    torch.complex64: ScalarType.COMPLEXFLOAT,
    torch.complex128: ScalarType.COMPLEXDOUBLE,
    torch.bool: ScalarType.BOOL,
    torch.bfloat16: ScalarType.BFLOAT16,
}


_SERIALIZE_TO_TORCH_DTYPE = _reverse_map(_TORCH_TO_SERIALIZE_DTYPE)  # type: ignore[arg-type]


_TORCH_TO_SERIALIZE_LAYOUT = {
    torch.sparse_coo: Layout.SparseCoo,
    torch.sparse_csr: Layout.SparseCsr,
    torch.sparse_csc: Layout.SparseCsc,
    torch.sparse_bsr: Layout.SparseBsr,
    torch.sparse_bsc: Layout.SparseBsc,
    torch._mkldnn: Layout._mkldnn,  # type: ignore[attr-defined]
    torch.strided: Layout.Strided,
}


_SERIALIZE_TO_TORCH_LAYOUT = _reverse_map(_TORCH_TO_SERIALIZE_LAYOUT)  # type: ignore[arg-type]


_TORCH_TO_SERIALIZE_MEMORY_FORMAT = {
    torch.contiguous_format: MemoryFormat.ContiguousFormat,
    torch.channels_last: MemoryFormat.ChannelsLast,
    torch.channels_last_3d: MemoryFormat.ChannelsLast3d,
    torch.preserve_format: MemoryFormat.PreserveFormat,
}


_SERIALIZE_TO_TORCH_MEMORY_FORMAT = _reverse_map(_TORCH_TO_SERIALIZE_MEMORY_FORMAT)  # type: ignore[arg-type]


_SYM_INT_OPS = {
    operator.mul,
    operator.add,
    operator.sub,
    operator.floordiv,
    operator.mod,
    operator.pow,
    torch.sym_int,
    torch.sym_float,
    torch.sym_ite,
    torch.sym_max,
    torch.sym_min,
    torch.sym_sqrt,
}


_SYM_BOOL_OPS = {
    operator.eq,
    operator.ne,
    operator.le,
    operator.ge,
    operator.lt,
    operator.gt,
    operator.neg,
    operator.pos,
    torch.sym_not,
}


assert not any(isinstance(op, torch._ops.OpOverload) for op in _SYM_INT_OPS)
assert not any(isinstance(op, torch._ops.OpOverload) for op in _SYM_BOOL_OPS)


@dataclass
class SerializedArtifact:
    exported_program: bytes
    state_dict: bytes
    constants: bytes
    example_inputs: bytes


@dataclass
class _SerializedProgram:
    exported_program: ExportedProgram
    state_dict: bytes
    constants: bytes
    example_inputs: bytes


def deserialize_device(d: Device) -> torch.device:
    if d.index is None:
        return torch.device(type=d.type)  # type: ignore[call-overload]
    return torch.device(type=d.type, index=d.index)


<<<<<<< HEAD
=======
def _print_sympy(s: Union[torch.SymInt, torch.SymBool, torch.SymFloat, sympy.Expr]):
    if isinstance(s, (torch.SymInt, torch.SymBool, torch.SymFloat)):
        s = s.node.expr
    return sympy.printing.repr.srepr(s)


>>>>>>> 6a096a0b
def serialize_sym_int(s: Union[int, torch.SymInt]) -> SymInt:
    if isinstance(s, (torch.SymInt, sympy.Symbol, int)):
        if symbolic_shapes.is_concrete_int(s):
            return SymInt.create(as_int=int(s))
        else:
            assert isinstance(s, (torch.SymInt, sympy.Symbol))
            if s.node.hint is None:
<<<<<<< HEAD
                return SymInt.create(as_expr=SymExpr(str(s)))
            else:
                return SymInt.create(
                    as_expr=SymExpr(str(s), hint=SymExprHint.create(as_int=s.node.hint))
=======
                return SymInt.create(as_expr=SymExpr(_print_sympy(s)))
            else:
                return SymInt.create(
                    as_expr=SymExpr(
                        _print_sympy(s),
                        hint=SymExprHint.create(as_int=s.node.hint),
                    )
>>>>>>> 6a096a0b
                )
    else:
        raise SerializeError(
            f"SymInt should be either symbol or int, got `{s}` of type `{type(s)}`"
        )


def serialize_sym_bool(s: Union[bool, torch.SymBool]) -> SymBool:
    if isinstance(s, (torch.SymBool, bool)):
        if symbolic_shapes.is_concrete_bool(s):
            return SymBool.create(as_bool=bool(s))
        else:
<<<<<<< HEAD
            return SymBool.create(as_expr=SymExpr(expr_str=str(s)))
=======
            return SymBool.create(
                as_expr=SymExpr(expr_str=_print_sympy(s))
            )
>>>>>>> 6a096a0b
    else:
        raise SerializeError(
            f"SymBool should be either symbol or bool, got `{s}` of type `{type(s)}`"
        )


def serialize_tensor_meta(t: torch.Tensor) -> TensorMeta:
    """
    Extract a TensorMeta describing `t`.
    """
    return TensorMeta(
        dtype=_TORCH_TO_SERIALIZE_DTYPE[t.dtype],
        sizes=[serialize_sym_int(s) for s in t.shape],
        requires_grad=t.requires_grad,
        device=Device(type=t.device.type, index=t.device.index),
        strides=[serialize_sym_int(s) for s in t.stride()],
        storage_offset=serialize_sym_int(0),  # TODO needs to be fixed.
        layout=_TORCH_TO_SERIALIZE_LAYOUT[t.layout],
    )


_CURRENT_DESERIALIZER: Optional["GraphModuleDeserializer"] = None


def _reduce_fake_tensor(fake_tensor: FakeTensor):
    is_parameter = isinstance(fake_tensor, torch.nn.Parameter)
    tensor_meta = serialize_tensor_meta(fake_tensor)
    tensor_meta_bytes = json.dumps(
        _dataclass_to_dict(tensor_meta), cls=EnumEncoder
    ).encode("utf-8")
    return _reconstruct_fake_tensor, (tensor_meta_bytes, is_parameter)


def _reconstruct_fake_tensor(
    serialized_tensor_meta: bytes, is_parameter: bool
) -> FakeTensor:
    # Deserialize the bytes into a TensorMeta
    json_tensor_meta = json.loads(serialized_tensor_meta.decode("utf-8"))
    tensor_meta = _dict_to_dataclass(TensorMeta, json_tensor_meta)
    # Find the current fake mode
    assert (
        _CURRENT_DESERIALIZER is not None
    ), "Need access to current deserializer state"
    fake_tensor = _CURRENT_DESERIALIZER.deserialize_tensor_meta(tensor_meta)
    if is_parameter:
        fake_tensor = torch.nn.Parameter(fake_tensor)  # type: ignore[assignment]
    return fake_tensor


def serialize_torch_artifact(artifact: Optional[Any]) -> bytes:
    if artifact is None:
        return b""

    assert (
        FakeTensor not in copyreg.dispatch_table
    ), "Refusing to stomp on existing FakeTensor reducer"
    try:
        copyreg.pickle(FakeTensor, _reduce_fake_tensor)
        buffer = io.BytesIO()
        # This is a workaround for backend's tensor deserialization problem:
        # unpickleTensor() always create a tensor on the device where it was originally saved
        # This behavior is bad for multi-gpu training, as we wish to directly load the tensor
        # on the designated device.
        # For now, we simply move the tensor to cpu before saving.
        # TODO: this should be fixed by deserialization instead.
        torch.save(artifact, buffer)
        return buffer.getvalue()
    finally:
        del copyreg.dispatch_table[FakeTensor]


def deserialize_torch_artifact(serialized: Union[Dict[str, Any], Tuple[Any, ...], bytes]):
    if isinstance(serialized, (dict, tuple)):
        return serialized
    if len(serialized) == 0:
        return {}
    buffer = io.BytesIO(serialized)
    buffer.seek(0)
    # weights_only=False as we want to load custom objects here (e.g. ScriptObject)
    artifact = torch.load(buffer, weights_only=False)
    assert isinstance(artifact, (tuple, dict))
    return artifact


def _sympy_int_to_int(val: sympy.Expr, adjust: str) -> Optional[int]:
    # Convert simple sympy Integers into concrete int
    if val in (sympy.oo, int_oo):
        return None
    if val in (-sympy.oo, -int_oo):
        return None
    if isinstance(val, sympy.Integer):
        return int(val)

    # TODO: Remove this adjustment when Ed gets rid of fractional ranges
    log.warning(
        "Export constraints cannot be non-integer expressions. Found "
        "type %s, and value %s. We will attempt to %s "
        "this value.", type(val), val, adjust
    )

    if adjust == "floor":
        return math.floor(val)
    elif adjust == "ceil":
        return math.ceil(val)
    else:
        raise RuntimeError(f"Got invalid adjustment {adjust}")


def _int_to_sympy_int(val: Optional[int], default) -> sympy.Expr:
    # Convert concrete int into simple sympy Integers
    if val is None:
        return default
    if val == math.inf:
        return int_oo
    if val == -math.inf:
        return -int_oo
    return sympy.Integer(val)


def serialize_range_constraints(
    range_constraints: Dict[sympy.Symbol, ValueRanges]
) -> Dict[str, RangeConstraint]:
    return {
        str(k): RangeConstraint(
            _sympy_int_to_int(v.lower, "ceil"),  # type: ignore[arg-type]
            _sympy_int_to_int(v.upper, "floor"),  # type: ignore[arg-type]
        )
        for k, v in range_constraints.items()
    }


def _get_schema_from_target(target):
    if isinstance(target, torch._ops.OpOverload):
        return target._schema
    elif type(target) in _serialization_registry:
        return _serialization_registry[type(target)].op_schema(target)
    raise RuntimeError(f"Cannot find schema for {type(target)}")


def _is_single_tensor_return(target) -> bool:
    schema = _get_schema_from_target(target)
    returns = schema.returns
    return len(returns) == 1 and isinstance(returns[0].real_type, torch.TensorType)


def _is_single_tensor_list_return(target: Any) -> bool:
    schema = _get_schema_from_target(target)
    returns = schema.returns

    if len(returns) != 1:
        return False
    return_type = returns[0].real_type
    return isinstance(return_type, torch.ListType) and isinstance(
        return_type.getElementType(), torch.TensorType
    )


@dataclass
class GraphState:
    inputs: List[Argument] = field(default_factory=list)
    outputs: List[Argument] = field(default_factory=list)
    nodes: List[Node] = field(default_factory=list)
    tensor_values: Dict[str, TensorMeta] = field(default_factory=dict)
    sym_int_values: Dict[str, SymInt] = field(default_factory=dict)
    sym_bool_values: Dict[str, SymBool] = field(default_factory=dict)
    is_single_tensor_return: bool = False
    custom_obj_values: Dict[str, CustomObjArgument] = field(default_factory=dict)


class Final(type):
    def __new__(metacls, name, bases, classdict):
        for b in bases:
            if isinstance(b, Final):
                raise TypeError(f"type '{b.__name__}' is not an acceptable base type")
        return type.__new__(metacls, name, bases, dict(classdict))


@final
class GraphModuleSerializer(metaclass=Final):
    def __init__(
        self,
        graph_signature: ep.ExportGraphSignature,
        module_call_graph: List[ep.ModuleCallEntry],
    ):
        self.graph_state = GraphState()
        self.graph_signature = graph_signature
        self.module_call_graph = module_call_graph
        self.custom_objs: Dict[str, torch._C.ScriptObject] = {}
        self.duplicate_getitem_nodes: Dict[str, str] = {}

    @contextmanager
    def save_graph_state(self):
        saved = self.graph_state
        self.graph_state = GraphState()
        try:
            yield
        finally:
            self.graph_state = saved

    def handle_placeholder(self, node: torch.fx.Node):
        assert node.op == "placeholder"
        if isinstance(node.meta["val"], torch.Tensor):
            graph_input = Argument.create(as_tensor=TensorArgument(name=node.name))
            self.graph_state.tensor_values[node.name] = serialize_tensor_meta(
                node.meta["val"]
            )
        elif isinstance(node.meta["val"], torch.SymInt):
            raise AssertionError("SymInt graph input is not implemented yet.")
        elif isinstance(node.meta["val"], (int, bool, str, float, type(None))):
            graph_input = self.serialize_input(node.meta["val"])
        elif isinstance(node.meta["val"], ep.CustomObjArgument):
            class_fqn = node.meta["val"].class_fqn
            graph_input = Argument.create(
                as_custom_obj=CustomObjArgument(name=node.name, class_fqn=class_fqn)
            )
            self.graph_state.custom_obj_values[node.name] = (
                self.serialize_script_obj_meta(node.meta["val"])
            )
        else:
            raise AssertionError(f"Unimplemented graph input type: {node.meta['val']}")
        self.graph_state.inputs.append(graph_input)

    def handle_output(self, node: torch.fx.Node):
        assert node.op == "output"
        assert len(node.args) == 1, "FX.Node's args should have one arg"
        node_args = node.args[0]
        if isinstance(node_args, torch.fx.Node):
            # For singleton tensor returns
            self.graph_state.is_single_tensor_return = True
            self.graph_state.outputs = [self.serialize_input(node_args)]
        else:
            assert isinstance(node_args, (tuple, list))
            self.graph_state.outputs = [self.serialize_input(arg) for arg in node_args]

    def serialize_operator(self, target) -> str:
        if isinstance(target, str):
            return target
        elif target.__module__.startswith("torch._ops"):
            # TODO(zhxchen17) Maybe provide a function name helper in FX.
            # From torch.fx.node._get_qualified_name
            module = target.__module__.replace("torch._ops", "torch.ops")
            return f"{module}.{target.__name__}"
        else:  # TODO(zhxchen17) Don't catch all here.
            return f"{target.__module__}.{target.__name__}"

    def handle_call_function(self, node: torch.fx.Node):
        assert node.op == "call_function"

        # getitem has been handled in the producer node, skip it here
        if node.target is operator.getitem:
            return

        meta_val = node.meta.get("val")
        if (
            node.target in _SYM_INT_OPS
            or node.target in _SYM_BOOL_OPS
            or (meta_val is not None and isinstance(meta_val, (torch.SymInt, torch.SymBool)))
        ):
            assert len(node.kwargs) == 0
            ex_node = Node(
                target=self.serialize_operator(node.target),
                inputs=self.serialize_sym_op_inputs(node.target, node.args),
                outputs=[
                    Argument.create(
                        as_sym_int=self.serialize_sym_int_output(node.name, meta_val)
                    )
                    if (node.target in _SYM_INT_OPS or isinstance(meta_val, torch.SymInt))
                    else Argument.create(
                        as_sym_bool=self.serialize_sym_bool_output(node.name, meta_val)
                    )
                ],
                metadata=self.serialize_metadata(node),
            )
        elif isinstance(node.target, torch._ops.OpOverload):
            ex_node = Node(
                target=self.serialize_operator(node.target),
                inputs=self.serialize_inputs(node.target, node.args, node.kwargs),
                outputs=self.serialize_outputs(node),
                # TODO: create a new tensor_values here, meta might have faketensor info
                metadata=self.serialize_metadata(node),
            )
        elif isinstance(node.target, torch._ops.HigherOrderOperator):
            ex_node = Node(
                target=self.serialize_operator(node.target),
                inputs=self.serialize_hoo_inputs(node.args, node.kwargs),
                outputs=self.serialize_hoo_outputs(node),
                metadata=self.serialize_metadata(node),
            )
        elif type(node.target) in _serialization_registry:
            # Sanity check for unhandled serialization.
            assert type(node.target) in _serialization_registry, f"{type(node.target)} is not supported in export serialization."

            handler = _serialization_registry[type(node.target)]
            namespace = handler.namespace()
            op_name = handler.to_op_name(node.target)
            assert isinstance(namespace, str) and isinstance(op_name, str)
            assert ":" not in namespace and ":" not in op_name
            ex_node = Node(
                target=f"#{namespace}:{op_name}",
                inputs=self.serialize_inputs(node.target, node.args, node.kwargs),
                outputs=self.serialize_outputs(node),
                metadata=self.serialize_metadata(node),
            )
        else:
            raise SerializeError(f"Serializing {node.target} is not supported")

        self.graph_state.nodes.append(ex_node)

    def handle_get_attr(self, node):
        pass

    def _output_node_at_index(self, node, index) -> Optional[torch.fx.Node]:
        user_node = None
        for user in node.users:
            assert user.target is operator.getitem, f"{user} is not a getitem node"
            if index == user.args[1]:
                if user_node is None:
                    user_node = user
                else:
                    # We want to deduplicate getitem nodes that are trying to
                    # index to the same index
                    self.duplicate_getitem_nodes[user.name] = user_node.name
        return user_node

    def _output_node_name_at_index(self, node, index) -> str:
        user_node = self._output_node_at_index(node, index)
        if user_node is None:
            return f"{node.name}_unused_{index}"
        else:
            return user_node.name

    def serialize_metadata(self, node: torch.fx.Node) -> Dict[str, str]:
        ret = {}
        if stack_trace := node.meta.get("stack_trace"):
            ret["stack_trace"] = stack_trace

        if nn_module_stack := node.meta.get("nn_module_stack"):

            def export_nn_module_stack(val):
                assert isinstance(val, tuple) and len(val) == 2
                path, ty = val

                assert isinstance(path, str)
                assert isinstance(ty, str)

                return path + "," + ty

            # Serialize to "key,orig_path,type_str"
            nn_module_list = [
                f"{k},{export_nn_module_stack(v)}" for k, v in nn_module_stack.items()
            ]
            ret["nn_module_stack"] = ST_DELIMITER.join(nn_module_list)

        if source_fn_st := node.meta.get("source_fn_stack"):
            source_fn_list = [
                f"{source_fn[0]},{self.serialize_operator(source_fn[1])}"
                for source_fn in source_fn_st
            ]
            ret["source_fn_stack"] = ST_DELIMITER.join(source_fn_list)

        if torch_fn := node.meta.get("torch_fn"):
            ret["torch_fn"] = ST_DELIMITER.join(list(torch_fn))

        if custom := node.meta.get("custom"):
            try:
                ret["custom"] = json.dumps(custom)
            except Exception as e:
                raise SerializeError(
                    f"Failed to serialize custom metadata for node {node.name} with error {e}"
                ) from e

        return ret

    def serialize_script_obj_meta(
        self, script_obj_meta: ep.CustomObjArgument
    ) -> CustomObjArgument:
        return CustomObjArgument(
            name=script_obj_meta.name,
            class_fqn=script_obj_meta.class_fqn,
        )

    def serialize_sym_op_inputs(self, op, args) -> List[NamedArgument]:
        if isinstance(op, torch._ops.OpOverload):
            args_names = [arg.name for arg in op._schema.arguments]
        else:
            assert op in _SYM_INT_OPS or op in _SYM_BOOL_OPS
            args_names = list(inspect.signature(op).parameters.keys())
        serialized_args = []
        for args_name, arg in zip(args_names, args):
            serialized_args.append(
                NamedArgument(name=args_name, arg=self.serialize_input(arg))
            )
        return serialized_args

    def serialize_inputs(
        self,
        target: Any,  # torch._ops.OpOverload and other custom operator types.
        args,
        kwargs=None
    ) -> List[NamedArgument]:
        assert isinstance(target, (torch._ops.OpOverload, *_registered_extension_types()))
        kwargs = kwargs or {}
        serialized_args = []

        schema = _get_schema_from_target(target)

        for i, schema_arg in enumerate(schema.arguments):
            if schema_arg.name in kwargs:
                serialized_args.append(
                    NamedArgument(
                        name=schema_arg.name,
                        arg=self.serialize_input(kwargs[schema_arg.name], schema_arg.type),
                    )
                )
            elif not schema_arg.kwarg_only and i < len(args):
                serialized_args.append(
                    NamedArgument(
                        name=schema_arg.name,
                        arg=self.serialize_input(args[i], schema_arg.type),
                    )
                )
            else:
                # We intentionally don't serialize the missing arguments
                # with default values
                pass

        return serialized_args

    def serialize_hoo_inputs(self, args, kwargs) -> List[NamedArgument]:
        """
        For serializing HOO inputs since HOOs do not have a schema.
        """
        inputs = [
            NamedArgument(
                name="",
                arg=self.serialize_input(a),
            )
            for a in args
        ]
        inputs.extend(
            [
                NamedArgument(name=name, arg=self.serialize_input(a))
                for name, a in kwargs.items()
            ]
        )
        return inputs

    def is_sym_int_arg(self, arg) -> bool:
        return type(arg) is int or (
            isinstance(arg, torch.fx.Node)
            and arg.name in self.graph_state.sym_int_values
        )

    def is_sym_bool_arg(self, arg) -> bool:
        return isinstance(arg, bool) or (
            isinstance(arg, torch.fx.Node)
            and arg.name in self.graph_state.sym_bool_values
        )

    def serialize_input(
        self, arg, arg_type: Optional[torch._C.Argument] = None
    ) -> Argument:
        import torch._inductor.ir as inductor_ir

        inductor_tensor_buffers = (
            inductor_ir.Buffer,
            inductor_ir.ReinterpretView,
        )

        if isinstance(arg, torch.fx.Node):
            if arg.op == "get_attr":
                assert isinstance(arg.target, str)
                attr = getattr(arg.graph.owning_module, arg.target)

                if isinstance(attr, torch.Tensor):
                    raise SerializeError(
                        "getattr nodes containing tensors should not appear in the graph"
                    )
                elif isinstance(attr, torch.fx.GraphModule):
                    with self.save_graph_state():
                        graph = self.serialize_graph(attr)
                    return Argument.create(
                        as_graph=GraphArgument(name=arg.target, graph=graph)
                    )
                else:
                    raise SerializeError(
                        f"Unsupported getattr attribute {arg.target} with type: {type(attr)}"
                    )
            elif self.is_sym_int_arg(arg):
                return Argument.create(
                    as_sym_int=SymIntArgument.create(as_name=arg.name)
                )
            elif self.is_sym_bool_arg(arg):
                return Argument.create(
                    as_sym_bool=SymBoolArgument.create(as_name=arg.name)
                )
            elif isinstance(arg.meta["val"], ep.CustomObjArgument):
                return Argument.create(
                    as_custom_obj=CustomObjArgument(
                        name=arg.name, class_fqn=arg.meta["val"].class_fqn
                    )
                )
            elif arg.name in self.duplicate_getitem_nodes:
                dedup_name = self.duplicate_getitem_nodes[arg.name]
                return Argument.create(as_tensor=TensorArgument(name=dedup_name))
            else:
                return Argument.create(as_tensor=TensorArgument(name=arg.name))
        elif isinstance(arg, inductor_tensor_buffers):
            # Other branches are for arguments in fx node.
            # This is a special branch for handling buffers (representing tensor arguments)
            # for inductor's ExternalFallbackNode
            # export_extern_kernel_node() is using this function to serialize arguments
            arg_name = arg.get_name()
            assert arg_name is not None, "Buffer must have valid name"
            return Argument.create(as_tensor=TensorArgument(name=arg_name))
        elif isinstance(arg, torch.SymInt):
            # This is a special branch for handling SymInt args in inductor's
            # ExternalFallbackNode.
            # For regular FX graph, SymInt arg should be a fx.Node with
            # self.is_sym_int_arg(arg) being true
            return Argument.create(as_sym_int=SymIntArgument.create(as_name=str(arg)))
        elif type(arg) is bool:
            return Argument.create(as_bool=arg)
        elif type(arg) is str:
            return Argument.create(as_string=arg)
        elif type(arg) is int:
            return Argument.create(as_int=arg)
        elif type(arg) is float:
            return Argument.create(as_float=arg)
        elif arg is None:
            return Argument.create(as_none=())
        elif isinstance(arg, (list, tuple)):
            if len(arg) == 0:
                if arg_type is not None:
                    if isinstance(arg_type, torch.OptionalType):
                        arg_type = arg_type.getElementType()  # type: ignore[assignment]
                    assert isinstance(arg_type, torch.ListType)
                    elem_type = arg_type.getElementType()
                    if isinstance(elem_type, torch.OptionalType):
                        elem_type = elem_type.getElementType()

                    if isinstance(elem_type, torch.BoolType):
                        return Argument.create(as_bools=[])
                    elif isinstance(elem_type, torch.IntType):
                        return Argument.create(as_ints=[])
                    elif isinstance(elem_type, torch.FloatType):
                        return Argument.create(as_floats=[])
                    elif isinstance(elem_type, torch.StringType):
                        return Argument.create(as_strings=[])
                    elif isinstance(elem_type, torch.TensorType):
                        return Argument.create(as_tensors=[])
                    else:
                        # I believe empty symint lists default to ints, but
                        # please file an issue if this is not the case
                        raise SerializeError(f"Empty list with type {elem_type} nyi.")
                else:
                    # We could serialize this by default to a tensor list. This
                    # is needed in the HOO case
                    log.warning(
                        "Unsure how to serialize the given empty list, "
                        "as we don't know what is the type of this argument. "
                        "Serializing it as a tensor list by default."
                    )
                    return Argument.create(as_tensors=[])

            if all(type(a) is bool for a in arg):
                return Argument.create(as_bools=list(arg))
            elif all(type(a) is int for a in arg):
                return Argument.create(as_ints=list(arg))
            elif all(type(a) is float for a in arg):
                return Argument.create(as_floats=list(arg))
            elif all(type(a) is str for a in arg):
                return Argument.create(as_strings=list(arg))
            elif all(isinstance(a, torch.SymInt) for a in arg):
                # This is a special branch for handling SymInt args in inductor's
                # ExternalFallbackNode.
                # For regular FX graph, SymInt arg should be a fx.Node with
                # self.is_sym_int_arg(arg) being true
                return Argument.create(
                    as_sym_ints=[SymIntArgument.create(as_name=str(a)) for a in arg]
                )
            elif all(self.is_sym_int_arg(a) for a in arg):
                # list of sym_ints
                values = []
                for a in arg:
                    if isinstance(a, torch.fx.Node):
                        values.append(SymIntArgument.create(as_name=a.name))
                    elif type(a) is int:
                        values.append(SymIntArgument.create(as_int=a))
                return Argument.create(as_sym_ints=values)
            elif all(self.is_sym_bool_arg(a) for a in arg):
                # list of sym_bools
                values = []
                for a in arg:
                    if isinstance(a, torch.fx.Node):
                        values.append(SymBoolArgument.create(as_name=a.name))
                    elif isinstance(a, bool):
                        values.append(SymBoolArgument.create(as_bool=a))
                return Argument.create(as_sym_bools=values)
            elif all(isinstance(a, torch.fx.Node) for a in arg):
                # list of tensors
                arguments = []
                for a in arg:
                    if a.op == "get_attr":
                        raise SerializeError(
                            "getattr nodes containing tensors should not appear in the graph"
                        )
                    arguments.append(TensorArgument(name=a.name))
                return Argument.create(as_tensors=arguments)
            elif all(isinstance(a, (torch.fx.Node, type(None))) for a in arg):
                # list of optional tensors
                def serialize_optional_tensor_args(a):
                    if a is None:
                        return OptionalTensorArgument.create(as_none=())
                    elif isinstance(a, torch.fx.Node):
                        return OptionalTensorArgument.create(
                            as_tensor=TensorArgument(name=a.name)
                        )
                    else:
                        raise SerializeError(f"Unsupported list/tuple argument: {a}")

                return Argument.create(
                    as_optional_tensors=list(map(serialize_optional_tensor_args, arg))
                )
            elif all(isinstance(a, inductor_tensor_buffers) for a in arg):
                # list of inductor buffers
                return Argument.create(
                    as_tensors=[TensorArgument(name=a.get_name()) for a in arg],
                )
            elif all(
                isinstance(a, (*inductor_tensor_buffers, type(None))) for a in arg
            ):
                # list of inductor buffers as optional tensors
                def serialize_optional_tensor_args(a):
                    if a is None:
                        return OptionalTensorArgument.create(as_none=())
                    elif isinstance(a, inductor_tensor_buffers):
                        return OptionalTensorArgument.create(
                            as_tensor=TensorArgument(name=a.get_name())
                        )
                    else:
                        raise SerializeError(f"Unsupported list/tuple argument: {a}")

                return Argument.create(
                    as_optional_tensors=list(map(serialize_optional_tensor_args, arg))
                )
            else:
                raise SerializeError(
                    f"Unsupported list/tuple argument type: {[type(a) for a in arg]}"
                )
        elif isinstance(arg, torch.dtype):
            return Argument.create(as_scalar_type=_TORCH_TO_SERIALIZE_DTYPE[arg])
        elif isinstance(arg, torch.device):
            return Argument.create(as_device=Device(type=arg.type, index=arg.index))
        elif isinstance(arg, torch.memory_format):
            return Argument.create(
                as_memory_format=_TORCH_TO_SERIALIZE_MEMORY_FORMAT[arg]
            )
        elif isinstance(arg, torch.layout):
            return Argument.create(as_layout=_TORCH_TO_SERIALIZE_LAYOUT[arg])
        elif isinstance(arg, torch._C.ScriptObject):
            if not (
                arg._has_method("__getstate__")  # type: ignore[attr-defined]
                and arg._has_method("__setstate__")  # type: ignore[attr-defined]
            ):
                raise SerializeError(
                    f"Unable to serialize custom class {arg}. Please define "
                    "serialization methods via def_pickle()."
                )
            # Custom objects through torchind are serializable with pickle,
            # through implementing the .def_pickle function.  This should result
            # in the object containing a __getstate__ and __setstate__
            # serialize/deserialize function.
            custom_obj_name = f"_custom_obj_{len(self.custom_objs)}"
            self.custom_objs[custom_obj_name] = arg
            class_fqn = arg._type().qualified_name()  # type: ignore[attr-defined]
            return Argument.create(
                as_custom_obj=CustomObjArgument(custom_obj_name, class_fqn)
            )
        elif isinstance(arg, (torch._ops.OpOverload, torch._ops.HigherOrderOperator)):
            return Argument.create(as_operator=self.serialize_operator(arg))
        else:
            raise SerializeError(f"Unsupported argument type: {type(arg)} with schema arg_type {arg_type}")

    def serialize_tensor_output(self, name, meta_val) -> TensorArgument:
        assert name not in self.graph_state.tensor_values
        self.graph_state.tensor_values[name] = serialize_tensor_meta(meta_val)
        return TensorArgument(name=name)

    def serialize_sym_int_output(self, name, meta_val) -> SymIntArgument:
        assert name not in self.graph_state.sym_int_values
        self.graph_state.sym_int_values[name] = serialize_sym_int(meta_val)
        return SymIntArgument.create(as_name=name)

    def serialize_sym_bool_output(self, name, meta_val) -> SymIntArgument:
        assert name not in self.graph_state.sym_bool_values
        self.graph_state.sym_bool_values[name] = serialize_sym_bool(meta_val)
        return SymBoolArgument.create(as_name=name)

    def serialize_input_spec(self, spec: ep.InputSpec) -> InputSpec:
        if spec.kind == ep.InputKind.USER_INPUT:
            if isinstance(spec.arg, ep.ConstantArgument):
                if type(spec.arg.value) is int:
                    constant_spec = ConstantValue.create(as_int=spec.arg.value)
                elif type(spec.arg.value) is bool:
                    constant_spec = ConstantValue.create(as_bool=spec.arg.value)
                elif type(spec.arg.value) is str:
                    constant_spec = ConstantValue.create(as_string=spec.arg.value)
                elif type(spec.arg.value) is float:
                    constant_spec = ConstantValue.create(as_float=spec.arg.value)
                elif spec.arg.value is None:
                    constant_spec = ConstantValue.create(as_none=())
                else:
                    raise SerializeError(f"Unhandled constant input {spec.arg.value} to serialize")
                return InputSpec.create(
                    constant_input=InputToConstantInputSpec(
                        name=spec.arg.name, value=constant_spec
                    )
                )
            else:
                return InputSpec.create(
                    user_input=UserInputSpec(
                        arg=self.serialize_argument_spec(spec.arg)
                    )
                )
        elif spec.kind == ep.InputKind.PARAMETER:
            assert spec.target is not None
            assert isinstance(spec.arg, ep.TensorArgument)
            return InputSpec.create(
                parameter=InputToParameterSpec(
                    arg=TensorArgument(name=spec.arg.name),
                    parameter_name=spec.target,
                )
            )
        elif spec.kind == ep.InputKind.BUFFER:
            assert spec.target is not None
            assert isinstance(spec.arg, ep.TensorArgument)
            assert spec.persistent is not None
            return InputSpec.create(
                buffer=InputToBufferSpec(
                    arg=TensorArgument(name=spec.arg.name),
                    buffer_name=spec.target,
                    persistent=spec.persistent,
                )
            )
        elif spec.kind == ep.InputKind.CONSTANT_TENSOR:
            assert spec.target is not None
            assert isinstance(spec.arg, ep.TensorArgument)
            return InputSpec.create(
                tensor_constant=InputToTensorConstantSpec(
                    arg=TensorArgument(name=spec.arg.name),
                    tensor_constant_name=spec.target,
                )
            )
        elif spec.kind == ep.InputKind.CUSTOM_OBJ:
            assert spec.target is not None
            assert isinstance(spec.arg, ep.CustomObjArgument)
            return InputSpec.create(
                custom_obj=InputToCustomObjSpec(
                    arg=CustomObjArgument(
                        name=spec.arg.name, class_fqn=spec.arg.class_fqn
                    ),
                    custom_obj_name=spec.target,
                )
            )
        elif spec.kind == ep.InputKind.TOKEN:
            assert isinstance(spec.arg, ep.TokenArgument)
            return InputSpec.create(
                token=InputTokenSpec(
                    arg=TokenArgument(name=spec.arg.name),
                )
            )
        else:
            raise AssertionError(f"Unknown argument kind: {spec}")

    def serialize_output_spec(self, spec: ep.OutputSpec) -> OutputSpec:
        if spec.kind == ep.OutputKind.USER_OUTPUT:
            return OutputSpec.create(
                user_output=UserOutputSpec(arg=self.serialize_argument_spec(spec.arg))
            )
        elif spec.kind == ep.OutputKind.LOSS_OUTPUT:
            assert isinstance(spec.arg, ep.TensorArgument)
            return OutputSpec.create(
                loss_output=LossOutputSpec(arg=TensorArgument(name=spec.arg.name))
            )
        elif spec.kind == ep.OutputKind.BUFFER_MUTATION:
            assert spec.target is not None
            assert isinstance(spec.arg, ep.TensorArgument)
            return OutputSpec.create(
                buffer_mutation=BufferMutationSpec(
                    arg=TensorArgument(name=spec.arg.name),
                    buffer_name=spec.target,
                )
            )
        elif spec.kind == ep.OutputKind.GRADIENT_TO_PARAMETER:
            assert spec.target is not None
            assert isinstance(spec.arg, ep.TensorArgument)
            return OutputSpec.create(
                gradient_to_parameter=GradientToParameterSpec(
                    arg=TensorArgument(name=spec.arg.name),
                    parameter_name=spec.target,
                )
            )
        elif spec.kind == ep.OutputKind.GRADIENT_TO_USER_INPUT:
            assert spec.target is not None
            assert isinstance(spec.arg, ep.TensorArgument)
            return OutputSpec.create(
                gradient_to_user_input=GradientToUserInputSpec(
                    arg=TensorArgument(name=spec.arg.name),
                    user_input_name=spec.target,
                )
            )
        elif spec.kind == ep.OutputKind.USER_INPUT_MUTATION:
            assert spec.target is not None
            assert isinstance(spec.arg, ep.TensorArgument)
            return OutputSpec.create(
                user_input_mutation=UserInputMutationSpec(
                    arg=TensorArgument(name=spec.arg.name),
                    user_input_name=spec.target,
                )
            )
        elif spec.kind == ep.OutputKind.TOKEN:
            assert isinstance(spec.arg, ep.TokenArgument)
            return OutputSpec.create(
                token=OutputTokenSpec(
                    arg=TokenArgument(name=spec.arg.name),
                )
            )
        else:
            raise AssertionError(f"Unknown argument kind: {spec}")

    def serialize_signature(self, sig: ep.ExportGraphSignature) -> GraphSignature:
        return GraphSignature(
            input_specs=[self.serialize_input_spec(s) for s in sig.input_specs],
            output_specs=[self.serialize_output_spec(s) for s in sig.output_specs],
        )

    def serialize_argument_spec(self, x: ep.ArgumentSpec) -> Argument:
        if isinstance(x, ep.TensorArgument):
            return Argument.create(as_tensor=TensorArgument(name=x.name))
        elif isinstance(x, ep.SymIntArgument):
            return Argument.create(as_sym_int=SymIntArgument.create(as_name=x.name))
        elif isinstance(x, ep.ConstantArgument):
            return self.serialize_input(x.value)
        elif isinstance(x, ep.CustomObjArgument):
            return Argument.create(
                as_custom_obj=CustomObjArgument(name=x.name, class_fqn=x.class_fqn)
            )
        else:
            raise AssertionError("TODO")

    def serialize_module_call_signature(
        self, module_call_signature: ep.ModuleCallSignature
    ) -> ModuleCallSignature:
        return ModuleCallSignature(
            inputs=[
                self.serialize_argument_spec(x) for x in module_call_signature.inputs
            ],
            outputs=[
                self.serialize_argument_spec(x) for x in module_call_signature.outputs
            ],
            in_spec=treespec_dumps(module_call_signature.in_spec, TREESPEC_VERSION),
            out_spec=treespec_dumps(module_call_signature.out_spec, TREESPEC_VERSION),
            forward_arg_names=names if (names := module_call_signature.forward_arg_names) else None
        )

    def serialize_module_call_graph(
        self, module_call_graph: List[ep.ModuleCallEntry]
    ) -> List[ModuleCallEntry]:
        return [
            ModuleCallEntry(
                fqn=entry.fqn,
                signature=(
                    self.serialize_module_call_signature(entry.signature)
                    if entry.signature
                    else None
                ),
            )
            for entry in module_call_graph
        ]

    def serialize_outputs(self, node: torch.fx.Node) -> List[Argument]:
        """For a given node, return the dataclass representing its output values.

        [NOTE: Multiple outputs] We handle aggregates differently than FX. For
        FX, it looks like:

            x = call_function("multiple_return", ...)
            element0 = call_function(getitem, x, 0)
            foo = call_function("use_output", element0)

        We do not want the intermediate `getitem` call, so our serialized thing looks like:

            element0, element1, element2 = call_function("multiple_return", ...)
            foo = call_function("use_output", element0)

        We want names to be consistent across these two schemes, so that we can
        mostly reuse the names coming from FX. This function computes a mapping from
        the FX representation to our representation, preserving the names.
        """
        assert node.op == "call_function" and isinstance(node.target, (torch._ops.OpOverload, *_registered_extension_types()))

        schema = _get_schema_from_target(node.target)
        returns = schema.returns

        if len(returns) == 0:
            return []

        meta_val = node.meta["val"]

        # Check single value return
        if _is_single_tensor_list_return(node.target):
            # e.g "-> Tensor[]"
            tensor_args = []
            for idx, meta in enumerate(meta_val):
                name = self._output_node_name_at_index(node, idx)
                tensor_args.append(self.serialize_tensor_output(name, meta))
            return [Argument.create(as_tensors=tensor_args)]
        elif len(returns) == 1:
            return [self.serialize_output(node.name, meta_val)]

        # There are a two possibilities at this point:
        # - This operator returns a tuple of Tensors, e.g. "-> (Tensor, Tensor)"
        # - This operator returns a tuple of mixed of Tensor and Tensors, e.g. "-> (Tensor, Tensor[])"
        #
        # Either way, start by gathering a list of TensorArguments with the correct names.
        # For consistent naming with FX, consult the downstream `getitem` node and
        # make sure our outputs have the same name.

        output_arguments = []
        for idx, (meta, return_schema) in enumerate(zip(meta_val, returns)):
            if meta is None:
                assert isinstance(
                    return_schema.real_type, (torch.OptionalType, torch.TensorType)
                )
                # When the return type is annoated as Tensor type, the op can also return an
                # undefined Tensor which will be implicitly converted to None in Python.
                output_arguments.append(Argument.create(as_none=()))
            elif isinstance(meta, FakeTensor):
                assert isinstance(return_schema.real_type, (torch.OptionalType, torch.TensorType))
                name = self._output_node_name_at_index(node, idx)
                output_arguments.append(self.serialize_output(name, meta))
            elif isinstance(meta, list):
                # for List[Tensor] return type
                assert isinstance(
                    return_schema.real_type, torch.ListType
                ) and isinstance(
                    return_schema.real_type.getElementType(), torch.TensorType
                )
                user_node = self._output_node_at_index(node, idx)
                assert user_node is not None

                args = []
                for i, m in enumerate(meta):
                    if m is None:
                        continue
                    sub_user_node_name = self._output_node_name_at_index(user_node, i)
                    args.append(self.serialize_tensor_output(sub_user_node_name, m))
                output_arguments.append(Argument.create(as_tensors=args))
            elif isinstance(meta, (int, SymInt)):
                user_node_name = self._output_node_name_at_index(node, idx)
                output_arguments.append(self.serialize_output(user_node_name, meta))
            else:
                raise ValueError(
                    f"Unhandled output type {type(meta)} from node {node.format_node()}"
                )

        return output_arguments

    def serialize_hoo_outputs(self, node: torch.fx.Node) -> List[Argument]:
        """
        For serializing HOO outputs since HOOs do not have a schema.
        """
        meta_val = node.meta["val"]

        if isinstance(meta_val, tuple):
            # Note: Since we don't have a schema, we just serialize all tuple
            # outputs to be a list of values. Even if the output is supposed to
            # be a tensor list (Tensor[]), we will serialize it to be a list of
            # tensors (Tensor, Tensor, Tensor). An exception is that if there's
            # a singleton tensor, we will serialize this to be a singleton
            # tensor list so that the deserializer knows to insert getitem nodes.

            if len(meta_val) == 1:
                assert isinstance(meta_val[0], torch.Tensor)
                name = self._output_node_name_at_index(node, 0)
                return [Argument.create(as_tensors=[self.serialize_tensor_output(name, meta_val[0])])]

            outputs = []
            for i, element_meta_val in enumerate(meta_val):
                user_node = self._output_node_at_index(node, i)
                if isinstance(element_meta_val, list):
                    # e.g "-> Tensor[]"
                    assert user_node is not None

                    tensors = []
                    for j, m in enumerate(element_meta_val):
                        if not isinstance(m, torch.Tensor):
                            raise SerializeError(f"Serialize list output with type {type(m)} nyi")

                        name = self._output_node_name_at_index(user_node, j)
                        tensors.append(self.serialize_tensor_output(name, m))
                    outputs.append(Argument.create(as_tensors=tensors))

                else:
                    name = (
                        user_node.name
                        if user_node is not None
                        else f"{node.name}_unused_{i}"
                    )

                    outputs.append(self.serialize_output(name, element_meta_val))

            return outputs
        else:
            return [self.serialize_output(node.name, meta_val)]

    def serialize_output(self, name: str, meta_val: Any) -> Argument:
        # Check single value return
        if meta_val is None:
            return Argument.create(as_none=())
        if isinstance(meta_val, torch.Tensor):
            # e.g "-> Tensor"
            return Argument.create(
                as_tensor=self.serialize_tensor_output(name, meta_val)
            )
        elif isinstance(meta_val, (int, torch.SymInt)):
            # e.g "-> SymInt"
            return Argument.create(
                as_sym_int=self.serialize_sym_int_output(name, meta_val)
            )
        elif isinstance(meta_val, torch.SymBool):
            # e.g "-> SymBool"
            return Argument.create(
                as_sym_bool=self.serialize_sym_bool_output(name, meta_val)
            )

        # list outputs should've been handled earlier
        raise SerializeError(f"Unable to serialize output {meta_val}")

    def _handle_getitem_users(self, node: torch.fx.Node) -> List[TensorArgument]:
        meta_val = node.meta["val"]

        idx_to_name = {}
        for user in node.users:
            assert (
                user.target is operator.getitem
            ), f"User node {user} of {node} is incorrect"
            idx_to_name[user.args[1]] = user.name

        for idx, _ in enumerate(meta_val):
            # FX does not emit a getitem node for any outputs that are unused.
            # However, we need a name for them so that the number of outputs will
            # correctly match the schema. Just assign a dummy name.
            if idx not in idx_to_name:
                idx_to_name[idx] = f"{node.name}_unused_{idx}"

        arg_list = []
        for i, element_meta_val in enumerate(meta_val):
            arg_list.append(
                self.serialize_tensor_output(idx_to_name[i], element_meta_val)
            )

        return arg_list

    def serialize_graph(self, graph_module: torch.fx.GraphModule) -> Graph:
        assert isinstance(graph_module, torch.fx.GraphModule)
        for node in graph_module.graph.nodes:
            try:
                getattr(self, f"handle_{node.op}")(node)
            except Exception as e:
                raise SerializeError(
                    f"Failed serializing node {node} in graph: {node.format_node()}\n Original exception {traceback.format_exc()}"
                ) from e

        return Graph(
            inputs=self.graph_state.inputs,
            nodes=self.graph_state.nodes,
            tensor_values=self.graph_state.tensor_values,
            sym_int_values=self.graph_state.sym_int_values,
            sym_bool_values=self.graph_state.sym_bool_values,
            custom_obj_values=self.graph_state.custom_obj_values,
            outputs=self.graph_state.outputs,
            is_single_tensor_return=self.graph_state.is_single_tensor_return,
        )

    def serialize_graph_module_metadata(self, meta: Dict[str, Any]):
        ret = {}
        if custom := meta.get("custom"):
            try:
                ret["custom"] = json.dumps(custom)
            except Exception as e:
                raise SerializeError(
                    f"Failed to serialize custom metadata for graph with error {e}"
                ) from e

        return ret

    def serialize(self, graph_module: torch.fx.GraphModule) -> GraphModule:
        graph = self.serialize_graph(graph_module)

        return GraphModule(
            graph=graph,
            signature=self.serialize_signature(self.graph_signature),
            module_call_graph=self.serialize_module_call_graph(self.module_call_graph),
            metadata=self.serialize_graph_module_metadata(graph_module.meta)
        )


@final
class ExportedProgramSerializer(metaclass=Final):
    def __init__(self, opset_version: Optional[Dict[str, int]] = None):
        self.opset_version: Dict[str, int] = {}
        if opset_version:
            self.opset_version.update(opset_version)
        if "aten" not in self.opset_version:
            self.opset_version["aten"] = torch._C._get_max_operator_version()

    def serialize(self, exported_program: ep.ExportedProgram) -> _SerializedProgram:
        """
        Args:
            exported_program: Exported Program to serialize
        """
        exported_program.validate()

        gm_serializer = GraphModuleSerializer(
            exported_program.graph_signature, exported_program.module_call_graph
        )
        serialized_graph_module = gm_serializer.serialize(exported_program.graph_module)
        serialized_range_constraints = serialize_range_constraints(
            exported_program.range_constraints
        )

        # TODO: Directly serialize exported_program.constants once
        # CustomClassHolders get stored in the ExportedProgram rather than in
        # the graph
        constants = {}
        for n, c in gm_serializer.custom_objs.items():
            constants[n] = c
        for n, t in exported_program.constants.items():
            assert n not in constants
            constants[n] = t

        serialized_ep = ExportedProgram(
            graph_module=serialized_graph_module,
            opset_version=self.opset_version,
            range_constraints=serialized_range_constraints,
            schema_version=SchemaVersion(
                major=SCHEMA_VERSION[0],
                minor=SCHEMA_VERSION[1],
            ),
            verifiers=[v.dialect for v in exported_program.verifiers],
            torch_version=torch.__version__,
        )

        # Test canonical form is well defined.
        canonicalize(serialized_ep)

        # Proxy cannot be dumped, so we remove them.
        new_state_dict = remove_proxy_from_state_dict(
            exported_program.state_dict, in_place=False
        )
        return _SerializedProgram(
            serialized_ep,
            serialize_torch_artifact(new_state_dict),
            serialize_torch_artifact(constants),
            serialize_torch_artifact(exported_program.example_inputs),
        )


@final
class GraphModuleDeserializer(metaclass=Final):
    @dataclasses.dataclass
    class Result:
        graph_module: torch.fx.GraphModule
        signature: ep.ExportGraphSignature
        module_call_graph: List[ep.ModuleCallEntry]
        names_to_symbols: Dict[str, sympy.Symbol]
        state_dict: Dict[str, Union[torch.Tensor, torch.nn.Parameter]]
        constants: Dict[str, Union[torch.Tensor, FakeScriptObject, torch.ScriptObject]]
        example_inputs: Optional[Tuple[Tuple[torch.Tensor, ...], Dict[str, Any]]]

    def __init__(self) -> None:
        self.serialized_name_to_node: Dict[str, torch.fx.Node] = {}
        self.serialized_name_to_meta: Dict[str, MetaType] = {}
        self.graph = torch.fx.Graph()
        self.module = torch.nn.Module()

    @contextmanager
    def save_graph_module(self) -> Iterator[None]:
        saved = (
            self.graph,
            self.module,
            self.serialized_name_to_node,
            self.serialized_name_to_meta,
        )
        self.graph = torch.fx.Graph()
        self.module = torch.nn.Module()
        self.serialized_name_to_node = {}
        self.serialized_name_to_meta = {}
        try:
            yield
        finally:
            (
                self.graph,
                self.module,
                self.serialized_name_to_node,
                self.serialized_name_to_meta,
            ) = saved

    def deserialize_extension_operator(self, serialized_target: str):
        namespace, op_name = serialized_target.split(":")
        namespace = namespace[1:]  # starting with #
        handler = _deserialization_registry[namespace]
        return handler.from_op_name(op_name)

    def deserialize_operator(self, serialized_target: str):
        if serialized_target.startswith(
            "_operator"
        ):  # TODO(zhxchen17) Follow up on this.
            module = operator
            serialized_target_names = serialized_target.split(".")[1:]
        elif serialized_target.startswith("torch"):
            module = torch  # type: ignore[misc]
            serialized_target_names = serialized_target.split(".")[1:]
        elif serialized_target.startswith("#"):
            return self.deserialize_extension_operator(serialized_target)
        else:  # TODO(zhxchen17) Don't catch all here.
            return serialized_target

        target = module
        for name in serialized_target_names:
            if not hasattr(target, name):
                return serialized_target
            else:
                target = getattr(target, name)
        return target

<<<<<<< HEAD
=======
    def _parse_sym_expr(self, expr_str: str, hint: Optional[Union[int, bool, float]] = None) -> sympy.Expr:
        """
        Parses and does bottom-up processing of sympy.Expr nodes,
        populating ShapeEnv & caching symbols as needed.
        """
        def _process_sym_expr(sym: sympy.Expr, hint: Optional[Union[int, bool, float]] = None) -> sympy.Expr:
            if sym.is_Integer or sym.is_Float or sym.is_Boolean:  # base case
                return sym
            else:  # recursive case
                # important to use str(expr) and not _print_sympy(),
                # str(expr) is key for self.symbol_name_to_range
                expr_str = str(sym)
                for arg in sym.args:
                    self._parse_sym_expr(arg)
                # symbol caching
                if expr_str in self.symbol_name_to_symbol:
                    sym = self.symbol_name_to_symbol[expr_str]
                else:
                    self.symbol_name_to_symbol[expr_str] = sym
                # hints
                if (
                    hint is not None
                    and sym not in self.shape_env.var_to_val
                ):
                    self.shape_env.add_var_to_val(sym, hint)  # type: ignore[arg-type]
                # ValueRanges
                if vr := self.symbol_name_to_range.get(expr_str):
                    self.shape_env.constrain_symbol_range(
                        sym,
                        compiler_min=vr.lower,  # type: ignore[arg-type]
                        compiler_max=vr.upper,  # type: ignore[arg-type]
                    )
            return sym

        expr = sympy.sympify(
            expr_str,
            locals={**self.sympy_functions, **self.symbol_name_to_symbol},
        )
        return _process_sym_expr(expr, hint)

>>>>>>> 6a096a0b
    def deserialize_sym_int(self, s: SymInt) -> Union[int, torch.SymInt]:
        val = s.value
        if s.type == "as_expr":
            if val.hint is None:
                hint = None
            else:
                assert val.hint.type == "as_int"
                hint = val.hint.value

<<<<<<< HEAD
            if val.expr_str in self.symbol_name_to_symbol:
                sym = self.symbol_name_to_symbol[val.expr_str]
            else:
                sym = sympy.sympify(
                    val.expr_str,
                    locals={**self.sympy_functions, **self.symbol_name_to_symbol},
                )
                # NOTE(avik): Assumptions on symbols are not explicitly serialized.
                # This seems dangerous: it might cause unknown differences in shape env behavior
                # on deserialization? Probably deserves a follow-up.

                # Here we force symbols corresponding to SymInts to be at least integers.
                # Otherwise some expressions that the shape env would otherwise evaluate to False,
                # e.g., 2*s = 9, can have rational solutions, e.g., 9/2.
                # TODO: This is HIGHLY SUSPICIOUS ezyang(May 2024)
                sym = sym.subs(
                    {s: sympy.Symbol(s.name, integer=True) for s in sym.free_symbols}
                )
                # We need to check if the symbol has already been allocated,
                # self.symbol_name_to_symbol is not enough because the
                # integer-ification of symbols can induce simplification;
                # e.g., (2**s0 + 1) // 2  -->  s0 when we know s0 is integral
                if isinstance(sym, sympy.Symbol) and sym not in self.shape_env.var_to_val:
                    self.symbol_name_to_symbol[val.expr_str] = sym
                    if hint is not None:
                        self.shape_env.add_var_to_val(sym, hint)

                    if vr := self.symbol_name_to_range.get(val.expr_str):
                        self.shape_env.constrain_symbol_range(
                            sym,
                            compiler_min=vr.lower,  # type: ignore[arg-type]
                            compiler_max=vr.upper,  # type: ignore[arg-type]
                        )
                else:
                    # Placeholders, in particular, can have shapes as symbolic expressions.
                    # We need to populate the shape env with the range constraints of their
                    # free symbols, otherwise evaluating such expressions will error.
                    self.symbol_name_to_symbol[val.expr_str] = sym
                    free_symbols = sym.free_symbols
                    for s in free_symbols:
                        if s.name not in self.symbol_name_to_symbol:
                            self.symbol_name_to_symbol[s.name] = s  # type: ignore[assignment]
                        if vr := self.symbol_name_to_range.get(s.name):
                            self.shape_env.constrain_symbol_range(
                                s,
                                compiler_min=vr.lower,  # type: ignore[arg-type]
                                compiler_max=vr.upper,  # type: ignore[arg-type]
                            )

=======
            sym = self._parse_sym_expr(val.expr_str, hint)
>>>>>>> 6a096a0b
            return self.shape_env.create_symintnode(sym, hint=hint)
        elif s.type == "as_int":
            assert type(val) is int
            return val
        else:
            raise SerializeError(
                f"SymInt has invalid field type {s.type} with value {s.value}"
            )

    def deserialize_sym_bool(self, s: SymBool) -> Union[bool, torch.SymBool]:
        val = s.value
        if s.type == "as_expr":
<<<<<<< HEAD
            # first we sympify this just to access any untracked symbols
            expr = sympy.sympify(val.expr_str)
            for sym in expr.free_symbols:
                if (
                    not isinstance(sym, sympy.Number)
                    and str(sym) not in self.symbol_name_to_symbol
                ):
                    self.deserialize_sym_int(SymInt.create(as_expr=SymExpr(str(sym))))
            # then we sympify again using locals to correctly reify with the constructed symbols
            expr = sympy.sympify(val.expr_str, locals=self.symbol_name_to_symbol)
=======
            expr = self._parse_sym_expr(val.expr_str)
>>>>>>> 6a096a0b
            return self.shape_env.create_symboolnode(expr)
        elif s.type == "as_bool":
            assert isinstance(val, bool)
            return val
        else:
            raise SerializeError(
                f"SymBool has invalid field type {s.type} with value {s.value}"
            )

    def deserialize_tensor_meta(
        self,
        tensor_meta: TensorMeta,
    ) -> FakeTensor:
        with self.fake_tensor_mode:
            return cast(
                FakeTensor,
                torch.empty_strided(
                    tuple(self.deserialize_sym_int(val) for val in tensor_meta.sizes),  # type: ignore[misc]
                    tuple(self.deserialize_sym_int(val) for val in tensor_meta.strides),  # type: ignore[misc]
                    device=deserialize_device(tensor_meta.device),
                    dtype=_SERIALIZE_TO_TORCH_DTYPE[tensor_meta.dtype],
                ),
            )

    def deserialize_script_obj_meta(
        self, script_obj_meta: CustomObjArgument
    ) -> ep.CustomObjArgument:
        return ep.CustomObjArgument(
            name=script_obj_meta.name,
            class_fqn=script_obj_meta.class_fqn,
        )

    def deserialize_graph_output(self, output) -> Optional[Union[torch.fx.Node, int]]:
        if output.type == "as_tensor":
            return self.serialized_name_to_node[output.as_tensor.name]
        elif output.type == "as_sym_int":
            return self.serialized_name_to_node[output.as_sym_int.as_name]
        elif output.type == "as_sym_bool":
            return self.serialized_name_to_node[output.as_sym_bool.as_name]
        elif output.type == "as_int":
            return output.as_int
        elif output.type == "as_none":
            return None
        else:
            raise SerializeError(f"Unable to deserialize output node {output}")

    def deserialize_graph(self, serialized_graph: Graph) -> torch.fx.Graph:
        # Handle the tensor metas.
        for name, tensor_value in serialized_graph.tensor_values.items():
            meta_val = self.deserialize_tensor_meta(tensor_value)
            self.serialized_name_to_meta[name] = meta_val

        for name, sym_int_value in serialized_graph.sym_int_values.items():
            self.serialized_name_to_meta[name] = self.deserialize_sym_int(sym_int_value)

        for name, sym_bool_value in serialized_graph.sym_bool_values.items():
            self.serialized_name_to_meta[name] = self.deserialize_sym_bool(
                sym_bool_value
            )

        for name, script_obj_meta in serialized_graph.custom_obj_values.items():
            self.serialized_name_to_meta[name] = self.deserialize_script_obj_meta(
                script_obj_meta
            )

        # Inputs: convert to placeholder nodes in FX.
        for i, input_ in enumerate(serialized_graph.inputs):
            if input_.type in ("as_tensor", "as_sym_int", "as_custom_obj"):
                node_name = input_.value.name
                placeholder_node = self.graph.placeholder(node_name)
                # FX might declare a name illegal (e.g. some nn.Modules use "input" as forward() arguments)
                # we will overwrite it
                placeholder_node.name = node_name
                self.sync_fx_node(node_name, placeholder_node)
            elif input_.type in (
                "as_int",
                "as_float",
                "as_bool",
                "as_none",
                "as_string",
            ):
                node_name = self.signature.input_specs[i].arg.name
                placeholder_node = self.graph.placeholder(node_name)
                placeholder_node.meta["val"] = self.deserialize_input(input_)
            else:
                raise SerializeError(f"Invalid input type {input_}")

        # Nodes: convert to call_function nodes.
        for serialized_node in serialized_graph.nodes:
            try:
                target = self.deserialize_operator(serialized_node.target)
                self.deserialize_node(serialized_node, target)

            except Exception as e:
                raise SerializeError(
                    f"Failed deserializing node {serialized_node}\n Original exception {traceback.format_exc()}"
                ) from e

        # Outputs: convert to a single `output` node.
        outputs = []
        for output in serialized_graph.outputs:
            outputs.append(self.deserialize_graph_output(output))

        if serialized_graph.is_single_tensor_return:
            assert len(outputs) == 1
            outputs = outputs[0]  # type: ignore[assignment]
        else:
            outputs = tuple(outputs)  # type: ignore[assignment]

        output_node = self.graph.output(outputs)

        if serialized_graph.is_single_tensor_return:
            output_node.meta["val"] = output_node.args[0].meta["val"]
        else:
            output_node.meta["val"] = tuple(
                arg.meta["val"] if isinstance(arg, torch.fx.Node) else arg
                for arg in output_node.args[0]
            )

        return self.graph

    def deserialize_node(self, serialized_node: Node, target: Callable) -> None:
        if (
            target in _SYM_BOOL_OPS
            or target in _SYM_INT_OPS
            or target == torch.ops.aten.item.default  # this can produce either SymInt or SymBool
        ):
            name = serialized_node.outputs[0].value.as_name
            args = self.deserialize_sym_op_inputs(serialized_node.inputs)

            fx_node = self.graph.create_node("call_function", target, args, {}, name)
            self.deserialize_sym_op_outputs(serialized_node, fx_node)

        elif isinstance(target, torch._ops.HigherOrderOperator):
            args, kwargs = self.deserialize_hoo_inputs(serialized_node.inputs)
            metadata = self.deserialize_metadata(serialized_node.metadata)
            for x in (*args, *kwargs.values()):
                if isinstance(x, torch.fx.Node) and x.op == "get_attr":
                    # this means that we have deserialized a graph argument, but
                    # unfortunately the schema for it does not include metadata;
                    # so we reuse the metadata of the HOP call for such arguments
                    x.meta.update(metadata)
            # If HOP returns a single tensor, name the
            # newly-created node after it. This ensures that these tensor values
            # have names that are consistent with serialized.
            #
            # HOPs don't have schema yet, just check the output lengths and as_tensor attribute
            name = (
                serialized_node.outputs[0].as_tensor.name
                if len(serialized_node.outputs) == 1
                and hasattr(serialized_node.outputs[0], "as_tensor")
                else None
            )
            fx_node = self.graph.create_node(
                "call_function", target, args, kwargs, name
            )
            self.deserialize_outputs(serialized_node, fx_node)
            fx_node.meta.update(metadata)

        elif isinstance(target, (torch._ops.OpOverload, *_registered_extension_types())):
            # For convenience: if this node returns a single tensor, name the
            # newly-created node after it. This ensures that these tensor values
            # have names that are consistent with serialized.
            name = (
                serialized_node.outputs[0].as_tensor.name
                if _is_single_tensor_return(target)
                else None  # FX will generate a name for us.
            )
            args, kwargs = self.deserialize_inputs(target, serialized_node)
            fx_node = self.graph.create_node(
                "call_function", target, args, kwargs, name
            )
            self.deserialize_outputs(serialized_node, fx_node)
        else:
            raise SerializeError(
                f"Unsupported target type for node {serialized_node}: {type(target)}"
            )

        fx_node.meta.update(self.deserialize_metadata(serialized_node.metadata))
        if fx_node.op not in ["placeholder", "output"] and "nn_module_stack" not in fx_node.meta:
            fx_node.meta["nn_module_stack"] = {}  # serialization throws away empty dicts

    def deserialize_input_spec(self, i: InputSpec) -> ep.InputSpec:
        if i.type == "user_input":
            return ep.InputSpec(
                kind=ep.InputKind.USER_INPUT,
                arg=self.deserialize_argument_spec(i.user_input.arg),
                target=None,
            )
        elif i.type == "parameter":
            return ep.InputSpec(
                kind=ep.InputKind.PARAMETER,
                arg=ep.TensorArgument(name=i.parameter.arg.name),
                target=i.parameter.parameter_name,
            )
        elif i.type == "buffer":
            return ep.InputSpec(
                kind=ep.InputKind.BUFFER,
                arg=ep.TensorArgument(name=i.buffer.arg.name),
                target=i.buffer.buffer_name,
                persistent=i.buffer.persistent,
            )
        elif i.type == "tensor_constant":
            return ep.InputSpec(
                kind=ep.InputKind.CONSTANT_TENSOR,
                arg=ep.TensorArgument(name=i.tensor_constant.arg.name),
                target=i.tensor_constant.tensor_constant_name,
            )
        elif i.type == "custom_obj":
            return ep.InputSpec(
                kind=ep.InputKind.CUSTOM_OBJ,
                arg=ep.CustomObjArgument(
                    name=i.custom_obj.arg.name, class_fqn=i.custom_obj.arg.class_fqn
                ),
                target=i.custom_obj.custom_obj_name,
            )
        elif i.type == "token":
            return ep.InputSpec(
                kind=ep.InputKind.TOKEN,
                arg=ep.TokenArgument(name=i.token.arg.name),
                target=None
            )
        elif i.type == "constant_input":
            return ep.InputSpec(
                kind=ep.InputKind.USER_INPUT,
                arg=ep.ConstantArgument(
                    name=i.constant_input.name,
                    value=self.deserialize_constant_input(i.constant_input.value)
                ),
                target=None,
            )
        else:
            raise AssertionError(f"Unknown input spec {i}")

    def deserialize_output_spec(self, o: OutputSpec) -> ep.OutputSpec:
        if o.type == "user_output":
            return ep.OutputSpec(
                kind=ep.OutputKind.USER_OUTPUT,
                arg=self.deserialize_argument_spec(o.user_output.arg),
                target=None,
            )
        elif o.type == "loss_output":
            return ep.OutputSpec(
                kind=ep.OutputKind.LOSS_OUTPUT,
                arg=ep.TensorArgument(name=o.loss_output.arg.name),
                target=None,
            )
        elif o.type == "buffer_mutation":
            return ep.OutputSpec(
                kind=ep.OutputKind.BUFFER_MUTATION,
                arg=ep.TensorArgument(name=o.buffer_mutation.arg.name),
                target=o.buffer_mutation.buffer_name,
            )
        elif o.type == "gradient_to_parameter":
            return ep.OutputSpec(
                kind=ep.OutputKind.GRADIENT_TO_PARAMETER,
                arg=ep.TensorArgument(name=o.gradient_to_parameter.arg.name),
                target=o.gradient_to_parameter.parameter_name,
            )
        elif o.type == "gradient_to_user_input":
            return ep.OutputSpec(
                kind=ep.OutputKind.GRADIENT_TO_USER_INPUT,
                arg=ep.TensorArgument(name=o.gradient_to_user_input.arg.name),
                target=o.gradient_to_user_input.user_input_name,
            )
        elif o.type == "user_input_mutation":
            return ep.OutputSpec(
                kind=ep.OutputKind.USER_INPUT_MUTATION,
                arg=ep.TensorArgument(name=o.user_input_mutation.arg.name),
                target=o.user_input_mutation.user_input_name,
            )
        elif o.type == "token":
            return ep.OutputSpec(
                kind=ep.OutputKind.TOKEN,
                arg=ep.TokenArgument(name=o.token.arg.name),
                target=None
            )
        else:
            raise AssertionError(f"Unknown output spec {o}")

    def deserialize_signature(self, sig: GraphSignature) -> ep.ExportGraphSignature:
        return ep.ExportGraphSignature(
            input_specs=[self.deserialize_input_spec(i) for i in sig.input_specs],
            output_specs=[self.deserialize_output_spec(o) for o in sig.output_specs],
        )

    def deserialize(
        self,
        serialized_graph_module: GraphModule,
        serialized_state_dict: Union[Dict[str, torch.Tensor], bytes],
        constants: Union[Dict[str, Any], bytes],
        example_inputs: Optional[Union[Tuple[Tuple[torch.Tensor, ...], Dict[str, Any]], bytes]] = None,
        symbol_name_to_range: Optional[Dict[str, symbolic_shapes.ValueRanges]] = None,
    ) -> Result:
        global _CURRENT_DESERIALIZER
        assert _CURRENT_DESERIALIZER is None
        _CURRENT_DESERIALIZER = self
        try:
            self.shape_env = symbolic_shapes.ShapeEnv(assume_static_by_default=True)
            self.fake_tensor_mode = FakeTensorMode(
                allow_fallback_kernels=False,
                allow_non_fake_inputs=True,
                shape_env=self.shape_env,
            )
            self.sympy_functions = {
                # all torch.utils._sympy.functions should go here
                # TODO(avik): find a better way to keep this collection in sync;
                # e.g.., `exec('from torch.utils._sympy.functions import *', ...)`
                # would work as long as the public API of that module is complete
                "FloorDiv": torch.utils._sympy.functions.FloorDiv,
                "ModularIndexing": torch.utils._sympy.functions.ModularIndexing,
                "Where": torch.utils._sympy.functions.Where,
                "PythonMod": torch.utils._sympy.functions.PythonMod,
                "Mod": torch.utils._sympy.functions.Mod,
                "CleanDiv": torch.utils._sympy.functions.CleanDiv,
                "CeilToInt": torch.utils._sympy.functions.CeilToInt,
                "FloorToInt": torch.utils._sympy.functions.FloorToInt,
                "CeilDiv": torch.utils._sympy.functions.CeilDiv,
                "LShift": torch.utils._sympy.functions.LShift,
                "RShift": torch.utils._sympy.functions.RShift,
                "PowByNatural": torch.utils._sympy.functions.PowByNatural,
                "FloatPow": torch.utils._sympy.functions.FloatPow,
                "FloatTrueDiv": torch.utils._sympy.functions.FloatTrueDiv,
                "IntTrueDiv": torch.utils._sympy.functions.IntTrueDiv,
                "IsNonOverlappingAndDenseIndicator": torch.utils._sympy.functions.IsNonOverlappingAndDenseIndicator,
                "TruncToFloat": torch.utils._sympy.functions.TruncToFloat,
                "TruncToInt": torch.utils._sympy.functions.TruncToInt,
                "RoundToInt": torch.utils._sympy.functions.RoundToInt,
                "RoundDecimal": torch.utils._sympy.functions.RoundDecimal,
                "ToFloat": torch.utils._sympy.functions.ToFloat,
                "Identity": torch.utils._sympy.functions.Identity,
            }
            self.symbol_name_to_symbol: Dict[str, sympy.Symbol] = {}
            self.constants = deserialize_torch_artifact(constants)
            self.signature = self.deserialize_signature(serialized_graph_module.signature)

            # deserialization does analysis with checks on 0/1, so we create fake range constraints and
            # restore the original range constraints afterwards
            self.symbol_name_to_range = {}
            if symbol_name_to_range:
                for k, vr in symbol_name_to_range.items():
                    lower = vr.lower
                    if vr.upper >= 2:  # max is >= 2, not sym bool range
                        lower = max(2, lower)
                    self.symbol_name_to_range[k] = symbolic_shapes.ValueRanges(_int_to_sympy_int(lower, -int_oo), vr.upper)

            if example_inputs is not None and len(example_inputs) > 0:
                self.example_inputs = deserialize_torch_artifact(example_inputs)
            else:
                self.example_inputs = None
            self.deserialize_graph(serialized_graph_module.graph)

            module_call_graph = self.deserialize_module_call_graph(
                serialized_graph_module.module_call_graph
            )
            graph_module = ep._create_graph_module_for_export(
                self.module, self.graph
            )
            meta = {}
            if custom := serialized_graph_module.metadata.get("custom"):
                meta["custom"] = json.loads(custom)
            graph_module.meta = meta
            return GraphModuleDeserializer.Result(
                graph_module=graph_module,
                signature=self.signature,
                module_call_graph=module_call_graph,
                names_to_symbols=self.symbol_name_to_symbol,
                state_dict=deserialize_torch_artifact(serialized_state_dict),
                constants=self.constants,
                example_inputs=self.example_inputs,
            )
        finally:
            _CURRENT_DESERIALIZER = None

    def sync_fx_node(self, name: str, fx_node: torch.fx.Node):
        if name in self.serialized_name_to_node:
            raise SerializeError(f"Node {name} has already been deserialized before.")
        # overwrite name
        fx_node.name = name
        self.serialized_name_to_node[name] = fx_node
        assert "val" not in fx_node.meta
        fx_node.meta["val"] = self.serialized_name_to_meta[name]

    def deserialize_sym_op_inputs(self, inputs):
        return tuple(self.deserialize_input(input.arg) for input in inputs)

    def deserialize_inputs(self, target, serialized_node: Node):
        schema_args = _get_schema_from_target(target).arguments
        actual_args = {
            input.name: self.deserialize_input(input.arg)
            for input in serialized_node.inputs
        }
        args = []
        kwargs: OrderedDict[str, Any] = OrderedDict()
        for schema_arg in schema_args:
            is_positional = (
                not schema_arg.has_default_value() and not schema_arg.kwarg_only
            )
            if is_positional:
                args.append(actual_args[schema_arg.name])
            elif keyword.iskeyword(schema_arg.name):
                assert not schema_arg.kwarg_only
                if len(kwargs) > 0:
                    kwargs = OrderedDict()
                    args.extend(list(kwargs.values()))
                args.append(actual_args[schema_arg.name])
            else:
                if schema_arg.name in actual_args:
                    kwargs[schema_arg.name] = actual_args[schema_arg.name]
        return tuple(args), kwargs

    def deserialize_hoo_inputs(self, inputs: List[NamedArgument]):
        """
        For deserializing HOO inputs since HOOs do not have a schema.
        """
        args = []
        kwargs = {}
        for input_ in inputs:
            if input_.name != "":
                kwargs[input_.name] = self.deserialize_input(input_.arg)
            else:
                args.append(self.deserialize_input(input_.arg))
        return (tuple(args), kwargs)

    def deserialize_input(self, inp: Argument) -> Any:
        value = inp.value
        typ_ = inp.type
        if typ_ == "as_none":
            # None should converted as None, but is encoded as bool in serialized
            # Convert serialized object to torch equivalent
            return None
        elif typ_ == "as_tensor":
            return self.serialized_name_to_node[inp.as_tensor.name]
        elif typ_ == "as_scalar_type":
            return _SERIALIZE_TO_TORCH_DTYPE[inp.as_scalar_type]
        elif typ_ == "as_memory_format":
            return _SERIALIZE_TO_TORCH_MEMORY_FORMAT[inp.as_memory_format]
        elif typ_ == "as_layout":
            return _SERIALIZE_TO_TORCH_LAYOUT[inp.as_layout]
        elif typ_ == "as_graph":
            assert isinstance(value, GraphArgument)
            with self.save_graph_module():
                self.deserialize_graph(value.graph)
                submodule = ep._create_graph_module_for_export(self.module, self.graph)
            self.module.register_module(value.name, submodule)
            return self.graph.create_node(
                "get_attr",
                value.name,
                name=value.name,
            )
        elif typ_ == "as_device":
            return deserialize_device(inp.as_device)
        elif typ_ == "as_int":
            return inp.as_int
        elif typ_ == "as_float":
            return inp.as_float
        elif typ_ == "as_bool":
            return inp.as_bool
        elif typ_ == "as_string":
            return inp.as_string
        elif typ_ == "as_sym_int":
            return self.deserialize_sym_argument(inp.as_sym_int)
        elif typ_ == "as_sym_bool":
            return self.deserialize_sym_argument(inp.as_sym_bool)
        elif isinstance(value, list):
            if len(value) == 0:
                return []
            elif typ_ == "as_tensors":
                result = []
                for arg in value:
                    result.append(self.serialized_name_to_node[arg.name])
                return result
            elif typ_ in ("as_ints", "as_floats", "as_bools", "as_strings"):
                # convert from serialized.python.types.List to python list
                return list(value)
            elif typ_ in ("as_sym_ints", "as_sym_bools"):
                return [self.deserialize_sym_argument(arg) for arg in value]
            elif typ_ == "as_optional_tensors":

                def deserialize_optional_tensor_args(a):
                    if a.type == "as_none":
                        return None
                    elif a.type == "as_tensor":
                        return self.serialized_name_to_node[a.value.name]
                    else:
                        raise SerializeError(f"Unhandled argument {inp}")

                return list(map(deserialize_optional_tensor_args, value))
            else:
                raise SerializeError(f"Unhandled argument {inp}")
        elif typ_ == "as_custom_obj":
            if inp.as_custom_obj.name in self.serialized_name_to_node:
                # Custom object has been lifted as an input
                return self.serialized_name_to_node[inp.as_custom_obj.name]
            return self.constants[inp.as_custom_obj.name]
        elif typ_ == "as_operator":
            return self.deserialize_operator(inp.as_operator)
        else:
            raise SerializeError(f"Unhandled argument {inp}")

    def deserialize_constant_input(self, inp: ConstantValue) -> Any:
        if inp.type == "as_int":
            return int(inp.as_int)
        elif inp.type == "as_float":
            return float(inp.as_float)
        elif inp.type == "as_string":
            return str(inp.as_string)
        elif inp.type == "as_bool":
            return bool(inp.as_bool)
        elif inp.type == "as_none":
            return None
        else:
            raise SerializeError(f"Unhandled constant argument {inp} to deserialize")

    def deserialize_sym_argument(self, sym_arg):
        if isinstance(sym_arg, SymIntArgument):
            if sym_arg.type == "as_int":
                return sym_arg.as_int
            elif sym_arg.type == "as_name":
                return self.serialized_name_to_node[sym_arg.as_name]
        elif isinstance(sym_arg, SymBoolArgument):
            if sym_arg.type == "as_bool":
                return sym_arg.as_bool
            elif sym_arg.type == "as_name":
                return self.serialized_name_to_node[sym_arg.as_name]
        raise SerializeError(f"Unknown symbolic argument type: {sym_arg}")

    def deserialize_sym_op_outputs(self, serialized_node: Node, fx_node: torch.fx.Node):
        self.sync_fx_node(serialized_node.outputs[0].value.as_name, fx_node)

    def deserialize_outputs(self, serialized_node: Node, fx_node: torch.fx.Node):
        # Check single value return
        if len(serialized_node.outputs) == 0:
            return
        if (
            len(serialized_node.outputs) == 1
            and serialized_node.outputs[0].type == "as_tensor"
        ):
            self.sync_fx_node(serialized_node.outputs[0].as_tensor.name, fx_node)
            return
        elif len(serialized_node.outputs) == 1 and isinstance(
            serialized_node.outputs[0].value, (SymIntArgument, SymBoolArgument)
        ):
            self.sync_fx_node(serialized_node.outputs[0].value.as_name, fx_node)
            return

        self.deserialize_multiple_outputs(serialized_node, fx_node)

    def deserialize_multiple_outputs(
        self, serialized_node: Node, fx_node: torch.fx.Node
    ) -> None:
        deserialized_metadata = self.deserialize_metadata(serialized_node.metadata)

        def generate_getitem(
            meta_val,
            fx_node: torch.fx.Node,
            arg: Union[TensorArgument, SymIntArgument],
            idx: int,
        ):
            if isinstance(arg, TensorArgument):
                name = arg.name
            elif isinstance(arg, SymIntArgument):
                name = arg.as_name
            else:
                raise AssertionError(
                    f"generate_getitem got unknown argument type {type(arg)}"
                )
            individual_output = self.graph.create_node(
                "call_function",
                operator.getitem,
                (fx_node, idx),
                name=name,
            )
            self.sync_fx_node(name, individual_output)
            meta_val.append(self.serialized_name_to_meta[name])
            # The derived `getitem` nodes should have the same stacktrace as the
            # original `fx_node`
            individual_output.meta.update(deserialized_metadata)

        def generate_getitems(meta_val, fx_node: torch.fx.Node, args):
            for idx, arg in enumerate(args):
                if isinstance(arg, Argument):
                    arg = arg.value
                if isinstance(arg, (TensorArgument, SymIntArgument)):
                    generate_getitem(meta_val, fx_node, arg, idx)
                elif isinstance(arg, (list, tuple)):
                    list_output = self.graph.create_node(
                        "call_function",
                        operator.getitem,
                        (fx_node, idx),
                    )
                    meta_val.append([])
                    generate_getitems(meta_val[-1], list_output, arg)
                    list_output.meta.update(deserialized_metadata)
                    list_output.meta["val"] = meta_val[-1]
                else:
                    raise NotImplementedError(f"Unimplemented node output type: {arg}")

        # Convert multiple return types to FX format.
        # In FX, each node only returns one value. So in order to represent
        # multiple return values, we have to emit a `getitem` node for each
        # return value.
        # This performs the inverse mapping of the `serialize_outputs` call in
        # serialization, see [NOTE: Multiple outputs]
        meta_val: List[Any] = []
        if len(serialized_node.outputs) == 1:
            assert isinstance(serialized_node.outputs[0].value, list)
            assert isinstance(serialized_node.outputs[0].value[0], TensorArgument)
            generate_getitems(meta_val, fx_node, serialized_node.outputs[0].as_tensors)
        else:
            generate_getitems(meta_val, fx_node, serialized_node.outputs)

        # also update the metaval for `fx_node` to be a list(meta)
        fx_node.meta["val"] = tuple(meta_val)
        self.serialized_name_to_node[fx_node.name] = fx_node

    def deserialize_metadata(self, metadata: Dict[str, str]) -> Dict[str, Any]:
        ret: Dict[str, Any] = {}
        if stack_trace := metadata.get("stack_trace"):
            ret["stack_trace"] = stack_trace

        def deserialize_meta_func(serialized_target: str):
            module = None
            if serialized_target.startswith("torch.nn"):
                module = torch.nn
                serialized_target_names = serialized_target.split(".")[2:]
            elif serialized_target.startswith("torch"):
                module = torch
                serialized_target_names = serialized_target.split(".")[1:]
            else:
                return self.deserialize_operator(serialized_target)

            target = module
            for name in serialized_target_names:
                if not hasattr(target, name):
                    return serialized_target
                else:
                    target = getattr(target, name)
            return target

        if nn_module_stack_str := metadata.get("nn_module_stack"):
            # Originally serialized to "key,orig_path,type_str"
            def import_nn_module_stack(key, path, ty):
                return key, (path, ty)

            # Helper function that splits strings by commas except for those
            # encapsulated by parens, which are valid traces.
            # TODO: Currently this is needed due to indexing Sequential
            # layers introducing names in the form "layer.slice(1, None, None)".
            # If that naming is improved, this fancier splitting can probably be
            # reverted to a simple split by comma.
            def metadata_split(metadata):
                # Remove the parentheses and commas inside them
                metadata = re.sub(r'\(.*?\)', '', metadata)
                # Split the string by comma, except for those inside parentheses
                return re.split(r'(?<!\()\s*,\s*(?!\()', metadata)

            nn_module_stack = dict(
                import_nn_module_stack(*metadata_split(item))
                for item in nn_module_stack_str.split(ST_DELIMITER)
            )
            ret["nn_module_stack"] = nn_module_stack

        if source_fn_st_str := metadata.get("source_fn_stack"):
            # Originally serializes to "fx_node_name,op_str"
            source_fn_st = []
            for source_fn_str in source_fn_st_str.split(ST_DELIMITER):
                name, target_str = source_fn_str.split(",")
                source_fn_st.append((name, deserialize_meta_func(target_str)))
            ret["source_fn_stack"] = source_fn_st

        if torch_fn_str := metadata.get("torch_fn"):
            ret["torch_fn"] = tuple(torch_fn_str.split(ST_DELIMITER))

        if custom_str := metadata.get("custom"):
            ret["custom"] = json.loads(custom_str)

        return ret

    def deserialize_argument_spec(self, x: Argument) -> ep.ArgumentSpec:
        if x.type == "as_tensor":
            return ep.TensorArgument(name=x.as_tensor.name)
        elif x.type == "as_sym_int":
            return ep.SymIntArgument(name=x.as_sym_int.as_name)
        elif x.type == "as_custom_obj":
            return ep.ConstantArgument(name=x.as_custom_obj.name, value=self.deserialize_input(x))
        else:
            return ep.ConstantArgument(name="", value=self.deserialize_input(x))

    def deserialize_module_call_signature(
        self, module_call_signature: ModuleCallSignature
    ) -> ep.ModuleCallSignature:
        return ep.ModuleCallSignature(
            inputs=[
                self.deserialize_argument_spec(x) for x in module_call_signature.inputs
            ],
            outputs=[
                self.deserialize_argument_spec(x) for x in module_call_signature.outputs
            ],
            in_spec=treespec_loads(module_call_signature.in_spec),
            out_spec=treespec_loads(module_call_signature.out_spec),
            forward_arg_names=names if (names := module_call_signature.forward_arg_names) else None,
        )

    def deserialize_module_call_graph(
        self, module_call_graph: List[ModuleCallEntry]
    ) -> List[ep.ModuleCallEntry]:
        return [
            ep.ModuleCallEntry(
                fqn=entry.fqn,
                signature=(
                    self.deserialize_module_call_signature(entry.signature)
                    if entry.signature
                    else None
                ),
            )
            for entry in module_call_graph
        ]


@final
class ExportedProgramDeserializer(metaclass=Final):
    def __init__(self, expected_opset_version: Optional[Dict[str, int]] = None):
        self.expected_opset_version: Dict[str, int] = {}
        if expected_opset_version:
            self.expected_opset_version.update(expected_opset_version)
        if "aten" not in self.expected_opset_version:
            self.expected_opset_version["aten"] = torch._C._get_max_operator_version()

    def deserialize_range_constraints(
        self,
        symbol_name_to_range: Dict[str, symbolic_shapes.ValueRanges],
        symbol_name_to_symbol: Dict[str, sympy.Symbol],
    ) -> Dict[sympy.Symbol, ValueRanges]:
        range_constraints = {}
        for k, v in symbol_name_to_range.items():
            if symbol := symbol_name_to_symbol.get(k):
                range_constraints[symbol] = v  # type: ignore[arg-type]
            else:
                log.warning(f"Symbol {k} did not appear in the graph that was deserialized")  # noqa: G004
        return range_constraints

    def deserialize(
        self,
        exported_program: ExportedProgram,
        state_dict: Union[Dict[str, torch.Tensor], bytes],
        constants: Union[Dict[str, torch.Tensor], bytes],
        example_inputs: Optional[Union[Tuple[Tuple[torch.Tensor, ...], Dict[str, Any]], bytes]] = None,
        *,
        _unsafe_skip_version_check=False,
    ) -> ep.ExportedProgram:
        assert isinstance(exported_program, ExportedProgram)
        version = exported_program.schema_version

        # TODO(zhxchen17) blocked on thrift schema refactor
        if version.major != SCHEMA_VERSION[0] and not (version.major == 0 and version.minor == 0):
            if not _unsafe_skip_version_check:
                raise SerializeError(
                    f"Serialized schema version {exported_program.schema_version} "
                    f"does not match our current schema version {SCHEMA_VERSION}."
                )

        symbol_name_to_range = {
            k: symbolic_shapes.ValueRanges(
                _int_to_sympy_int(v.min_val, -int_oo), _int_to_sympy_int(v.max_val, int_oo)
            )
            for k, v in exported_program.range_constraints.items()
        }
        res = (
            GraphModuleDeserializer()
            .deserialize(
                exported_program.graph_module,
                state_dict,
                constants,
                example_inputs,
                symbol_name_to_range,
            )
        )
        range_constraints = self.deserialize_range_constraints(
            symbol_name_to_range,
            res.names_to_symbols,
        )

        return ep.ExportedProgram(
            root=res.graph_module,
            graph=res.graph_module.graph,
            graph_signature=res.signature,
            state_dict=res.state_dict,  # type: ignore[arg-type]
            range_constraints=range_constraints,
            module_call_graph=res.module_call_graph,
            example_inputs=res.example_inputs,
            constants=res.constants,
            verifiers=[load_verifier(v) for v in exported_program.verifiers],
        )


class EnumEncoder(json.JSONEncoder):
    def default(self, obj):
        if isinstance(obj, Enum):
            return obj.value
        if isinstance(obj, bytes):
            return base64.b64encode(obj).decode("utf-8")
        return super().default(obj)


def _dataclass_to_dict(obj):
    if isinstance(obj, _Union):
        return {obj.type: _dataclass_to_dict(obj.value)}
    elif dataclasses.is_dataclass(obj):
        return {
            f.name: _dataclass_to_dict(getattr(obj, f.name))
            for f in dataclasses.fields(obj)
            if not (f.default is None and getattr(obj, f.name) is None)
        }
    elif isinstance(obj, list):
        return [_dataclass_to_dict(x) for x in obj]
    elif isinstance(obj, tuple):
        return tuple(_dataclass_to_dict(x) for x in obj)
    elif isinstance(obj, dict):
        return {k: _dataclass_to_dict(v) for k, v in obj.items()}
    else:
        return obj


def serialize(
    exported_program: ep.ExportedProgram,
    opset_version: Optional[Dict[str, int]] = None,
) -> SerializedArtifact:
    serialized_program = ExportedProgramSerializer(opset_version).serialize(
        exported_program
    )
    assert isinstance(serialized_program.exported_program, ExportedProgram)

    json_program = json.dumps(
        _dataclass_to_dict(serialized_program.exported_program), cls=EnumEncoder
    )
    json_bytes = json_program.encode("utf-8")
    artifact = SerializedArtifact(
        json_bytes,
        serialized_program.state_dict,
        serialized_program.constants,
        serialized_program.example_inputs
    )
    return artifact


def _dict_to_dataclass(cls, data):
    assert not isinstance(cls, str), f"Unresolved class type: '{cls}'."
    if typing.get_origin(cls) == typing.Union and type(None) in typing.get_args(cls):
        if data is None:
            return None
        ty_args = typing.get_args(cls)
        assert len(ty_args) == 2
        return _dict_to_dataclass(ty_args[0], data)
    elif isinstance(cls, type) and issubclass(cls, _Union):
        assert isinstance(data, dict)
        assert len(data) == 1
        _type = next(iter(data.keys()))
        _value = next(iter(data.values()))
        assert isinstance(_type, str)
        field_type = cls.__annotations__[_type]
        return cls.create(**{_type: _dict_to_dataclass(field_type, _value)})
    elif dataclasses.is_dataclass(cls):
        obj = cls(**data)  # type: ignore[assignment]
        type_hints = typing.get_type_hints(cls)
        for f in dataclasses.fields(cls):
            name = f.name
            new_field_obj = _dict_to_dataclass(type_hints[name], getattr(obj, name))
            setattr(obj, name, new_field_obj)
        return obj
    elif isinstance(data, list):
        if len(data) == 0:
            return data
        d_type = typing.get_args(cls)[0]
        return [_dict_to_dataclass(d_type, d) for d in data]
    elif isinstance(data, dict):
        v_type = typing.get_args(cls)[1]
        return {k: _dict_to_dataclass(v_type, v) for k, v in data.items()}
    return data


def deserialize(
    artifact: SerializedArtifact,
    expected_opset_version: Optional[Dict[str, int]] = None,
    *,
    _unsafe_skip_version_check=False,
) -> ep.ExportedProgram:
    assert isinstance(artifact.exported_program, bytes)
    exported_program_str = artifact.exported_program.decode("utf-8")
    exported_program_dict = json.loads(exported_program_str)
    serialized_exported_program = _dict_to_dataclass(ExportedProgram, exported_program_dict)
    return (
        ExportedProgramDeserializer(expected_opset_version)
        .deserialize(
            serialized_exported_program,
            artifact.state_dict,
            artifact.constants,
            artifact.example_inputs,
            _unsafe_skip_version_check=_unsafe_skip_version_check,
        )
    )


def _canonicalize_graph(
    sorted_inputs, sorted_outputs, graph
) -> Tuple[Graph, Dict[str, str]]:
    def _get_argument(a: Argument):
        if a.type == "as_none":
            return None
        elif a.type == "as_tensor":
            return a.as_tensor
        elif a.type == "as_tensors":
            return a.as_tensors
        elif a.type == "as_int":
            return None
        elif a.type == "as_ints":
            return None
        elif a.type == "as_float":
            return None
        elif a.type == "as_floats":
            return None
        elif a.type == "as_string":
            return None
        elif a.type == "as_strings":
            return None
        elif a.type == "as_sym_int":
            return a.as_sym_int
        elif a.type == "as_sym_ints":
            return a.as_sym_ints
        elif a.type == "as_scalar_type":
            return None
        elif a.type == "as_memory_format":
            return None
        elif a.type == "as_layout":
            return None
        elif a.type == "as_device":
            return None
        elif a.type == "as_bool":
            return None
        elif a.type == "as_bools":
            return None
        elif a.type == "as_sym_bool":
            return a.as_sym_bool
        elif a.type == "as_sym_bools":
            return a.as_sym_bools
        elif a.type == "as_graph":
            return None
        elif a.type == "as_optional_tensors":
            return a.as_optional_tensors
        elif a.type == "as_custom_obj":
            return None
        elif a.type == "as_operator":
            return None
        else:
            raise AssertionError(f"Unknown input type to the ExportedProgram: {a}")

    # Stage 1: Reorder named items.
    def for_args(f, a):
        assert isinstance(a, Argument)
        pytree.tree_map(f, _get_argument(a))

    def sort_nodes(nodes):
        @dataclass
        class Edges:
            outs: List[int]
            ins: int

        graph_inputs: Set[str] = set()
        def_table: Dict[str, int] = {}
        edges: Dict[int, Edges] = {}
        candidates: List[Tuple[str, List[Tuple[str, List[int]]], int]] = []
        rank: Dict[str, int] = {}
        ret: List[Node] = []

        def get_name(a) -> Optional[str]:
            if a is None:
                return None
            if isinstance(a, TensorArgument):
                return a.name
            elif isinstance(a, (SymIntArgument, SymBoolArgument)):
                if a.type == "as_name":
                    return a.as_name
                elif a.type in ("as_int", "as_bool"):
                    return None
                else:
                    raise AssertionError(f"Unknown argument type: {a}")
            elif isinstance(a, OptionalTensorArgument):
                if a.type == "as_tensor":
                    return a.as_tensor.name
                elif a.type == "as_none":
                    return None
                else:
                    raise AssertionError(f"Unknown optional tensor type: {a}")
            else:
                raise AssertionError(f"Unknown argument type: {a}")

        for i in sorted_inputs:

            def add_input(a):
                if s := get_name(a):
                    graph_inputs.add(s)

            for_args(add_input, i)

        for idx, node in enumerate(nodes):

            def add_def(a):
                if s := get_name(a):
                    assert s not in def_table
                    def_table[s] = idx

            for o in node.outputs:
                for_args(add_def, o)

            edges[idx] = Edges([], 0)

        for idx, user in enumerate(nodes):

            def add_edge(a):
                if s := get_name(a):
                    if s not in def_table:
                        assert s in graph_inputs
                        return
                    src = def_table[s]
                    edges[src].outs.append(idx)
                    edges[idx].ins += 1

            for i in user.inputs:
                for_args(add_edge, i.arg)

        def add_rank(a):
            if s := get_name(a):
                assert s not in rank
                rank[s] = len(rank)

        def get_rank(a):
            if s := get_name(a):
                return rank[s]
            else:
                return -1

        for i in sorted_inputs:
            for_args(add_rank, i)

        def add_candidate(idx: int):
            def get_ranks(i):
                ranks = []
                for_args(lambda x: ranks.append(get_rank(x)), i)
                return ranks

            node = nodes[idx]
            args_rank = [(a.name, get_ranks(a.arg)) for a in node.inputs]
            heapq.heappush(candidates, (node.target, args_rank, idx))

        for idx, e in edges.items():
            if e.ins == 0:
                add_candidate(idx)

        while len(candidates) > 0:
            _, _, idx = heapq.heappop(candidates)
            node = nodes[idx]
            for o in node.outputs:
                for_args(add_rank, o)
            ret.append(node)
            assert idx in edges
            for user in edges[idx].outs:
                e = edges[user]
                assert e.ins > 0
                e.ins -= 1
                if e.ins == 0:
                    add_candidate(user)
            edges[idx].outs.clear()

        return ret

    sorted_nodes = sort_nodes(graph.nodes)
    assert len(sorted_nodes) == len(graph.nodes)

    # Stage 2: Rename nodes.
    name_table: Dict[str, str] = {}

    def rename_def(a):
        def _rename(arg_name, values):
            new_name = f"_{len(name_table)}"
            assert arg_name not in name_table
            name_table[arg_name] = new_name
            assert arg_name in values
            values[new_name] = values.pop(arg_name)
            return new_name

        if a is None:
            return
        if isinstance(a, TensorArgument):
            a.name = _rename(a.name, graph.tensor_values)
        elif isinstance(a, SymIntArgument):
            if a.type == "as_name":
                a.as_name = _rename(a.as_name, graph.sym_int_values)
        elif isinstance(a, SymBoolArgument):
            if a.type == "as_name":
                a.as_name = _rename(a.as_name, graph.sym_bool_values)
        else:
            raise AssertionError(f"Unknown argument type: {a}")

    def replace_use(a):
        if a is None:
            return
        if isinstance(a, TensorArgument):
            a.name = name_table.get(a.name, a.name)
        elif isinstance(a, SymIntArgument):
            if a.type == "as_name":
                a.as_name = name_table.get(a.as_name, a.as_name)
        elif isinstance(a, SymBoolArgument):
            if a.type == "as_name":
                a.as_name = name_table.get(a.as_name, a.as_name)
        elif isinstance(a, OptionalTensorArgument):
            if a.type == "as_tensor":
                a.as_tensor.name = name_table.get(a.as_tensor.name, a.as_tensor.name)
        else:
            raise AssertionError(f"Unknown argument type: {a}")

    for i in sorted_inputs:
        for_args(rename_def, i)

    for n in sorted_nodes:
        for o in n.outputs:
            for_args(rename_def, o)

    for n in sorted_nodes:
        for i in n.inputs:
            for_args(replace_use, i.arg)

    for o in sorted_outputs:
        for_args(replace_use, o)

    # Stage 3: Remove unstable fields.
    for n in sorted_nodes:
        n.metadata.clear()

    # Stage 4: Aggregate values.
    sorted_tensor_values = dict(sorted(graph.tensor_values.items(), key=operator.itemgetter(0)))
    sorted_sym_int_values = dict(
        sorted(graph.sym_int_values.items(), key=operator.itemgetter(0))
    )
    sorted_sym_bool_values = dict(
        sorted(graph.sym_bool_values.items(), key=operator.itemgetter(0))
    )

    # Stage 5: Recurse in subgraphs.
    counter = 0
    for node in sorted_nodes:
        for i in node.inputs:
            a = i.arg
            if a.type == "as_graph":
                a.as_graph.graph, _ = _canonicalize_graph(
                    a.as_graph.graph.inputs, a.as_graph.graph.outputs, a.as_graph.graph
                )
                a.as_graph.name = f"_g{counter}"
                counter += 1

    graph = Graph(
        inputs=sorted_inputs,
        outputs=sorted_outputs,
        nodes=sorted_nodes,
        tensor_values=sorted_tensor_values,
        sym_int_values=sorted_sym_int_values,
        sym_bool_values=sorted_sym_bool_values,
        is_single_tensor_return=graph.is_single_tensor_return,
    )
    return graph, name_table


def canonicalize(ep: ExportedProgram) -> ExportedProgram:
    """
    Normalize a serialized ExportedProgram, so that different eager program which
    shares the same semantics can get a single representation on disk.

    This function canonicalizes an ExportedProgram by:

    1. Sorting nodes in topological order.
    2. Rename nodes to have unique names.
    3. Remove unstable fields.
    4. Aggregate the above program fields.
    5. Recurse in subgraphs.

    Args:
        ep (ExportedProgram): The ExportedProgram to canonicalize.

    Returns:
        ExportedProgram: The canonicalized exported program.
    """
    ep = copy.deepcopy(ep)

    opset_version = dict(sorted(ep.opset_version.items(), key=operator.itemgetter(0)))
    range_constraints = dict(sorted(ep.range_constraints.items(), key=operator.itemgetter(0)))
    module_call_graph = sorted(ep.graph_module.module_call_graph, key=lambda x: x.fqn)
    signature = ep.graph_module.signature
    graph = ep.graph_module.graph

    assert len(graph.inputs) == len(signature.input_specs)
    assert len(graph.outputs) == len(signature.output_specs)

    def rank_input(inp) -> Tuple[int, Optional[str], int]:
        idx, (arg, spec) = inp
        assert isinstance(spec, InputSpec)
        if spec.type == "user_input":
            return 5, None, idx
        elif spec.type == "parameter":
            return 1, spec.parameter.parameter_name, idx
        elif spec.type == "buffer":
            return 2, spec.buffer.buffer_name, idx
        elif spec.type == "tensor_constant":
            return 3, spec.tensor_constant.tensor_constant_name, idx
        elif spec.type == "custom_obj":
            return 4, spec.custom_obj.custom_obj_name, idx
        elif spec.type == "token":
            return 0, None, idx
        elif spec.type == "constant_input":
            return 6, spec.constant_input.name, idx
        else:
            raise AssertionError(f"Unknown input type: {spec}")

    def rank_output(out) -> Tuple[int, Optional[str], int]:
        idx, (arg, spec) = out
        assert isinstance(spec, OutputSpec)
        if spec.type == "user_output":
            return 3, None, idx
        elif spec.type == "loss_output":
            return 3, None, idx
        elif spec.type == "buffer_mutation":
            return 1, spec.buffer_mutation.buffer_name, idx
        elif spec.type == "gradient_to_parameter":
            return 4, spec.gradient_to_parameter.parameter_name, idx
        elif spec.type == "gradient_to_user_input":
            return 5, None, idx
        elif spec.type == "user_input_mutation":
            return 2, None, idx
        elif spec.type == "token":
            return 0, None, idx
        else:
            raise AssertionError(f"Unknown output type: {spec}")

    sorted_ins = sorted(
        enumerate(zip(graph.inputs, signature.input_specs)), key=rank_input
    )

    if len(sorted_ins) > 0:
        sorted_inputs, input_specs = zip(*(i for idx, i in sorted_ins))  # type: ignore[assignment]
    else:
        sorted_inputs = ()
        input_specs = ()

    sorted_outs = sorted(
        enumerate(zip(graph.outputs, signature.output_specs)), key=rank_output
    )
    sorted_outputs, output_specs = zip(*(i for idx, i in sorted_outs))  # type: ignore[assignment]

    sorted_graph, replace_table = _canonicalize_graph(
        sorted_inputs, sorted_outputs, graph
    )

    def replace_input(inp):
        assert isinstance(spec, InputSpec)
        if spec.type == "user_input":
            arg = spec.user_input.arg
            if arg.type == "as_tensor":
                t = arg.as_tensor
                t.name = replace_table[t.name]
            elif arg.type == "as_sym_int":
                s = arg.as_sym_int
                if s.type == "as_name":
                    s.as_name = replace_table[s.as_name]
                elif s.type == "as_int":
                    pass
                else:
                    raise AssertionError(f"Unknown sym_int type: {s}")
            elif arg.type in (
                "as_none",
                "as_bool",
                "as_int",
                "as_float",
                "as_string",
                "as_custom_obj",
            ):
                return
            else:
                raise AssertionError(f"Unknown input type: {arg}")
        elif spec.type == "parameter":
            t = spec.parameter.arg
            t.name = replace_table[t.name]
        elif spec.type == "buffer":
            t = spec.buffer.arg
            t.name = replace_table[t.name]
        elif spec.type == "tensor_constant":
            t = spec.tensor_constant.arg
            t.name = replace_table[t.name]
        elif spec.type == "custom_obj":
            return
        elif spec.type == "token":
            tok = spec.token.arg
            tok.name = replace_table[tok.name]
        elif spec.type == "constant_input":
            return
        else:
            raise AssertionError(f"Unknown input type: {spec}")

    def replace_output(out):
        assert isinstance(spec, OutputSpec)
        if spec.type == "user_output":
            arg = spec.user_output.arg
            if arg.type == "as_tensor":
                t = arg.as_tensor
                t.name = replace_table[t.name]
            elif arg.type == "as_sym_int":
                s = arg.as_sym_int
                if s.type == "as_name":
                    s.as_name = replace_table[s.as_name]
                elif s.type == "as_int":
                    pass
                else:
                    raise AssertionError(f"Unknown sym_int type: {s}")
            elif arg.type in ("as_none", "as_int", "as_float", "as_string"):
                return
            else:
                raise AssertionError(f"Unknown input type: {arg}")
        elif spec.type == "loss_output":
            t = spec.loss_output.arg
            t.name = replace_table[t.name]
        elif spec.type == "buffer_mutation":
            t = spec.buffer_mutation.arg
            t.name = replace_table[t.name]
        elif spec.type == "gradient_to_parameter":
            t = spec.gradient_to_parameter.arg
            t.name = replace_table[t.name]
        elif spec.type == "gradient_to_user_input":
            g = spec.gradient_to_user_input
            g.arg.name = replace_table[g.arg.name]
            g.user_input_name = replace_table[g.user_input_name]
        elif spec.type == "user_input_mutation":
            u = spec.user_input_mutation
            u.arg.name = replace_table[u.arg.name]
            u.user_input_name = replace_table[u.user_input_name]
        elif spec.type == "token":
            tok = spec.token.arg
            tok.name = replace_table[tok.name]
        else:
            raise AssertionError(f"Unknown output type: {spec}")

    for spec in input_specs:
        replace_input(spec)

    for spec in output_specs:
        replace_output(spec)

    return ExportedProgram(
        graph_module=GraphModule(
            graph=sorted_graph,
            signature=GraphSignature(
                input_specs=list(input_specs),
                output_specs=list(output_specs),
            ),
            module_call_graph=module_call_graph,
        ),
        opset_version=opset_version,
        range_constraints=range_constraints,
        schema_version=ep.schema_version,
        verifiers=ep.verifiers,
        torch_version=ep.torch_version,
    )


class ExtensionHandler:
    """
    Base class for handling extension operators.
    """
    @classmethod
    def namespace(cls) -> str:
        raise NotImplementedError(f"{cls.__class__} namespace() must be implemented")

    @classmethod
    def to_op_name(cls, op) -> str:
        raise NotImplementedError(f"{cls.__class__} op_name() must be implemented")

    @classmethod
    def from_op_name(cls, name: str):
        raise NotImplementedError(f"{cls.__class__} op_name() must be implemented")

    @classmethod
    def op_schema(cls, op) -> torch.FunctionSchema:
        raise NotImplementedError(f"{cls.__class__} op_schema() must be implemented")


def register_extension(
    op_type: Type[Any],
    extension_handler: Type[ExtensionHandler],
):
    """Register custom de/serialization method for a node with non-standard type."""
    assert issubclass(extension_handler, ExtensionHandler), f"Expected ExtensionHandler, got {extension_handler}."
    assert op_type not in _serialization_registry, f"{op_type} is already registered."
    assert isinstance(op_type, type)  # Maybe a good idea to enforce this first.
    assert not (op_type.__module__.startswith("torch") or op_type.__module__.startswith("builtins"))
    assert extension_handler.namespace() not in _deserialization_registry
    _serialization_registry[op_type] = extension_handler
    _deserialization_registry[extension_handler.namespace()] = extension_handler


def _registered_extension_types():
    return tuple(
        _serialization_registry.keys()
    )


# Registry to store all custom serialization implementations.
# The registry maps a operation to its serialization function (a callable), in their own
# namespace to avoid conflicts.
# Serialization: Op type --> custom handler.
# De-serialization: Namespace --> custom handler.
_serialization_registry: Dict[Type[Any], Type[ExtensionHandler]] = {}
_deserialization_registry: Dict[str, Type[ExtensionHandler]] = {}<|MERGE_RESOLUTION|>--- conflicted
+++ resolved
@@ -225,15 +225,12 @@
     return torch.device(type=d.type, index=d.index)
 
 
-<<<<<<< HEAD
-=======
 def _print_sympy(s: Union[torch.SymInt, torch.SymBool, torch.SymFloat, sympy.Expr]):
     if isinstance(s, (torch.SymInt, torch.SymBool, torch.SymFloat)):
         s = s.node.expr
     return sympy.printing.repr.srepr(s)
 
 
->>>>>>> 6a096a0b
 def serialize_sym_int(s: Union[int, torch.SymInt]) -> SymInt:
     if isinstance(s, (torch.SymInt, sympy.Symbol, int)):
         if symbolic_shapes.is_concrete_int(s):
@@ -241,12 +238,6 @@
         else:
             assert isinstance(s, (torch.SymInt, sympy.Symbol))
             if s.node.hint is None:
-<<<<<<< HEAD
-                return SymInt.create(as_expr=SymExpr(str(s)))
-            else:
-                return SymInt.create(
-                    as_expr=SymExpr(str(s), hint=SymExprHint.create(as_int=s.node.hint))
-=======
                 return SymInt.create(as_expr=SymExpr(_print_sympy(s)))
             else:
                 return SymInt.create(
@@ -254,7 +245,6 @@
                         _print_sympy(s),
                         hint=SymExprHint.create(as_int=s.node.hint),
                     )
->>>>>>> 6a096a0b
                 )
     else:
         raise SerializeError(
@@ -267,13 +257,9 @@
         if symbolic_shapes.is_concrete_bool(s):
             return SymBool.create(as_bool=bool(s))
         else:
-<<<<<<< HEAD
-            return SymBool.create(as_expr=SymExpr(expr_str=str(s)))
-=======
             return SymBool.create(
                 as_expr=SymExpr(expr_str=_print_sympy(s))
             )
->>>>>>> 6a096a0b
     else:
         raise SerializeError(
             f"SymBool should be either symbol or bool, got `{s}` of type `{type(s)}`"
@@ -1512,8 +1498,6 @@
                 target = getattr(target, name)
         return target
 
-<<<<<<< HEAD
-=======
     def _parse_sym_expr(self, expr_str: str, hint: Optional[Union[int, bool, float]] = None) -> sympy.Expr:
         """
         Parses and does bottom-up processing of sympy.Expr nodes,
@@ -1554,7 +1538,6 @@
         )
         return _process_sym_expr(expr, hint)
 
->>>>>>> 6a096a0b
     def deserialize_sym_int(self, s: SymInt) -> Union[int, torch.SymInt]:
         val = s.value
         if s.type == "as_expr":
@@ -1564,59 +1547,7 @@
                 assert val.hint.type == "as_int"
                 hint = val.hint.value
 
-<<<<<<< HEAD
-            if val.expr_str in self.symbol_name_to_symbol:
-                sym = self.symbol_name_to_symbol[val.expr_str]
-            else:
-                sym = sympy.sympify(
-                    val.expr_str,
-                    locals={**self.sympy_functions, **self.symbol_name_to_symbol},
-                )
-                # NOTE(avik): Assumptions on symbols are not explicitly serialized.
-                # This seems dangerous: it might cause unknown differences in shape env behavior
-                # on deserialization? Probably deserves a follow-up.
-
-                # Here we force symbols corresponding to SymInts to be at least integers.
-                # Otherwise some expressions that the shape env would otherwise evaluate to False,
-                # e.g., 2*s = 9, can have rational solutions, e.g., 9/2.
-                # TODO: This is HIGHLY SUSPICIOUS ezyang(May 2024)
-                sym = sym.subs(
-                    {s: sympy.Symbol(s.name, integer=True) for s in sym.free_symbols}
-                )
-                # We need to check if the symbol has already been allocated,
-                # self.symbol_name_to_symbol is not enough because the
-                # integer-ification of symbols can induce simplification;
-                # e.g., (2**s0 + 1) // 2  -->  s0 when we know s0 is integral
-                if isinstance(sym, sympy.Symbol) and sym not in self.shape_env.var_to_val:
-                    self.symbol_name_to_symbol[val.expr_str] = sym
-                    if hint is not None:
-                        self.shape_env.add_var_to_val(sym, hint)
-
-                    if vr := self.symbol_name_to_range.get(val.expr_str):
-                        self.shape_env.constrain_symbol_range(
-                            sym,
-                            compiler_min=vr.lower,  # type: ignore[arg-type]
-                            compiler_max=vr.upper,  # type: ignore[arg-type]
-                        )
-                else:
-                    # Placeholders, in particular, can have shapes as symbolic expressions.
-                    # We need to populate the shape env with the range constraints of their
-                    # free symbols, otherwise evaluating such expressions will error.
-                    self.symbol_name_to_symbol[val.expr_str] = sym
-                    free_symbols = sym.free_symbols
-                    for s in free_symbols:
-                        if s.name not in self.symbol_name_to_symbol:
-                            self.symbol_name_to_symbol[s.name] = s  # type: ignore[assignment]
-                        if vr := self.symbol_name_to_range.get(s.name):
-                            self.shape_env.constrain_symbol_range(
-                                s,
-                                compiler_min=vr.lower,  # type: ignore[arg-type]
-                                compiler_max=vr.upper,  # type: ignore[arg-type]
-                            )
-
-=======
             sym = self._parse_sym_expr(val.expr_str, hint)
->>>>>>> 6a096a0b
             return self.shape_env.create_symintnode(sym, hint=hint)
         elif s.type == "as_int":
             assert type(val) is int
@@ -1629,20 +1560,7 @@
     def deserialize_sym_bool(self, s: SymBool) -> Union[bool, torch.SymBool]:
         val = s.value
         if s.type == "as_expr":
-<<<<<<< HEAD
-            # first we sympify this just to access any untracked symbols
-            expr = sympy.sympify(val.expr_str)
-            for sym in expr.free_symbols:
-                if (
-                    not isinstance(sym, sympy.Number)
-                    and str(sym) not in self.symbol_name_to_symbol
-                ):
-                    self.deserialize_sym_int(SymInt.create(as_expr=SymExpr(str(sym))))
-            # then we sympify again using locals to correctly reify with the constructed symbols
-            expr = sympy.sympify(val.expr_str, locals=self.symbol_name_to_symbol)
-=======
             expr = self._parse_sym_expr(val.expr_str)
->>>>>>> 6a096a0b
             return self.shape_env.create_symboolnode(expr)
         elif s.type == "as_bool":
             assert isinstance(val, bool)
@@ -1742,9 +1660,7 @@
                 ) from e
 
         # Outputs: convert to a single `output` node.
-        outputs = []
-        for output in serialized_graph.outputs:
-            outputs.append(self.deserialize_graph_output(output))
+        outputs = [self.deserialize_graph_output(output) for output in serialized_graph.outputs]
 
         if serialized_graph.is_single_tensor_return:
             assert len(outputs) == 1
@@ -2111,9 +2027,7 @@
             if len(value) == 0:
                 return []
             elif typ_ == "as_tensors":
-                result = []
-                for arg in value:
-                    result.append(self.serialized_name_to_node[arg.name])
+                result = [self.serialized_name_to_node[arg.name] for arg in value]
                 return result
             elif typ_ in ("as_ints", "as_floats", "as_bools", "as_strings"):
                 # convert from serialized.python.types.List to python list
