--- conflicted
+++ resolved
@@ -24,6 +24,7 @@
 import torch.utils._pytree as pytree
 from torch import SymInt, Tensor
 from torch._C import DispatchKey
+from torch._dynamo.variables.lazy import LazyVariableTracker, VariableTracker
 from torch._ops import HigherOrderOperator
 from torch._prims_common import clone_preserve_strides
 from torch._subclasses.fake_tensor import FakeTensorMode
@@ -1169,7 +1170,7 @@
         tx: Optional["InstructionTranslator"],
     ) -> Optional["ConstantVariable"]:
         from triton import JITFunction
-        from triton.runtime.autotuner import autotune, Autotuner, Config
+        from triton.runtime.autotuner import autotune, Autotuner, Config, Heuristics
 
         SPECIAL_CONFIG_NAMES = {"num_warps", "num_stages", "num_ctas"}
 
@@ -1179,27 +1180,68 @@
                 "Please use a Config in @triton.autotune instead."
             )
 
-<<<<<<< HEAD
-        # Run prune_configs_by to filter the configs
-        if isinstance(variable.kernel, Autotuner):
-            variable.kernel.nargs = dict(zip(variable.kernel.arg_names, args))
-            variable.kernel.prune_configs(kwargs)
-            # Reset Autotuner vars to the default so we don't run prune_configs again
-            variable.kernel.perf_model = None
-            variable.kernel.configs_top_k = 1.0
-            variable.kernel.early_config_prune = None
-
         # run @heuristics to populate kwargs
-        for v, heuristic_fn in variable.kernel.values.items():
-            kwargs[v] = heuristic_fn(
-                {**dict(zip(variable.kernel.arg_names, args)), **kwargs}
+        # heuristics decorator always is nested beneath the autotuner decorator
+        if isinstance(variable.kernel.fn, Heuristics):
+            # args and kwargs aren't real values yet
+            # e.g., LazyVariableTracker
+            # If a user wants to access them, we should realize them
+            def maybe_lazy_unwrap(
+                var: LazyVariableTracker | VariableTracker,
+            ) -> Union[Any, VariableTracker, LazyVariableTracker]:
+                while isinstance(var, VariableTracker) and hasattr(var, "realize"):
+                    var = var.realize()
+                if hasattr(var, "value"):
+                    # if we can return the value, do it
+                    return var.value
+                elif hasattr(var, "get_real_value"):
+                    return var.get_real_value()
+                else:
+                    return var
+
+            # we want to lazily realize values if possible
+            class LazyRealizeArgsKwargs(dict):
+                def __init__(self, *args: Any, **kwargs: Any) -> None:
+                    super().__init__(*args, **kwargs)
+
+                def __getitem__(self, key: Any) -> Any:
+                    item = super().__getitem__(key)
+                    # TensorVariable is an instance of LazyVariableTracker
+                    # But we have to handle it differently (there may be no value)
+                    return maybe_lazy_unwrap(item)
+
+            lazyKwargs = LazyRealizeArgsKwargs(
+                {key: maybe_lazy_unwrap(kwarg) for key, kwarg in kwargs.items()}
             )
-
-        # set values to be empty, we don't want to run the heuristics twice
-        variable.kernel.values = []
-
-=======
->>>>>>> 54741ee0
+            tempArgs = dict(zip(variable.kernel.arg_names, args))
+            lazyArgs = LazyRealizeArgsKwargs(
+                {key: maybe_lazy_unwrap(arg) for key, arg in tempArgs.items()}
+            )
+
+            # We need to wrap the results of the calling eachheuristic for Dynamo
+            from torch._dynamo.variables.builder import SourcelessBuilder
+
+            # variable.kernel.values = []
+            # unwrap the heuristics decorator, we don't need it anymore
+            # variable.kernel ==> Autotuner
+            # variable.kernel.fn ==> Heuristics
+            # ...
+            # There can be arbitrarily many heuristics wrappers here!
+            # ...
+            # variable.kernel.fn ==> JITFunction
+            # assert that tx is not None for the type checker
+            assert tx is not None
+            iter_kernel = variable.kernel.fn
+            while isinstance(iter_kernel, Heuristics):
+                for v, heuristic_fn in iter_kernel.values.items():
+                    kwargs[v] = SourcelessBuilder.create(
+                        tx, heuristic_fn({**lazyArgs, **lazyKwargs})
+                    )
+                iter_kernel = iter_kernel.fn
+
+            variable.kernel.fn = iter_kernel
+            assert isinstance(variable.kernel.fn, JITFunction)
+
         special_kwargs = {}
         for name in SPECIAL_CONFIG_NAMES:
             if name in kwargs:
