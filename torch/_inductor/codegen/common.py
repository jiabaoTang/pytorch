--- conflicted
+++ resolved
@@ -2695,14 +2695,9 @@
 
         try:
             choices.append(self.generate(**kwargs))
-<<<<<<< HEAD
-        except NotImplementedError:
-            pass
-=======
             return None
         except NotImplementedError as e:
             return e
->>>>>>> 2ddcf981
 
     def generate(self, **kwargs) -> "torch._inductor.ir.ChoiceCaller":
         """
