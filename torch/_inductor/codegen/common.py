# mypy: allow-untyped-defs
from __future__ import annotations

import contextlib
import dataclasses
import enum
import functools
import itertools
import logging
import math
import operator
import re
from enum import auto, Enum
from itertools import chain
from typing import (
    Any,
    Callable,
    ClassVar,
    Dict,
    List,
    NamedTuple,
    Optional,
    Set,
    Tuple,
    TYPE_CHECKING,
    Union,
)

<<<<<<< HEAD
=======
from torch.utils._ordered_set import OrderedSet

>>>>>>> 6178be82

if TYPE_CHECKING:
    from typing import Never

import sympy

import torch
import torch.fx
from torch._inductor.dtype_propagation import DtypePropagationOpsHandler
from torch._prims_common import ELEMENTWISE_TYPE_PROMOTION_KIND
from torch.utils import _pytree as pytree
from torch.utils._sympy.numbers import int_oo
from torch.utils._sympy.printers import PythonPrinter as _PythonPrinter
from torch.utils._sympy.symbol import free_symbol_is_type, symbol_is_type, SymT
from torch.utils._sympy.value_ranges import bound_sympy, ValueRangeAnalysis, ValueRanges

from .. import config, metrics
from ..utils import (
    boolean_ops,
    DeferredLineBase,
    generate_assert,
    IndentedBuffer,
    ir_dataclass,
    sympy_dot,
    sympy_subs,
    unique,
)
from ..virtualized import ops, OpsHandler, OpsValue, ReductionType, StoreMode, V


schedule_log = torch._logging.getArtifactLogger(__name__, "schedule")
log = logging.getLogger(__name__)


def data_type_logger(msg):
    if schedule_log.isEnabledFor(logging.DEBUG):
        schedule_log.debug("Data type propagation: %s", msg)


class WorkspaceZeroMode(enum.Enum):
    UNINITIALIZED = 0
    ZERO_ON_CALL = 1  # kernel may leave workspace dirty
    ZERO_PER_GRAPH = 2  # must be re-zeroed by kernel

    @staticmethod
    def combine(a, b):
        if a == b or b == WorkspaceZeroMode.UNINITIALIZED:
            return a
        if a == WorkspaceZeroMode.UNINITIALIZED:
            return b
        raise NotImplementedError(f"WorkspaceZeroMode.combine({a!r}, {b!r})")

    @staticmethod
    def from_bool(zero_fill):
        if zero_fill:
            return WorkspaceZeroMode.ZERO_ON_CALL
        return WorkspaceZeroMode.UNINITIALIZED


@ir_dataclass(frozen=True)
class WorkspaceArg:
    """A temporary buffer used for a single kernel, then discarded.

    Not registered as a traditional buffer since there are no users,
    so it would be dead code eliminated.

    Args:
        nbytes: The size of the buffer in bytes.
        zero_fill: Whether the buffer should be initialized to zero.

    """

    count: sympy.Expr
    zero_mode: WorkspaceZeroMode
    device: torch.device
    outer_name: str
    inner_name: str = "ws_ptr"
    dtype: torch.dtype = torch.uint8

    @staticmethod
    def unique_name(prefix="workspace_"):
        return f"{prefix}{next(V.graph.workspace_id)}"

    @staticmethod
    def can_join(a, b) -> bool:
        return (
            a.inner_name == b.inner_name and a.dtype == b.dtype and a.device == b.device
        )

    @staticmethod
    def join(a, b):
        return WorkspaceArg(
            count=a.count + b.count,
            zero_mode=WorkspaceZeroMode.combine(a.zero_mode, b.zero_mode),
            dtype=a.dtype,
            device=a.device,
            inner_name=a.inner_name,
            outer_name=a.outer_name,
        )

    @staticmethod
    def maximum(a, b):
        assert (
            a.dtype == b.dtype and a.device == b.device and a.inner_name == b.inner_name
        )
        return WorkspaceArg(
            count=sympy.Max(a.count, b.count),
            zero_mode=WorkspaceZeroMode.combine(a.zero_mode, b.zero_mode),
            dtype=a.dtype,
            device=a.device,
            inner_name=a.inner_name,
            outer_name=a.outer_name,
        )

    # These methods let WorkspaceArg pretend it is a buffer to reuse allocation code
    def get_device(self):
        return self.device

    get_device_or_error = get_device

    def get_dtype(self):
        return self.dtype

    def get_layout(self):
        from ..ir import FixedLayout

        return FixedLayout(
            device=self.device,
            dtype=self.dtype,
            size=[self.count],
            stride=[1],
        )

    @property
    def layout(self):
        return self.get_layout()

    get_output_spec = get_layout
    maybe_get_output_spec = get_layout
    maybe_get_layout = get_layout

    def get_size(self):
        return [self.count]

    def get_stride(self):
        return [1]

    def get_name(self):
        return self.outer_name

    def get_inputs_that_alias_output(self):
        return []


@dataclasses.dataclass
class TensorArg:
    name: str
    buffer: str
    dtype: torch.dtype
    offset: sympy.Expr = sympy.S.Zero  # c++ only
    alias_of: Optional[str] = None  # halide only


@dataclasses.dataclass
class SizeArg:
    name: str
    expr: sympy.Expr

    @property
    def alias_of(self):
        return None


@dataclasses.dataclass
class TMADescriptorArg:
    name: str


@dataclasses.dataclass
class DeviceCodegen:
    scheduling: Any
    wrapper_codegen: type
    cpp_wrapper_codegen: type = type(None)


KernelArgType = Union[WorkspaceArg, TensorArg, SizeArg, TMADescriptorArg]

device_codegens: Dict[str, DeviceCodegen] = {}


class DeviceOpOverrides:
    def import_get_raw_stream_as(self, name):
        raise NotImplementedError

    def set_device(self, device_idx):
        raise NotImplementedError

    def synchronize(self):
        raise NotImplementedError

    def device_guard(self, device_idx):
        raise NotImplementedError

    def cpp_device_guard(self):
        raise NotImplementedError

    def cpp_aoti_device_guard(self):
        raise NotImplementedError

    def cpp_stream_guard(self):
        raise NotImplementedError

    def cpp_aoti_stream_guard(self):
        raise NotImplementedError

    def cpp_getStreamFromExternal(self):
        raise NotImplementedError

    def kernel_header(self):
        raise NotImplementedError

    def kernel_driver(self):
        raise NotImplementedError

    def abi_compatible_header(self):
        raise NotImplementedError

    def cpp_stream_type(self):
        raise NotImplementedError

    def aoti_get_stream(self):
        raise NotImplementedError

    def cpp_kernel_type(self):
        raise NotImplementedError

    def cpp_device_ptr(self):
        raise NotImplementedError

    def tma_descriptor_helpers(self):
        raise NotImplementedError


device_op_overrides_dict: Dict[str, DeviceOpOverrides] = {}


# The code generated by Inductor consists of two main parts: kernel code and wrapper code.
# For any new backend looking to integrate with Inductor, customization of these two main
# parts are necessary to generate its specific code.
#
# Kernel code generation is determined by different Scheduling. Consequently, a new
# backend needs to provide a custom Scheduling for its unique kernel code generation. Currently,
# CppScheduling and TritonScheduling serve the C++/OpenMP and Triton backends, respectively.
#
# For the Wrapper, Inductor provides a PythonWrapperCodegen class to generate the Python wrapper code
# that bridges kernels. This allows out-of-tree backends to inherit from PythonWrapperCodegen,
# and override specific member functions to create backend-specific Python wrapper code.
#
# Other classes, such as CppKernel and TritonKernel, used for code generation, typically form part
# of the logic for either Scheduling or PythonWrapperCodegen. So the Scheduling and PythonWrapperCodegen interfaces
# provide flexibility to the backend. A backend can choose to implement these classes from scratch,
# or reuse them by extending and overriding as necessary. And Inductor provides the registration API,
# register_backend_for_device, to equip a new backend at runtime.
#
# Intel has developed a new backend on top of Triton to support Intel GPUs, leveraging these interfaces.
# This backend can be used as a reference:
# https://github.com/intel/intel-extension-for-pytorch/blob/5dcc9d57e5422cf295e1a1ee97896d6b6a554a85/intel_extension_for_pytorch/_inductor/__init__.py#L9
def register_backend_for_device(
    device: str,
    device_scheduling: Any,
    device_wrapper_codegen: type,
    device_cpp_wrapper_codegen: type = type(None),
):
    device_codegens[device] = DeviceCodegen(
        device_scheduling, device_wrapper_codegen, device_cpp_wrapper_codegen
    )


class BackendFeature(Enum):
    FOREACH = auto()
    BUCKETIZE = auto()
    INPLACE_BUFFERS = auto()
    MASKED_SCATTER_WITH_INDEX = auto()
    SCAN = auto()
    SORT = auto()
    TUPLE_REDUCTION = auto()
    PREFER_STORE_LOOP_ORDER = auto()
    TRITON_TEMPLATES = auto()
    REDUCE_TO_SINGLE_ELEMENT = auto()


def get_backend_features(device: Union[torch.device, str, None]):
    if device is None:
        return {}
    init_backend_registration()
    if isinstance(device, torch.device):
        device_type = device.type
    else:
        assert isinstance(device, str)
        device_type = device
        device = torch.device(device_type)
    scheduling = get_scheduling_for_device(device_type)
    return scheduling(None).get_backend_features(device)


def has_backend_feature(device, feature):
    """See also V.graph.has_feature"""
    assert isinstance(feature, BackendFeature)
    return feature in get_backend_features(device)


def get_scheduling_for_device(device: str):
    return device_codegens[device].scheduling if device in device_codegens else None


def get_wrapper_codegen_for_device(device: str, cpp_wrapper: bool = False):
    if device in device_codegens:
        wrapper_codegen_obj: DeviceCodegen = device_codegens[device]
        return (
            wrapper_codegen_obj.cpp_wrapper_codegen
            if cpp_wrapper
            else wrapper_codegen_obj.wrapper_codegen
        )
    return None


@functools.lru_cache(None)
def init_backend_registration():
    from .cpp import CppScheduling
    from .cpp_wrapper_cpu import CppWrapperCpu
    from .cpp_wrapper_cpu_array_ref import CppWrapperCpuArrayRef
    from .cpp_wrapper_gpu import CppWrapperGpu
    from .cuda_combined_scheduling import CUDACombinedScheduling
    from .halide import HalideScheduling
    from .triton import TritonScheduling
    from .wrapper import PythonWrapperCodegen

    if get_scheduling_for_device("cpu") is None:
        cpu_backends = {
            "cpp": CppScheduling,
            "halide": HalideScheduling,
            "triton": TritonScheduling,
        }
        register_backend_for_device(
            "cpu",
            lambda *args, **kwargs: cpu_backends[config.cpu_backend](*args, **kwargs),
            PythonWrapperCodegen,
            CppWrapperCpuArrayRef
            if config.aot_inductor.allow_stack_allocation
            else CppWrapperCpu,
        )

    if get_scheduling_for_device("cuda") is None:
        # CUDACombinedScheduling combines Triton and CUDA C++ scheduling for CUDA devices via delegation
        cuda_backends = {"triton": CUDACombinedScheduling, "halide": HalideScheduling}
        register_backend_for_device(
            "cuda",
            lambda *args, **kwargs: cuda_backends[config.cuda_backend](*args, **kwargs),
            PythonWrapperCodegen,
            CppWrapperGpu,
        )

    if get_scheduling_for_device("xpu") is None:
        register_backend_for_device(
            "xpu",
            TritonScheduling,
            PythonWrapperCodegen,
            CppWrapperGpu,
        )

    private_backend = torch._C._get_privateuse1_backend_name()
    if (
        private_backend != "privateuseone"
        and get_scheduling_for_device(private_backend) is None
    ):
        from torch.utils.backend_registration import _get_custom_mod_func

        try:
            device_scheduling = _get_custom_mod_func("Scheduling")
            wrapper_codegen = _get_custom_mod_func("PythonWrapperCodegen")
            cpp_wrapper_codegen = _get_custom_mod_func("CppWrapperCodegen")
            if device_scheduling and wrapper_codegen and cpp_wrapper_codegen:
                register_backend_for_device(
                    private_backend,
                    device_scheduling,
                    wrapper_codegen,
                    cpp_wrapper_codegen,
                )
        except RuntimeError:
            pass


def index_prevent_reordering(index: List[sympy.Expr], index_vars, sizes):
    from ..ir import FlexibleLayout

    # added contiguous index prevents reordering
    return [*index, sympy_dot(index_vars, FlexibleLayout.contiguous_strides(sizes))]


def register_device_op_overrides(device: str, device_op_overrides: DeviceOpOverrides):
    device_op_overrides_dict[device] = device_op_overrides


def get_device_op_overrides(device: str):
    assert isinstance(device, str)

    if not device_op_overrides_dict.keys():
        from . import cpu_device_op_overrides  # noqa: F401
        from .cuda import device_op_overrides  # noqa: F401
        from .xpu import device_op_overrides as xpu_op_overrides  # noqa: F401

    if device in device_op_overrides_dict.keys():
        return device_op_overrides_dict[device]


DTYPE_TO_COMPUTATION_DTYPE = {
    torch.bfloat16: torch.float,
    torch.float16: torch.float,
    **{
        dtype: dtype
        for dtype in [
            torch.bool,
            torch.float32,
            torch.float64,
            torch.int8,
            torch.int16,
            torch.int32,
            torch.int64,
            torch.uint8,
            torch.uint16,
            torch.uint32,
            torch.uint64,
        ]
    },
}


def deduce_output_dtype_by_name(
    op_name: str,
    *args,
    **kwargs,
) -> Optional[torch.dtype]:
    """
    Given op name and a list of input dtypes, deduce the output dtype
    """
    if op_name in boolean_ops():
        return torch.bool
    elif op_name in (
        "to_dtype",
        "index_expr",
    ):
        return kwargs["dtype"] if "dtype" in kwargs else args[-1]
    elif op_name in (
        "rand",
        "randn",
    ):
        return torch.float
    elif op_name in (
        "get_index",
        "randint64",
        "load_seed",
    ):
        return torch.int64
    elif op_name == "reduction":
        return kwargs["dtype"] if "dtype" in kwargs else args[1]
    elif op_name == "constant":
        dtype = kwargs["dtype"] if "dtype" in kwargs else args[-1]
        return DTYPE_TO_COMPUTATION_DTYPE[dtype]  # type: ignore[index]
    elif op_name in (
        "load",
        "store",
        "store_reduction",
    ):
        buf_name = args[1]
        return V.graph.get_dtype(buf_name)  # type: ignore[arg-type]
    elif op_name == "to_dtype_bitcast":
        return kwargs["dtype"] if "dtype" in kwargs else args[-2]
    return None


class DataTypePropagation:
    def __init__(self, body) -> None:
        self.body = body
        self.graphs: Dict[Union[Callable[..., Any], str], Any] = {
            "root": body.root_block.graph
        }
        for k, v in body.subblocks.items():
            self.graphs[k] = v.graph

    def deduce_node_dtype_by_inputs(self, node: torch.fx.Node):
        inputs = node.all_input_nodes
        input_nodes = [
            n for n in inputs if isinstance(n, torch.fx.Node) and n.op != "placeholder"
        ]
        if len(input_nodes) == 0:
            return None

        all_input_nodes_propagated = all(
            OptimizationContext.key in n.meta
            and n.meta[OptimizationContext.key].dtype is not None
            for n in input_nodes
        )
        if not all_input_nodes_propagated:
            return None

        return functools.reduce(
            torch.promote_types,
            [n.meta[OptimizationContext.key].dtype for n in input_nodes],
        )

    def deduce_node_dtype_by_subgraph(self, node: torch.fx.Node):
        sub_graph = self.graphs[node.target]
        dtype = self.propagate_graph(sub_graph)
        assert dtype
        return dtype

    def deduce_node_dtype(self, node: torch.fx.Node):
        if node.op == "placeholder":
            return None

        if node.target == "output" and len(node.args) != 1:
            # we can infer output node if it only have 1 arg
            return None

        if node.target == operator.getitem:
            return self.deduce_node_dtype(node.args[0])  # type: ignore[arg-type]

        assert isinstance(node.target, str)

        if node.target.startswith("masked_subblock"):
            return self.deduce_node_dtype_by_subgraph(node)

        if (
            output_dtype := deduce_output_dtype_by_name(
                node.target,
                *node.args,
                **node.kwargs,
            )
        ) is not None:
            return output_dtype

        return self.deduce_node_dtype_by_inputs(node)

    def propagate_graph(self, graph: torch.fx.Graph):
        assert graph.nodes
        graph_dtype = None
        # For masked_subblock, we use output's dtype to represent
        # the dtype of this subgraph. For other cases, graph_dtype
        # might be None
        for node in graph.nodes:
            if OptimizationContext.key in node.meta:
                opt_ctx = node.meta[OptimizationContext.key]
            else:
                opt_ctx = OptimizationContext()

            opt_ctx.dtype = self.deduce_node_dtype(node)
            node.meta[OptimizationContext.key] = opt_ctx
            if node.target == "output":
                graph_dtype = opt_ctx.dtype
        return graph_dtype

    def propagate(self):
        self.propagate_graph(self.graphs["root"])

    @classmethod
    def propagate_loopbody(cls, body):
        return cls(body).propagate()

    @classmethod
    def propagate_scheduler_node(cls, node):
        from ..loop_body import LoopBody
        from ..scheduler import SchedulerNode

        assert isinstance(node, SchedulerNode)
        assert isinstance(node._body, LoopBody)
        DataTypePropagation.propagate_loopbody(node._body)


class PythonPrinter(_PythonPrinter):
    def doprint(self, expr, *, simplify: bool = True, p=True):
        # TODO: why are people passing strings to the printer here :think:
        if simplify and isinstance(expr, sympy.Expr) and hasattr(V.graph, "sizevars"):
            expr = V.graph.sizevars.simplify(expr)
        return super().doprint(expr)


class OpDecompositions:
    """
    Decomposes inductor ops
    """

    @staticmethod
    def identity(value):
        # used to trigger cse
        return value

    @staticmethod
    def reciprocal(x):
        return ops.truediv(ops.constant(1, torch.int32), x)

    @staticmethod
    def square(x):
        return ops.mul(x, x)

    @staticmethod
    def erfc(x):
        return ops.sub(ops.constant(1, torch.float32), ops.erf(x))

    @staticmethod
    def erfcx(x):
        return ops.mul(ops.exp(ops.square(x)), ops.erfc(x))

    @staticmethod
    def expm1(x):
        return ops.sub(ops.exp(x), ops.constant(1, torch.float32))

    @staticmethod
    def log10(x):
        return ops.mul(ops.log(x), ops.constant(1 / math.log(10), torch.float32))

    @staticmethod
    def log2(x):
        return ops.mul(ops.log(x), ops.constant(1 / math.log(2), torch.float32))

    @staticmethod
    def exp2(x):
        return ops.exp(ops.mul(x, ops.constant(math.log(2), torch.float32)))

    @staticmethod
    def log1p(x):
        return ops.log(ops.add(x, ops.constant(1, torch.int32)))

    @staticmethod
    def sigmoid(x):
        one = ops.constant(1, torch.int32)
        return ops.truediv(one, ops.add(one, ops.exp(ops.neg(x))))

    @staticmethod
    def relu(x):
        return ops.maximum(x, ops.constant(0, torch.int32))

    @staticmethod
    def fma(x, y, z):
        # for backends that don't override this (halide)
        return ops.add(ops.mul(x, y), z)

    @staticmethod
    def floor_to_int(a, dtype):
        return ops.to_dtype(ops.floor(a), dtype)

    @staticmethod
    def ceil_to_int(a, dtype):
        return ops.to_dtype(ops.ceil(a), dtype)

    @staticmethod
    def trunc_to_int(a, dtype):
        return ops.to_dtype(ops.trunc(a), dtype)

    @staticmethod
    def remainder(a, b):
        r = ops.mod(a, b)
        cond = ops.and_(
            ops.ne(r, ops.constant(0, torch.int32)),
            ops.ne(ops.signbit(r), ops.signbit(b)),
        )
        return ops.where(cond, ops.add(r, b), r)

    @staticmethod
    def round_to_int(a, dtype):
        return ops.to_dtype(ops.round(a), dtype)


class OpOverrides(OpDecompositions):
    def __init__(self, parent):
        super().__init__()
        self._parent = parent

    @staticmethod
    def paren(string: str) -> str:
        def all_in_parens(string: str) -> bool:
            if string[0] != "(" or len(string) < 2:
                return False
            count = 1
            for i, char in enumerate(string[1:]):
                if char == "(":
                    count += 1
                elif char == ")":
                    count -= 1
                if count == 0 and i != len(string) - 2:
                    return False
            assert count == 0
            return True

        if (
            isinstance(string, CSEVariable)
            or re.match(r"^[a-z0-9_.]+$", string, re.IGNORECASE)
            or re.match(r"^\([^)]*\)$", string, re.IGNORECASE)
            or string == ""
        ):
            return string
        # don't put extra parens for strings that are already wrapped in parens
        if all_in_parens(string):
            return string
        return f"({string})"

    def __getattr__(self, item):
        return getattr(self._parent, item)

    @staticmethod
    def constant(value, dtype):
        return repr(value)

    @staticmethod
    def libdevice_sigmoid(x):
        one = ops.constant(1, torch.int32)
        return ops.truediv(one, ops.add(one, ops.libdevice_exp(ops.neg(x))))

    @staticmethod
    def libdevice_abs(x):
        return ops.abs(x)

    @staticmethod
    def libdevice_sqrt(x):
        return ops.sqrt(x)

    @staticmethod
    def libdevice_cos(x):
        return ops.cos(x)

    @staticmethod
    def libdevice_sin(x):
        return ops.sin(x)

    @staticmethod
    def libdevice_log(x):
        return ops.log(x)

    @staticmethod
    def libdevice_exp(x):
        return ops.exp(x)

    @staticmethod
    def bitwise_not(x):
        return f"~{OpOverrides.paren(x)}"

    @staticmethod
    def logical_not(a):
        return f"{OpOverrides.paren(a)} == 0"

    @staticmethod
    def bitwise_and(x, y):
        return f"{OpOverrides.paren(x)} & {OpOverrides.paren(y)}"

    @staticmethod
    def bitwise_or(x, y):
        return f"{OpOverrides.paren(x)} | {OpOverrides.paren(y)}"

    @staticmethod
    def bitwise_xor(x, y):
        return f"{OpOverrides.paren(x)} ^ {OpOverrides.paren(y)}"

    @staticmethod
    def bitwise_left_shift(x, y):
        return f"{OpOverrides.paren(x)} << {OpOverrides.paren(y)}"

    @staticmethod
    def bitwise_right_shift(x, y):
        return f"{OpOverrides.paren(x)} >> {OpOverrides.paren(y)}"

    @staticmethod
    def int_truediv(a, b):
        # TODO: this is wrong
        # TODO: an easy bandaid is to generate runtime asserts that it's
        # <= 2**53, which is when this equation is correct
        return ops.truediv(a, b)

    @staticmethod
    def load_seed(name, offset):
        return ops.load(name, sympy.Integer(offset))

    @classmethod
    def _initialize_pointwise_overrides(cls, target):
        assert target in ("triton", "cpp", "cppvec"), target

        for funcname, data in pointwise_overrides_data.items():
            impl = getattr(data, target)
            if impl is None:
                continue
            setattr(cls, funcname, staticmethod(impl))


@dataclasses.dataclass
class OverridesData:
    name: str
    cpp: Callable[..., str]
    # None when not impl in libdevice/triton
    triton: Optional[Callable[..., str]] = None
    # None when not impl in aten/.../vec
    cppvec: Optional[Callable[..., str]] = None
    type_promotion_kind: ELEMENTWISE_TYPE_PROMOTION_KIND = (
        ELEMENTWISE_TYPE_PROMOTION_KIND.DEFAULT
    )


# NB: if you add a new special function, don't forget to update
# torch._inductor.ops_handler too
pointwise_overrides_data: Dict[str, OverridesData] = dict(
    airy_ai=OverridesData(
        type_promotion_kind=ELEMENTWISE_TYPE_PROMOTION_KIND.INT_TO_FLOAT,
        cpp=lambda x: f"airy_ai_forward({x})",
        name="special_airy_ai",
    ),
    bessel_j0=OverridesData(
        type_promotion_kind=ELEMENTWISE_TYPE_PROMOTION_KIND.INT_TO_FLOAT,
        cpp=lambda x: f"bessel_j0_forward({x})",
        triton=lambda x: f"libdevice.j0({x})",
        name="special_bessel_j0",
    ),
    bessel_j1=OverridesData(
        type_promotion_kind=ELEMENTWISE_TYPE_PROMOTION_KIND.INT_TO_FLOAT,
        cpp=lambda x: f"bessel_j1_forward({x})",
        triton=lambda x: f"libdevice.j1({x})",
        name="special_bessel_j1",
    ),
    bessel_y0=OverridesData(
        type_promotion_kind=ELEMENTWISE_TYPE_PROMOTION_KIND.INT_TO_FLOAT,
        cpp=lambda x: f"bessel_y0_forward({x})",
        triton=lambda x: f"libdevice.y0({x})",
        name="special_bessel_y0",
    ),
    bessel_y1=OverridesData(
        type_promotion_kind=ELEMENTWISE_TYPE_PROMOTION_KIND.INT_TO_FLOAT,
        cpp=lambda x: f"bessel_y1_forward({x})",
        triton=lambda x: f"libdevice.y1({x})",
        name="special_bessel_y1",
    ),
    digamma=OverridesData(
        type_promotion_kind=ELEMENTWISE_TYPE_PROMOTION_KIND.INT_TO_FLOAT,
        cpp=lambda x: f"calc_digamma({x})",
        cppvec=lambda x: f"{x}.digamma()",
        name="digamma",
    ),
    # no cpp nor triton implementation for entr, it is defined as decomposition
    # erf, erfc
    erfcx=OverridesData(
        type_promotion_kind=ELEMENTWISE_TYPE_PROMOTION_KIND.INT_TO_FLOAT,
        cpp=lambda x: f"calc_erfcx({x})",
        triton=lambda x: f"libdevice.erfcx({x})",
        name="special_erfcx",
    ),
    fma=OverridesData(
        type_promotion_kind=ELEMENTWISE_TYPE_PROMOTION_KIND.INT_TO_FLOAT,
        cpp=lambda x, y, z: f"std::fma({x}, {y}, {z})",
        cppvec=lambda x, y, z: f"fmadd({x}, {y}, {z})",
        triton=lambda x, y, z: f"libdevice.fma({x}, {y}, {z})",
        name="fma",
    ),
    # erfinv, exp2, expit, gammaln
    igamma=OverridesData(
        type_promotion_kind=ELEMENTWISE_TYPE_PROMOTION_KIND.INT_TO_FLOAT,
        cpp=lambda x, y: f"calc_igamma({x}, {y})",
        name="igamma",
    ),
    igammac=OverridesData(
        type_promotion_kind=ELEMENTWISE_TYPE_PROMOTION_KIND.INT_TO_FLOAT,
        cpp=lambda x, y: f"calc_igammac({x}, {y})",
        name="igammac",
    ),
    gammainc=OverridesData(
        type_promotion_kind=ELEMENTWISE_TYPE_PROMOTION_KIND.INT_TO_FLOAT,
        cpp=lambda x, y: f"calc_igamma({x}, {y})",
        name="special_gammainc",
    ),
    gammaincc=OverridesData(
        type_promotion_kind=ELEMENTWISE_TYPE_PROMOTION_KIND.INT_TO_FLOAT,
        cpp=lambda x, y: f"calc_igammac({x}, {y})",
        name="special_gammaincc",
    ),
    i0=OverridesData(
        type_promotion_kind=ELEMENTWISE_TYPE_PROMOTION_KIND.INT_TO_FLOAT,
        cpp=lambda x: f"calc_i0({x})",
        triton=lambda x: f"libdevice.cyl_bessel_i0({x})",
        cppvec=lambda x: f"{x}.i0()",
        name="i0",
    ),
    i0e=OverridesData(
        type_promotion_kind=ELEMENTWISE_TYPE_PROMOTION_KIND.INT_TO_FLOAT,
        cpp=lambda x: f"calc_i0e({x})",
        cppvec=lambda x: f"{x}.i0e()",
        name="special_i0e",
    ),
    i1=OverridesData(
        type_promotion_kind=ELEMENTWISE_TYPE_PROMOTION_KIND.INT_TO_FLOAT,
        cpp=lambda x: f"calc_i1({x})",
        triton=lambda x: f"libdevice.cyl_bessel_i1({x})",
        name="special_i1",
    ),
    i1e=OverridesData(
        type_promotion_kind=ELEMENTWISE_TYPE_PROMOTION_KIND.INT_TO_FLOAT,
        cpp=lambda x: f"calc_i1e({x})",
        name="special_i1e",
    ),
    log_ndtr=OverridesData(
        type_promotion_kind=ELEMENTWISE_TYPE_PROMOTION_KIND.INT_TO_FLOAT,
        cpp=lambda x: f"calc_log_ndtr({x})",
        name="special_log_ndtr",
    ),
    # logit
    modified_bessel_i0=OverridesData(
        type_promotion_kind=ELEMENTWISE_TYPE_PROMOTION_KIND.INT_TO_FLOAT,
        cpp=lambda x: f"modified_bessel_i0_forward({x})",
        triton=lambda x: f"libdevice.cyl_bessel_i0({x})",
        name="special_modified_bessel_i0",
    ),
    modified_bessel_i1=OverridesData(
        type_promotion_kind=ELEMENTWISE_TYPE_PROMOTION_KIND.INT_TO_FLOAT,
        cpp=lambda x: f"modified_bessel_i1_forward({x})",
        triton=lambda x: f"libdevice.cyl_bessel_i1({x})",
        name="special_modified_bessel_i1",
    ),
    modified_bessel_k0=OverridesData(
        type_promotion_kind=ELEMENTWISE_TYPE_PROMOTION_KIND.INT_TO_FLOAT,
        cpp=lambda x: f"modified_bessel_k0_forward({x})",
        name="special_modified_bessel_k0",
    ),
    modified_bessel_k1=OverridesData(
        type_promotion_kind=ELEMENTWISE_TYPE_PROMOTION_KIND.INT_TO_FLOAT,
        cpp=lambda x: f"modified_bessel_k1_forward({x})",
        name="special_modified_bessel_k1",
    ),
    # multigamma
    ndtr=OverridesData(
        type_promotion_kind=ELEMENTWISE_TYPE_PROMOTION_KIND.INT_TO_FLOAT,
        cpp=lambda x: f"calc_ndtr({x})",
        name="special_ndtr",
    ),
    ndtri=OverridesData(
        type_promotion_kind=ELEMENTWISE_TYPE_PROMOTION_KIND.INT_TO_FLOAT,
        cpp=lambda x: f"calc_ndtri({x})",
        name="special_ndtri",
    ),
    polygamma=OverridesData(
        type_promotion_kind=ELEMENTWISE_TYPE_PROMOTION_KIND.INT_TO_FLOAT,
        cpp=lambda x, y: f"calc_polygamma({y}, {x})",
        name="polygamma",
    ),
    # psi - alias to digamma
    # round
    scaled_modified_bessel_k0=OverridesData(
        type_promotion_kind=ELEMENTWISE_TYPE_PROMOTION_KIND.INT_TO_FLOAT,
        cpp=lambda x: f"scaled_modified_bessel_k0_forward({x})",
        name="special_scaled_modified_bessel_k0",
    ),
    scaled_modified_bessel_k1=OverridesData(
        type_promotion_kind=ELEMENTWISE_TYPE_PROMOTION_KIND.INT_TO_FLOAT,
        cpp=lambda x: f"scaled_modified_bessel_k1_forward({x})",
        name="special_scaled_modified_bessel_k1",
    ),
    # sinc
    spherical_bessel_j0=OverridesData(
        type_promotion_kind=ELEMENTWISE_TYPE_PROMOTION_KIND.INT_TO_FLOAT,
        cpp=lambda x: f"spherical_bessel_j0_forward({x})",
        name="special_spherical_bessel_j0",
    ),
    zeta=OverridesData(
        type_promotion_kind=ELEMENTWISE_TYPE_PROMOTION_KIND.INT_TO_FLOAT,
        cpp=lambda x, y: f"zeta({x}, {y})",
        name="special_zeta",
    ),
    chebyshev_polynomial_t=OverridesData(
        type_promotion_kind=ELEMENTWISE_TYPE_PROMOTION_KIND.INT_TO_FLOAT,
        cpp=lambda x, y: f"chebyshev_polynomial_t_forward({x}, {y})",
        name="special_chebyshev_polynomial_t",
    ),
    chebyshev_polynomial_u=OverridesData(
        type_promotion_kind=ELEMENTWISE_TYPE_PROMOTION_KIND.INT_TO_FLOAT,
        cpp=lambda x, y: f"chebyshev_polynomial_u_forward({x}, {y})",
        name="special_chebyshev_polynomial_u",
    ),
    chebyshev_polynomial_v=OverridesData(
        type_promotion_kind=ELEMENTWISE_TYPE_PROMOTION_KIND.INT_TO_FLOAT,
        cpp=lambda x, y: f"chebyshev_polynomial_v_forward({x}, {y})",
        name="special_chebyshev_polynomial_v",
    ),
    chebyshev_polynomial_w=OverridesData(
        type_promotion_kind=ELEMENTWISE_TYPE_PROMOTION_KIND.INT_TO_FLOAT,
        cpp=lambda x, y: f"chebyshev_polynomial_w_forward({x}, {y})",
        name="special_chebyshev_polynomial_w",
    ),
    legendre_polynomial_p=OverridesData(
        type_promotion_kind=ELEMENTWISE_TYPE_PROMOTION_KIND.INT_TO_FLOAT,
        cpp=lambda x, y: f"legendre_polynomial_p_forward({x}, {y})",
        name="special_legendre_polynomial_p",
    ),
    shifted_chebyshev_polynomial_t=OverridesData(
        type_promotion_kind=ELEMENTWISE_TYPE_PROMOTION_KIND.INT_TO_FLOAT,
        cpp=lambda x, y: f"shifted_chebyshev_polynomial_t_forward({x}, {y})",
        name="special_shifted_chebyshev_polynomial_t",
    ),
    shifted_chebyshev_polynomial_u=OverridesData(
        type_promotion_kind=ELEMENTWISE_TYPE_PROMOTION_KIND.INT_TO_FLOAT,
        cpp=lambda x, y: f"shifted_chebyshev_polynomial_u_forward({x}, {y})",
        name="special_shifted_chebyshev_polynomial_u",
    ),
    shifted_chebyshev_polynomial_v=OverridesData(
        type_promotion_kind=ELEMENTWISE_TYPE_PROMOTION_KIND.INT_TO_FLOAT,
        cpp=lambda x, y: f"shifted_chebyshev_polynomial_v_forward({x}, {y})",
        name="special_shifted_chebyshev_polynomial_v",
    ),
    shifted_chebyshev_polynomial_w=OverridesData(
        type_promotion_kind=ELEMENTWISE_TYPE_PROMOTION_KIND.INT_TO_FLOAT,
        cpp=lambda x, y: f"shifted_chebyshev_polynomial_w_forward({x}, {y})",
        name="special_shifted_chebyshev_polynomial_w",
    ),
    hermite_polynomial_h=OverridesData(
        type_promotion_kind=ELEMENTWISE_TYPE_PROMOTION_KIND.INT_TO_FLOAT,
        cpp=lambda x, y: f"hermite_polynomial_h_forward({x}, {y})",
        name="special_hermite_polynomial_h",
    ),
    hermite_polynomial_he=OverridesData(
        type_promotion_kind=ELEMENTWISE_TYPE_PROMOTION_KIND.INT_TO_FLOAT,
        cpp=lambda x, y: f"hermite_polynomial_he_forward({x}, {y})",
        name="special_hermite_polynomial_he",
    ),
    laguerre_polynomial_l=OverridesData(
        type_promotion_kind=ELEMENTWISE_TYPE_PROMOTION_KIND.INT_TO_FLOAT,
        cpp=lambda x, y: f"laguerre_polynomial_l_forward({x}, {y})",
        name="special_laguerre_polynomial_l",
    ),
)


# Use mypy to check protocol implemented correctly
def _typecheck_OpOverrides(h: OpOverrides) -> OpsHandler[str]:
    return h


class DeferredLine(DeferredLineBase):
    """A line that can be 'unwritten' by adding name to V.graph.removed_buffers"""

    def __init__(self, name, line):
        super().__init__(line)
        self.name = name
        assert not isinstance(line, DeferredLineBase)

    def __call__(self):
        if all(
            self.name not in x
            for x in (
                V.graph.removed_buffers,
                V.kernel.removed_buffers,
                V.graph.inplaced_to_remove,
                V.kernel.inplaced_to_remove,
            )
        ):
            return self.line
        return None

    def _new_line(self, line):
        return DeferredLine(self.name, line)


class BracesBuffer(IndentedBuffer):
    def indent(self, offset=1):
        @contextlib.contextmanager
        def ctx():
            for _ in range(offset):
                self.writeline("{")
                self._indent += 1
            for _ in range(-offset):
                self._indent -= 1
                self.writeline("}")
            yield
            for _ in range(-offset):
                self.writeline("{")
                self._indent += 1
            for _ in range(offset):
                self._indent -= 1
                self.writeline("}")

        return ctx()


class InplacedBuffer(NamedTuple):
    inner_name: str
    other_names: List[str]


class KernelArgs:
    @staticmethod
    def _lookup(prefix, odict, name):
        assert isinstance(name, (str, sympy.Symbol))
        if name not in odict:
            odict[name] = f"{prefix}{len(odict)}"
        return odict[name]

    def __init__(self, sizevars=None):
        self.input_buffers = {}
        self.output_buffers = {}
        self.inplace_buffers = {}
        self.sizevars = sizevars or {}
        self.workspace_args = []

    def __repr__(self):
        return "KernelArgs({})".format(
            ", ".join(
                map(
                    repr,
                    [
                        self.input_buffers,
                        self.output_buffers,
                        self.inplace_buffers,
                        self.sizevars,
                    ],
                )
            )
        )

    def _buffer_is_marked_removed(self, name):
        return isinstance(name, str) and name.startswith("REMOVED")

    def input(self, name):
        if V.graph.scheduler:
            name = V.graph.scheduler.mutation_real_name.get(name, name)
        assert name not in V.graph.removed_buffers, name
        if name in self.output_buffers:
            return self.output_buffers[name]
        if name in self.inplace_buffers:
            return self.inplace_buffers[name].inner_name
        if name.startswith("seed"):
            return self._lookup("seed", self.input_buffers, name)
        return self._lookup("in_ptr", self.input_buffers, name)

    def output(self, name):
        if V.graph.scheduler:
            name = V.graph.scheduler.mutation_real_name.get(name, name)
        assert name not in V.graph.removed_buffers, name
        if name in self.inplace_buffers:
            return self.inplace_buffers[name].inner_name
        return self._lookup("out_ptr", self.output_buffers, name)

    def make_inplace(self, input_name, output_name):
        assert output_name not in self.inplace_buffers
        if input_name in self.inplace_buffers:
            buf = self.inplace_buffers[input_name]
            buf.other_names.append(output_name)
            self.inplace_buffers[output_name] = buf
        else:
            buf = InplacedBuffer(
                f"in_out_ptr{len(unique(self.inplace_buffers.values()))}",
                [input_name, output_name],
            )
            self.inplace_buffers[input_name] = buf
            self.inplace_buffers[output_name] = buf

    def workspace(self, nbytes: sympy.Expr, zero_fill: bool):
        """
        Allocate or extend a workspace buffer of nbytes bytes.

        This function manages the allocation of a workspace buffer. It either creates
        a new WorkspaceArg or extends an existing one.

        Note:
        - Calling this function will in-place mutate the args by adding or updating
        a WorkspaceArg.
        - The codegen for generating the Python argdefs and call_defs will check
        this field and allocate the buffer accordingly.
        - A new argument "ws_ptr" will be present in the generated code.

        Args:
            nbytes (sympy.Expr): The number of bytes to allocate.
            zero_fill (bool): Whether to initialize the buffer to zero.

        Returns:
            Tuple[str, int]: A tuple containing:
                - "ws_ptr": A string identifier for the workspace pointer.
                - offset: An integer representing the byte offset in the workspace.
        """
        arg = WorkspaceArg(
            count=nbytes,
            zero_mode=WorkspaceZeroMode.from_bool(zero_fill),
            device=V.graph.get_current_device_or_throw(),
            outer_name=WorkspaceArg.unique_name(),
        )
        for i, existing_arg in enumerate(self.workspace_args):
            if WorkspaceArg.can_join(existing_arg, arg):
                offset = existing_arg.count
                self.workspace_args[i] = WorkspaceArg.join(existing_arg, arg)
                return existing_arg.inner_name, offset
            assert (
                existing_arg.inner_name != arg.inner_name
                and existing_arg.outer_name != arg.outer_name
            )
        self.workspace_args.append(arg)
        return arg.inner_name, 0

    def semaphores(self, min_size: sympy.Expr):
        """
        Lazily allocate a graph-wide semaphores buffer with at least min_size.  This is a single buffer shared by
        all kernels and zero initialized once at graph start.  Each kernel must leave the buffer zeroed on exit.

        Warning: multiple calls to this function will return the same buffer.

        Args:
            min_size: the number of int32 semaphores required

        Returns:
            name of the semaphores buffer
        """
        current_device = V.graph.get_current_device_or_throw()
        arg = WorkspaceArg(
            count=min_size,
            zero_mode=WorkspaceZeroMode.ZERO_PER_GRAPH,
            dtype=torch.uint32,
            inner_name="sem_ptr",
            outer_name=f"semaphores_{current_device.type}_{current_device.index}",
            device=current_device,
        )
        for existing_arg in self.workspace_args:
            if existing_arg.inner_name == arg.inner_name:
                assert arg == existing_arg
        self.workspace_args.append(arg)
        return arg.inner_name

    def seed_offset(self, name, value):
        if value in self.sizevars:
            return self.sizevars[value]
        if name in self.sizevars.values():
            name = (
                f"{name}{sum(1 for v in self.sizevars.values() if v.startswith(name))}"
            )
        self.sizevars[value] = name
        return name

    def size(self, name):
        if str(name) == "seed":
            self.sizevars["seed"] = "seed"
            return "seed"
        return self._lookup("ks", self.sizevars, name)

    def call_names(self):
        return chain(
            self.input_buffers.keys(), self.output_buffers.keys(), self.sizevars.keys()
        )

    def wrap_ptr_arg(self, buf, dtype):
        return buf

    def wrap_size_arg(self, size):
        return str(size)

    def cpp_argdefs(self):
        from .cpp_utils import DTYPE_TO_CPP, INDEX_TYPE

        call_args = []
        arg_defs = []
        arg_types = []
        for inplaced in unique(self.inplace_buffers.values()):
            if self._buffer_is_marked_removed(inplaced):
                continue
            outer = inplaced.other_names[-1]
            inner = inplaced.inner_name
            dtype = V.graph.get_dtype(outer)
            cpp_dtype = DTYPE_TO_CPP[dtype]
            arg_defs.append(f"{cpp_dtype}* {inner}")
            call_args.append(self.wrap_ptr_arg(outer, dtype))
            arg_types.append(f"{cpp_dtype}*")
        for outer, inner in self.input_buffers.items():
            if outer in self.inplace_buffers:
                continue
            dtype = V.graph.get_dtype(outer)
            cpp_dtype = DTYPE_TO_CPP[dtype]
            arg_defs.append(f"const {cpp_dtype}* {inner}")
            call_args.append(self.wrap_ptr_arg(outer, dtype))
            arg_types.append(f"const {cpp_dtype}*")
        for outer, inner in self.output_buffers.items():
            if outer in self.inplace_buffers or self._buffer_is_marked_removed(inner):
                continue
            dtype = V.graph.get_dtype(outer)
            cpp_dtype = DTYPE_TO_CPP[dtype]
            arg_defs.append(f"{cpp_dtype}* {inner}")
            call_args.append(self.wrap_ptr_arg(outer, dtype))
            arg_types.append(f"{cpp_dtype}*")
        for outer, inner in self.sizevars.items():
            arg_defs.append(f"const {INDEX_TYPE} {inner}")
            call_args.append(self.wrap_size_arg(outer))
            arg_types.append(f"const {INDEX_TYPE}")
            if V.graph.wrapper_code:
                V.graph.wrapper_code.ensure_size_computed(outer)
        assert not self.workspace_args, "Workspace not supported on CPU "
        return arg_defs, call_args, arg_types

    def python_argdefs(self):
        arg_defs: List[str] = []
        call_args: List[str] = []
        arg_types: List[torch.dtype] = []
        precompile_args: List[Union[TensorArg, SizeArg, WorkspaceArg]] = []
        for inplaced in unique(self.inplace_buffers.values()):
            if self._buffer_is_marked_removed(inplaced):
                continue
            arg_defs.append(inplaced.inner_name)
            call_args.append(inplaced.other_names[-1])
            arg_types.append(V.graph.get_dtype(inplaced.other_names[-1]))
            precompile_args.append(
                TensorArg(
                    name=inplaced.inner_name,
                    buffer=inplaced.other_names[-1],
                    dtype=V.graph.get_dtype(inplaced.other_names[-1]),
                )
            )
        for outer, inner in chain(
            self.input_buffers.items(), self.output_buffers.items()
        ):
            if outer in self.inplace_buffers or self._buffer_is_marked_removed(inner):
                continue
            arg_defs.append(inner)
            call_args.append(outer)
            arg_types.append(V.graph.get_dtype(outer))
            precompile_args.append(
                TensorArg(
                    name=inner,
                    buffer=outer,
                    dtype=V.graph.get_dtype(outer),
                )
            )
        for outer, inner in self.sizevars.items():
            arg_defs.append(inner)
            call_args.append(outer)
            arg_types.append(type(outer))  # type: ignore[arg-type]
            precompile_args.append(SizeArg(inner, outer))
            if V.graph.wrapper_code:
                V.graph.wrapper_code.ensure_size_computed(outer)
        for arg in self.workspace_args:
            arg_defs.append(arg.inner_name)
            call_args.append(arg.outer_name)
            precompile_args.append(arg)
            arg_types.append(arg.dtype)
        return arg_defs, call_args, precompile_args, arg_types

    def aliases(self):
        for inplaced in unique(self.inplace_buffers.values()):
            if self._buffer_is_marked_removed(inplaced):
                continue
            for other in inplaced.other_names:
                if (
                    other in V.graph.inplaced_to_remove
                    or other in V.kernel.inplaced_to_remove
                ):
                    continue
                if other in self.input_buffers:
                    yield self.input_buffers[other], inplaced.inner_name
                if other in self.output_buffers:
                    yield self.output_buffers[other], inplaced.inner_name

    def is_removed(self, name):
        def _is_removed(name, buffers):
            return name not in buffers or self._buffer_is_marked_removed(buffers[name])

        return _is_removed(name, self.output_buffers) and _is_removed(
            name, self.inplace_buffers
        )

    # Includes inplace buffers, excludes removed buffers.  Essentially,
    # after you do a call into this kernel, which buffers actually contain
    # updated data?  Modeled off of python_argdefs.
    def live_output_buffers(self):
        live_outs = OrderedSet()  # type: ignore[var-annotated]
        for inplaced in unique(self.inplace_buffers.values()):
            if self._buffer_is_marked_removed(inplaced):
                continue
            live_outs.add(inplaced.other_names[-1])
        for outer, inner in self.output_buffers.items():
            if outer in self.inplace_buffers or self._buffer_is_marked_removed(inner):
                continue
            live_outs.add(outer)
        return live_outs


class CSEVariable:
    """A CSEVariable is just a name for an expression but it is useful to be able to annotate them on a backend dependent basis.
    To do so, the backends can simply overload `Kernel.create_cse_var`
    The "CSEVariable.update_on_args" method gives you a hook for annotations
    See example of TritonCSEVariable in triton.py
    """

    def __init__(
        self,
        name,
        bounds: ValueRanges[Any],
        dtype: Optional[torch.dtype] = None,
    ):
        assert isinstance(bounds, ValueRanges)
        self.name = name
        self.bounds = bounds
        self.use_count = 1  # track how many times this expression is used
        self.dtype = dtype

    def __str__(self):
        return self.name

    def __hash__(self) -> int:
        return hash(self.name)

    def __eq__(self, other) -> bool:
        return type(other) == type(self) and other.name == self.name

    def update_on_args(self, name, args, kwargs):
        pass

    def __repr__(self):
        return f"{self.__class__.__name__}({self.name!r})"


class CppWrapperKernelArgs(KernelArgs):
    def wrap_size_arg(self, size):
        return f"{size}"


class CSE:
    """Common subexpression elimination"""

    def __init__(
        self,
        prefix="",
        suffix="",
        name_prefix="tmp",
        iter_buffers=None,
        store_cache=None,
        reduction_cache=None,
        varname_map=None,
    ):
        self.prefix = prefix
        self.suffix = suffix
        self._cache = {}
        self.name_prefix = name_prefix
        self.store_cache = store_cache or {}
        self.reduction_cache = reduction_cache or {}
        self.iter_buffer_ids = iter_buffers or itertools.count()
        self.invalidated_stores = OrderedSet[str]()
        self.varname_map = varname_map or {}

<<<<<<< HEAD
    def invalidate(self, keep_vars: Union[OrderedSet[str], Set[Never]]):
=======
    def invalidate(self, keep_vars: Union[OrderedSet[str], OrderedSet[Never]]):
>>>>>>> 6178be82
        for name, tmp in list(self.store_cache.items()):
            if tmp not in keep_vars:
                del self.store_cache[name]
                self.invalidated_stores.add(name)
        self._cache = {k: v for k, v in self._cache.items() if v in keep_vars}

    def clone(self):
        # Note(fdrocha): reduction_cache is not being cloned, not sure if this is intentional
        return type(self)(
            prefix=self.prefix,
            suffix=self.suffix,
            name_prefix=self.name_prefix,
            iter_buffers=self.iter_buffer_ids,
            store_cache=self.store_cache,
            varname_map=self.varname_map,
        )

    def augment_key(self, cache_key: object) -> object:
        "Override this method to augment cache key with backend specifics"
        return cache_key

    def put(self, cache_key: object, val: CSEVariable) -> None:
        self._cache[self.augment_key(cache_key)] = val

    def contains(self, cache_key) -> bool:
        return self.augment_key(cache_key) in self._cache

    def try_get(self, cache_key: object) -> Optional[CSEVariable]:
        return self._cache.get(self.augment_key(cache_key), None)

    def get(self, cache_key: object) -> CSEVariable:
        return self._cache[self.augment_key(cache_key)]

    def generate(
        self,
        buffer: IndentedBuffer,
        expr: Union[str, CSEVariable, OpsValue, IndentedBuffer, DeferredLineBase],
        *,
        bounds: ValueRanges[Any] = ValueRanges.unknown(),
        write=True,
        assignment=True,
        dtype: Optional[torch.dtype] = None,
    ) -> CSEVariable:
        if isinstance(expr, OpsValue):
            expr = expr.value

        assert write or assignment
        if isinstance(expr, CSEVariable):
            # If the expressions were always created with all the information, we could
            # assert expr.bounds == bounds, but sometimes the expression is created
            # with the loose ValueRanges.unknown(), so we need to tighten the bounds
            expr.bounds = expr.bounds.tighten(bounds)
            expr.use_count += 1
            return expr
        elif isinstance(expr, IndentedBuffer):
            cache_key = expr.getvalue()
        elif isinstance(expr, DeferredLineBase):
            cache_key = expr.line
        else:
            assert isinstance(expr, str)
            cache_key = expr
        var = self.try_get(cache_key)
        if not var:
            var = self.newvar(bounds, dtype)
            self.put(cache_key, var)
            if write:
                if V.kernel.current_node:
                    V.kernel.current_node.codegen_originating_info(
                        buffer, only_once=True
                    )
                if isinstance(expr, IndentedBuffer):
                    if assignment:
                        buffer.writeline(f"{self.prefix}{var} =")
                    buffer.splice(expr)
                    buffer.writeline(self.suffix)
                elif isinstance(expr, DeferredLineBase):
                    assert assignment
                    buffer.writeline(
                        expr._new_line(f"{self.prefix}{var} = {expr.line}{self.suffix}")
                    )
                else:
                    if assignment:
                        line = f"{self.prefix}{var} = {expr}{self.suffix}"
                    else:
                        line = f"{expr}{self.suffix}"
                    buffer.writeline(line)
        else:
            var.bounds = var.bounds.tighten(bounds)
            var.use_count += 1

        return var

    def newvar(
        self,
        bounds: ValueRanges[Any] = ValueRanges.unknown(),
        dtype: Optional[torch.dtype] = None,
    ) -> CSEVariable:
        var_name = f"{self.name_prefix}{next(self.iter_buffer_ids)}"
        var = V.kernel.create_cse_var(var_name, bounds, dtype)
        self.varname_map[var_name] = var
        return var

    def namedvar(
        self,
        name: str,
        bounds: ValueRanges[Any] = ValueRanges.unknown(),
        dtype: Optional[torch.dtype] = None,
    ) -> CSEVariable:
        torch._check_value(
            name not in self.varname_map, lambda: f"duplicate name: {name}"
        )
        var = V.kernel.create_cse_var(name, bounds, dtype)
        self.varname_map[name] = var
        return var


class CodeGen:
    def __init__(self) -> None:
        super().__init__()
        self.exit_stack = contextlib.ExitStack()

    def __enter__(self):
        self.exit_stack.__enter__()
        return self

    def __exit__(self, exc_type, exc_val, exc_tb):
        self.exit_stack.__exit__(exc_type, exc_val, exc_tb)


class ScopedDict:
    def __init__(self, original_dict):
        self.original_dict = original_dict
        self.new_items = {}

    def __getitem__(self, key):
        if key in self.new_items:
            return self.new_items[key]
        return self.original_dict[key]

    def __setitem__(self, key, value):
        self.new_items[key] = value

    def __contains__(self, key):
        return key in self.new_items or key in self.original_dict

    def get(self, key, default=None):
        if key in self.new_items:
            return self.new_items[key]
        return self.original_dict.get(key, default)


class Kernel(CodeGen):
    newvar_prefix = ""
    suffix = ""
    overrides: Optional[Callable[[OpsHandler[Any]], OpsHandler[Any]]] = None
    # TODO: these look dead, but with all the getattr it's hard to tell...
    load_format: None = None
    store_format: None = None

    def __init__(self, args=None, increase_kernel_count=True):
        super().__init__()
        if increase_kernel_count:
            metrics.generated_kernel_count += 1
        self.args = args or KernelArgs()
        self.loads = IndentedBuffer()
        self.compute = IndentedBuffer()
        self.stores = IndentedBuffer()

        self.num_load = 0
        self.num_reduction = 0

        self.cse: CSE = CSE(self.newvar_prefix, self.suffix)
        self.must_keep_buffers = OrderedSet[str]()
        self.store_buffer_names = OrderedSet[str]()
        self._load_mask = None
        self._load_other = None
        # OrderedSet in set_current_node
        self.current_node = None
        self.node_to_bounds: Optional[Dict[torch.fx.Node, ValueRanges[Any]]] = None

        self.removed_buffers = OrderedSet[str]()
        self.inplaced_to_remove = OrderedSet[str]()

        # key: the buffer to write
        # value: the buffer to read and whose memory can be reused for
        #   the buffer specified by key
        self.inplace_update_buffers = {}
        # Set minimum number of elements processed per thread.
        self.min_elem_per_thread = 1
        self.kernel_name = None

    @contextlib.contextmanager
    def set_current_node(self, node):
        prior = self.current_node
        self.current_node = node
        self.node_to_bounds = node._body.bounds().get_bounds()
        try:
            yield
        finally:
            self.current_node = prior

    @contextlib.contextmanager
    def swap_buffers(self, lb, cb=None, sb=None):
        def scope_cse(cse):
            new_cse = cse.clone()
            new_cse._cache = ScopedDict(cse._cache)
            new_cse.reduction_cache = ScopedDict(cse.reduction_cache)
            new_cse.store_cache = ScopedDict(cse.store_cache)
            return new_cse

        if cb is None:
            cb = lb
        loads = self.loads
        compute = self.compute
        stores = self.stores
        cse = self.cse
        self.loads = lb
        self.compute = cb
        self.stores = sb
        self.cse = scope_cse(cse)
        try:
            yield
        finally:
            self.loads = loads
            self.compute = compute
            self.stores = stores
            self.cse = cse

    def load(self, name: str, index: sympy.Expr) -> CSEVariable:
        raise NotImplementedError

    def indirect_load(self, name: str, index: sympy.Expr):
        """A load the depends on an index we have read"""
        prior = self.loads
        try:
            # put the load in the compute section as it might have deps
            self.loads = self.compute
            return self.load(name, index)
        finally:
            self.loads = prior

    def store_reduction(self, name: str, index: sympy.Expr, value: CSEVariable):
        raise NotImplementedError

    def store(
        self, name: str, index: sympy.Expr, value: CSEVariable, mode: StoreMode = None
    ) -> None:
        raise NotImplementedError

    def reduction(
        self,
        dtype: torch.dtype,
        src_dtype: torch.dtype,
        reduction_type: ReductionType,
        value: Union[CSEVariable, Tuple[CSEVariable, ...]],
    ) -> Union[CSEVariable, Tuple[CSEVariable, ...]]:
        raise NotImplementedError

    def scan(
        self,
        dtypes: Tuple[torch.dtype, ...],
        combine_fn: Callable[
            [Tuple[CSEVariable, ...], Tuple[CSEVariable, ...]], Tuple[CSEVariable, ...]
        ],
        values: Tuple[CSEVariable, ...],
    ) -> Tuple[CSEVariable, ...]:
        raise NotImplementedError

    def sort(
        self,
        dtypes: Tuple[torch.dtype, ...],
        values: Tuple[CSEVariable, ...],
        stable: bool,
        descending: bool,
    ) -> Tuple[CSEVariable, ...]:
        raise NotImplementedError

    def var_ranges(self):
        raise NotImplementedError

    def bucketize(
        self,
        values: CSEVariable,
        boundaries: Tuple[str, sympy.Expr, sympy.Expr, sympy.Expr],
        boundary_indices: CSEVariable,
        indexing_dtype: torch.dtype,
        right: bool,
        sorter: Optional[Tuple[str, sympy.Expr]] = None,
        sorter_indices: Optional[CSEVariable] = None,
    ) -> CSEVariable:
        """
        See [Note: Inductor bucketize op]
        """
        raise NotImplementedError

    @property
    def assert_function(self) -> str:
        raise NotImplementedError

    def indirect_assert(
        self,
        var: Union[CSEVariable, str],
        lower: Optional[str],
        upper: Optional[str],
        mask: Optional[Union[CSEVariable, str]] = None,
    ) -> str:
        if isinstance(var, CSEVariable):
            var = str(var)
        assert isinstance(var, str)
        assert lower is None or isinstance(lower, str)
        assert upper is None or isinstance(upper, str)
        if lower and upper:
            # The conditions need to be in parens because of Python's operator precedence.
            # It'd be less error-prone to use and/or/not, which is suported by triton
            cond = f"({lower} <= {var}) & ({var} < {upper})"
            cond_print = f"{lower} <= {var} < {upper}"
        elif lower:
            cond = f"{lower} <= {var}"
            cond_print = cond
        else:
            assert upper
            cond = f"{var} < {upper}"
            cond_print = cond

        if mask:
            cond = f"({cond}) | ~({mask})"

        return f'{self.assert_function}({cond}, "index out of bounds: {cond_print}")'

    def check_bounds(
        self, expr: sympy.Expr, size: sympy.Expr, lower: bool, upper: bool
    ):
        raise NotImplementedError

    def index_to_str(self, index: sympy.Expr) -> str:
        raise NotImplementedError

    def __enter__(self):
        # TODO: hoist this to top level
        class CSEProxy:
            self.name = "CSEProxy"
            vr_analysis = ValueRangeAnalysis()

            @staticmethod
            def __getattr__(name: str) -> Callable[..., CSEVariable]:  # type: ignore[misc]
                def inner(*args, **kwargs):
                    bounds = CSEProxy._bound_variable(name, *args, **kwargs)

                    value = getattr(parent_handler, name)(*args, **kwargs)  # type: ignore[has-type]
                    dtype_handler = DtypePropagationOpsHandler()

                    output_idx = 0

                    def do_cse(v):
                        # cpp backend doesnt set current device - TODO: fix
                        if V.graph.current_device is not None:
                            device_str = V.graph.get_current_device_or_throw().type
                            triton_backend = (
                                config.cpu_backend == "triton"
                                if device_str == "cpu"
                                else config.cuda_backend == "triton"
                            )
                        else:
                            triton_backend = False

                        # only triton backend tracks dtype currently
                        if triton_backend:
                            if name == "masked":
                                output_dtype = value.dtype
                            else:
                                output_dtype = getattr(
                                    dtype_handler,
                                    name,
                                )(*args, **kwargs)
                        else:
                            # cpp backend doesnt track dtype yet
                            output_dtype = None

                        csevar = V.kernel.cse.generate(
                            V.kernel.compute,
                            v,
                            bounds=bounds,
                            dtype=output_dtype,
                        )

                        nonlocal output_idx
                        if (
                            config.test_configs.runtime_triton_dtype_assert
                            and triton_backend
                        ):
                            from torch._inductor.codegen.triton import triton_type

                            # we tree_map over the output, so we need to fetch corresponding dtype
                            if isinstance(output_dtype, (list, tuple)):
                                output_dtype = output_dtype[output_idx]

                            V.kernel.compute.writeline(
                                f"tl.static_assert({csevar}.dtype == {triton_type(output_dtype)})"
                            )
                        output_idx += 1

                        csevar.update_on_args(name, args, kwargs)

                        return csevar

                    return pytree.tree_map(do_cse, value)

                return inner

            @staticmethod
            def _bound_variable(name, *args, **kwargs):
                """
                If the variable comes from an FX node, we forward the bound we have already computed
                Else, if the variable when codegen'ing another op, we try to compute its bounds
                """
                from ..select_algorithm import TritonTemplateKernel

                if isinstance(V.kernel, TritonTemplateKernel):
                    return ValueRanges.unknown()

                fx_node = V.interpreter.current_node
                if fx_node.target == name and self.node_to_bounds is not None:
                    assert isinstance(self.node_to_bounds, dict)
                    return self.node_to_bounds.get(fx_node, ValueRanges.unknown())
                elif config.compute_all_bounds and hasattr(ValueRangeAnalysis, name):
                    # These create lots of inner strings. We would need to compute the bounds at the ops
                    # We will also likely not get much from computing VRs on these nodes
                    if any(
                        s in fx_node.target
                        for s in ("set_indirect", "reduction", "scan")
                    ):
                        return ValueRanges.unknown()

                    # We assume that the inputs come from `ops.` and are not strings. If you want to generate
                    # intermediary strings, wrap them in CSE variables with properly initialised bounds.

                    # If there is no FX bound but we know how to compute one we do so
                    assert not kwargs

                    def arg_to_bound(x):
                        if isinstance(x, CSEVariable):
                            return x.bounds
                        elif isinstance(x, sympy.Expr):
                            return bound_sympy(x)
                        else:
                            return x

                    arg_bounds = list(map(arg_to_bound, args))
                    return getattr(CSEProxy.vr_analysis, name)(*arg_bounds)
                return ValueRanges.unknown()

            @staticmethod
            def indirect_indexing(
                var: CSEVariable,
                size: Union[sympy.Expr, int],
                check: bool = True,
                wrap_neg=True,
            ):
                if isinstance(size, int):
                    size = sympy.Integer(size)
                assert isinstance(size, sympy.Expr), size
                # Skip CSE since this doesn't return an expression

                if var.bounds.lower < 0:  # type: ignore[operator]
                    if wrap_neg:
                        stm = ops.add(var, ops.index_expr(size, torch.long))
                        # Mixed negative and non-negative
                        if var.bounds.upper >= 0:  # type: ignore[operator]
                            lt = ops.lt(var, 0)
                            stm = ops.where(lt, stm, var)
                    else:
                        stm = var

                    # Propagate bounds as we know how to compute them properly
                    new_bounds = ValueRanges.unknown()
                    if var.bounds != ValueRanges.unknown() and isinstance(
                        size, sympy.Number
                    ):
                        # Take the negative part of the bound and add size to it
                        # Then take union of that and the positive part
                        # This is a tighter bound than that of a generic ops.where, as we have info on the cond
                        neg_bounds = var.bounds & ValueRanges(-int_oo, -1)
                        new_bounds = ValueRanges(
                            neg_bounds.lower + size, neg_bounds.upper + size
                        )
                        # We don't have a good way of representing the empty range
                        if var.bounds.upper >= 0:  # type: ignore[operator]
                            pos = var.bounds & ValueRanges(0, int_oo)
                            new_bounds = new_bounds | pos

                    var = self.cse.generate(self.compute, stm, bounds=new_bounds)

                sympy_var = parent_handler.indirect_indexing(var, size, check)
                if generate_assert(check):
                    assert_lower = not (var.bounds.lower >= 0)
                    # value ranges cannot x < s when x and s are symbols
                    assert_upper = not isinstance(size, sympy.Number) or not (
                        var.bounds.upper < size
                    )
                    self.check_bounds(sympy_var, size, assert_lower, assert_upper)
                return sympy_var

            @staticmethod
            def check_bounds(
                expr: sympy.Expr, size: sympy.Expr, lower: bool, upper: bool
            ):
                return self.check_bounds(expr, size, lower, upper)

            @staticmethod
            def load(name: str, index: sympy.Expr) -> CSEVariable:
                if name in self.cse.invalidated_stores:
                    # A load from an invalidated store requires us to
                    # keep the actual buffer around
                    V.kernel.must_keep_buffers.add(name)
                if free_symbol_is_type(index, SymT.TMP):
                    return self.indirect_load(name, index)
                store_cache = self.cse.store_cache
                if name in store_cache:
                    return store_cache[name]
                out = self.load(name, index)
                # count load that is not in the store_cache, and also not in the
                # cse cache.
                if out.use_count == 1:
                    self.num_load += 1
                return out

            @staticmethod
            def _update_store_cache(name: str, value: CSEVariable):
                self.cse.store_cache[name] = value
                if self.current_node and name in V.graph.name_to_buffer:
                    buf = self.current_node.get_output(name)
                    for other_name in buf.get_mutations():
                        self.cse.store_cache[other_name] = value

            @staticmethod
            def store(
                name: str, index: sympy.Expr, value: CSEVariable, mode: StoreMode = None
            ) -> None:
                self.store_buffer_names.add(name)
                if mode is None:
                    CSEProxy._update_store_cache(name, value)
                if name not in V.graph.removed_buffers:
                    return self.store(name, index, value, mode=mode)
                return None  # type: ignore[return-value]

            @staticmethod
            def store_reduction(name: str, index: sympy.Expr, value: CSEVariable):
                self.store_buffer_names.add(name)
                CSEProxy._update_store_cache(name, value)

                if name not in V.graph.removed_buffers:
                    return self.store_reduction(name, index, value)

            @staticmethod
            def reduction(
                dtype: torch.dtype,
                src_dtype: torch.dtype,
                reduction_type: ReductionType,
                value: Union[CSEVariable, Tuple[CSEVariable, ...]],
            ) -> Union[CSEVariable, Tuple[CSEVariable, ...]]:
                self.num_reduction += 1
                return self.reduction(dtype, src_dtype, reduction_type, value)

            @staticmethod
            def scan(
                dtypes: Tuple[torch.dtype, ...],
                combine_fn: Callable[
                    [Tuple[CSEVariable, ...], Tuple[CSEVariable, ...]],
                    Tuple[CSEVariable, ...],
                ],
                values: Tuple[CSEVariable, ...],
            ) -> Tuple[CSEVariable, ...]:
                return self.scan(dtypes, combine_fn, values)

            @staticmethod
            def sort(
                dtypes: Tuple[torch.dtype, ...],
                values: Tuple[CSEVariable, ...],
                stable: bool,
                descending: bool,
            ) -> Tuple[CSEVariable, ...]:
                return self.sort(dtypes, values, stable, descending)

            @staticmethod
            def bucketize(
                values: CSEVariable,
                boundaries: Tuple[str, sympy.Expr, sympy.Expr, sympy.Expr],
                boundary_indices: CSEVariable,
                indexing_dtype: torch.dtype,
                right: bool,
                sorter: Optional[Tuple[str, sympy.Expr]] = None,
                sorter_indices: Optional[CSEVariable] = None,
            ) -> CSEVariable:
                """
                [Note: Inductor bucketize op]

                Inputs:
                -------
                values: the values to be bucketized.
                boundaries: a tuple containing
                  (a) the name of the boundaries tensor (which must be sorted, unless
                  the sorting tensor is present),
                  (b) the length of the tensor in the last dimension (i.e. the length of
                  one set of boundaries),
                  (c) the number of elements in the underlying storage (i.e. the length
                  of the flattened tensor, ignoring striding), and
                  (d) the stride of the tensor in the last dimension.
                boundary_indices: indices into a flattened version of the boundaries
                tensor, of the same size and shape as "values".  Each index points to
                the first element in the set of boundaries to be used for the
                corresponding value.
                indexing_dtype: the dtype to use when indexing into the boundaries
                tensor.  This must be int64 or int32.  This additionally specifies the
                dtype of the return value.
                right: see "Details" below.
                sorter: an optional tuple containing
                  (a) the name of an optional sorting tensor, used to access unsorted
                  boundaries without reordering the boundaries tensor, and
                  (b) the stride of the tensor in the last dimension.
                The values in the sorting tensor are used as indices into the *last*
                dimension of the boundaries tensor, with all other indices matching.
                The size of the sorting and boundaries tensors must be equivalent.
                sorter_indices: must be present if the sorting array is present; see
                "boundary_indices" for the equivalent definition for the boundaries
                tensor.

                Output:
                -------
                The buckets each value belongs in, within a given set of boundaries.  0
                indicates a position before the first boundary, and len(boundaries_set)
                represents a position after the last boundary.

                Details:
                --------
                Given a value and a set of boundaries, calculate the bucket that each
                value belongs to.  This works differently in 1-D and N-D cases.

                for values [[-1, 0, 1, 2], [3, 4, 5, 9]], boundaries [0, 4, 4, 8], right=True
                return =   [[ 0, 1, 1, 1], [1, 3, 3, 4]].

                for values [[-1, 0, 1, 2], [3, 4, 5, 9]], boundaries [[0, 4], [4, 8]], right=True
                return =   [[ 0, 1, 1, 1], [0, 1, 1, 2]]

                Note that in the N-D boundaries case, the shape of "values" and
                "boundaries" must match in every dimension _except_ the last.

                When right == False, bucket i refers to range (boundaries[i], boundaries[i+1]].
                When right == True,  bucket i refers to range [boundaries[i], boundaries[i+1]).

                Boundaries must be non-decreasing, or a sorter must be provided which
                would re-index offsets in a non-decreasing order (e.g. the second output
                of torch.sort(offsets)).  Otherwise, the result is undefined.
                """
                return self.bucketize(
                    values,
                    boundaries,
                    boundary_indices,
                    indexing_dtype,
                    right,
                    sorter,
                    sorter_indices,
                )

        # Use mypy to check protocol implemented correctly
        def _typecheck_CSEProxy(h: CSEProxy) -> OpsHandler[CSEVariable]:
            return h

        super().__enter__()
        assert self.overrides
        parent_handler = self.overrides(V.get_ops_handler())
        self.exit_stack.enter_context(V.set_ops_handler(CSEProxy()))
        self.exit_stack.enter_context(V.set_kernel_handler(self))
        return self

    def __exit__(self, exc_type, exc_val, exc_tb):
        self.remove_kernel_local_buffers()
        super().__exit__(exc_type, exc_val, exc_tb)

    def remove_kernel_local_buffers(self) -> None:
        """
        Any buffers that are both created and have a last use in the
        same kernel can be removed.

        Note that V.graph.scheduler can be None when codegening triton template
        kernels.
        """
        scheduler = V.graph.scheduler
        if not scheduler:
            return
        fused_node_names = OrderedSet(
            scheduler.name_to_buf[buf].defining_op.get_name()
            for buf in self.store_buffer_names
            if buf in scheduler.name_to_buf
        )
        names_to_remove = OrderedSet[str]()
        for name in self.store_buffer_names:
            if (
                name not in self.must_keep_buffers
                and name not in self.args.input_buffers
                and scheduler.can_buffer_be_removed_through_fusion(
                    name, fused_node_names
                )
            ):
                names_to_remove.add(name)

        for name in names_to_remove:
            if name in self.args.inplace_buffers:
                buf = self.args.inplace_buffers[name]
                if isinstance(buf, str) and buf.startswith("REMOVED"):
                    continue
                remove = all(n in names_to_remove for n in buf.other_names)
                if remove:
                    self.remove_inplace_buffer(name)
                self.inplaced_to_remove.add(name)
            else:
                self.remove_buffer(name)

    def remove_buffer(self, name: str) -> None:
        # Assign a special value instead of deleting the entry
        # because we still rely on output_buffers's length to
        # generate unique arg name.
        log.debug("remove_buffer(%r)", name)
        self.args.output_buffers[name] = "REMOVED"
        self.removed_buffers.add(name)

    def remove_inplace_buffer(self, name: str) -> None:
        log.debug("removing_inplace_buffer(%r)", name)
        inner_name = self.args.inplace_buffers[name].inner_name
        self.args.inplace_buffers[name] = inner_name.replace("in_out_ptr", "REMOVED")
        self.removed_buffers.add(name)

    def rename_indexing(self, index) -> sympy.Expr:
        # adds the necessary kernel args for index expressions
        # and renames variables in index expressions to kernel arg names
        if isinstance(index, (list, tuple)):
            return [self.rename_indexing(x) for x in index]  # type: ignore[return-value]
        index = V.graph.sizevars.simplify(index)
        sorted_symbols = sorted(index.free_symbols, key=lambda s: s.name)
        replacements = {
            x: self.args.size(x)
            for x in sorted_symbols
            if symbol_is_type(
                x,
                (
                    SymT.UNBACKED_INT,
                    SymT.SIZE,
                    SymT.PRECOMPUTED_SIZE,
                ),
            )
        }
        return sympy_subs(index, replacements)

    def create_cse_var(self, *args, **kwargs):
        return CSEVariable(*args, **kwargs)


@dataclasses.dataclass
class OptimizationContext:
    key: ClassVar[str] = "opt_ctx"

    dtype: Optional[torch.dtype] = None
    ops_name: str = ""


@functools.lru_cache(None)
def jinja2_env():
    try:
        import jinja2

        return jinja2.Environment(
            undefined=jinja2.StrictUndefined,
        )
    except ImportError:
        return None


class KernelTemplate:
    """
    Base class for defining kernel templates.

    Children classes: TritonTemplate, CUDATemplate
    """

    @staticmethod
    def indent_except_first(source: str, num_indents: int, indents_spacing=4):
        lines = source.splitlines(True)
        if len(lines) > 1:
            lines[1:] = [
                (" " * indents_spacing * num_indents) + line for line in lines[1:]
            ]
        return "".join(lines)

    @staticmethod
    def _template_from_string(source):
        env = jinja2_env()
        if env is None:
            return None
        env.filters["indent_except_first"] = KernelTemplate.indent_except_first
        from jinja2 import TemplateSyntaxError

        class DetailedTemplateSyntaxError(TemplateSyntaxError):
            def __init__(self, original_error):
                super().__init__(
                    original_error.message,
                    original_error.lineno,
                    original_error.name,
                    original_error.filename,
                )
                self.original_error = original_error

            def __str__(self):
                error_info = f"Error in template at line {self.lineno}\n"
                error_info += f"Error message: {self.message}\n"
                if hasattr(self.original_error, "source"):
                    lines = self.original_error.source.split("\n")
                    error_info += "Context:\n"
                    start = max(0, self.lineno - 2)
                    end = min(len(lines), self.lineno + 2)
                    for i in range(start, end):
                        if i == self.lineno - 1:
                            error_info += f"{i + 1}: --> {lines[i]}\n"
                            if hasattr(self.original_error, "column"):
                                error_info += (
                                    "     "
                                    + " " * (self.original_error.column - 1)
                                    + "^\n"
                                )
                        else:
                            error_info += f"{i + 1}:     {lines[i]}\n"
                return error_info

        try:
            return env.from_string(source)
        except TemplateSyntaxError as e:
            raise DetailedTemplateSyntaxError(e) from e

    @staticmethod
    def _fake_get_dtype(fake_out):
        _get_dtype_real = V.graph.get_dtype

        def get_dtype(name):
            if name == fake_out.get_name():
                return fake_out.get_dtype()
            return _get_dtype_real(name)

        return get_dtype

    def __init__(self, name: str):
        self.name = name

    def maybe_append_choice(self, choices, **kwargs):
        """
        Maybe generates a new ChoiceCaller and appends it into existing choices.
        Returns None if success, otherwise returns the error.

        choices: A list of ChoiceCallers.
        kwargs: Additional kwargs to be passed to self.generate() to generate a new ChoiceCaller.
        """

        try:
            choices.append(self.generate(**kwargs))
            return None
        except NotImplementedError as e:
            return e

    def generate(self, **kwargs) -> torch._inductor.ir.ChoiceCaller:
        """
        Generates a ChoiceCaller instance from the given arguments.
        """

        raise NotImplementedError<|MERGE_RESOLUTION|>--- conflicted
+++ resolved
@@ -20,17 +20,13 @@
     List,
     NamedTuple,
     Optional,
-    Set,
     Tuple,
     TYPE_CHECKING,
     Union,
 )
 
-<<<<<<< HEAD
-=======
 from torch.utils._ordered_set import OrderedSet
 
->>>>>>> 6178be82
 
 if TYPE_CHECKING:
     from typing import Never
@@ -1472,11 +1468,7 @@
         self.invalidated_stores = OrderedSet[str]()
         self.varname_map = varname_map or {}
 
-<<<<<<< HEAD
-    def invalidate(self, keep_vars: Union[OrderedSet[str], Set[Never]]):
-=======
     def invalidate(self, keep_vars: Union[OrderedSet[str], OrderedSet[Never]]):
->>>>>>> 6178be82
         for name, tmp in list(self.store_cache.items()):
             if tmp not in keep_vars:
                 del self.store_cache[name]
