# mypy: allow-untyped-defs
import contextlib
import dataclasses
import functools
import itertools
import logging
import math
import re
import sys
from collections import OrderedDict
from copy import deepcopy
from enum import Enum
from typing import Any, cast, Dict, List, Optional, Sequence, Set, Tuple, Union

import sympy

import torch
import torch.fx
from torch._inductor import dependencies
from torch._prims_common import is_float_dtype
from torch.utils import _pytree as pytree
from torch.utils._sympy.functions import CeilDiv, FloorDiv, ModularIndexing
from torch.utils._sympy.symbol import free_symbol_is_type, symbol_is_type, SymT
from torch.utils._sympy.value_ranges import bound_sympy, ValueRanges

from ..._dynamo.utils import counters
from .. import codecache, config, cpp_builder, cpu_vec_isa, ir, metrics
from ..codegen.wrapper import WrapperCodeGen
from ..optimize_indexing import range_expressable_in_32_bits
from ..scheduler import (
    BaseSchedulerNode,
    BaseScheduling,
    ForeachKernelSchedulerNode,
    FusedSchedulerNode,
    Scheduler,
    SchedulerNode,
)
from ..utils import (
    cache_on_self,
    get_bounds_index_expr,
    get_fused_kernel_name,
    is_welford_reduction,
    parallel_num_threads,
    Placeholder,
    sympy_index_symbol,
    sympy_index_symbol_with_prefix,
    sympy_product,
    sympy_subs,
)
from ..virtualized import NullKernelHandler, ops, OpsValue, V
from .common import (
    BackendFeature,
    BracesBuffer,
    CppWrapperKernelArgs,
    CSE,
    CSEVariable,
    DataTypePropagation,
    DeferredLine,
    DTYPE_TO_COMPUTATION_DTYPE,
    IndentedBuffer,
    Kernel,
    KernelArgs,
    OpOverrides,
    OptimizationContext,
)
from .cpp_utils import (
    cexpr,
    cexpr_index,
    DTYPE_TO_CPP,
    INDEX_TYPE,
    LocalBufferContext,
    unify_mask_base_type,
    value_to_cpp,
)


_IS_WINDOWS = sys.platform == "win32"
schedule_log = torch._logging.getArtifactLogger(__name__, "schedule")

NATIVE_OMP_RTYPES = {"+", "*", "^", "||", "min", "max"}
RTYPE_TO_CPP = {
    "sum": "+",
    "prod": "*",
    "xor_sum": "^",
    "min": "min",
    "max": "max",
    "argmin": "argmin",
    "argmax": "argmax",
    "any": "||",
    "welford_reduce": "welford",
    "welford_combine": "welford",
}
VECTORIZABLE_RTYPES = {
    "max",
    "min",
    "sum",
    "prod",
    "xor_sum",
    "welford_reduce",
    "welford_combine",
}

PYTHON_TO_CPP = {
    "Tensor": "at::Tensor",
    "int": "long",
    "float": "double",
    "bool": "bool",
    "str": "std::string",
    "ScalarType": "c10::ScalarType",
    "MemoryFormat": "at::MemoryFormat",
    "Layout": "at::Layout",
    "Device": "at::Device",
    "number": "at::Scalar",
}

CONTAINER_PYTHON_TO_CPP = {
    "List": "std::vector",
    "Optional": "c10::optional",
}

DTYPE_LOWP_FP = [
    torch.bfloat16,
    torch.float16,
]


BIN_CMP_OPS = ["eq", "ne", "le", "ge", "lt", "gt"]


def reduction_init(reduction_type, dtype):
    if dtype in DTYPE_LOWP_FP:
        # Since load promotes all half-precision inputs to float, the initial
        # constant for reduction must be promoted as well
        dtype = torch.float32
    if reduction_type in ("xor_sum", "sum", "any"):
        return 0
    if reduction_type == "prod":
        return 1
    if reduction_type in {"max", "argmax"}:
        return (
            f"-std::numeric_limits<{DTYPE_TO_CPP[dtype]}>::infinity()"
            if is_float_dtype(dtype)
            else f"std::numeric_limits<{DTYPE_TO_CPP[dtype]}>::min()"
        )
    if reduction_type in {"min", "argmin"}:
        return (
            f"std::numeric_limits<{DTYPE_TO_CPP[dtype]}>::infinity()"
            if is_float_dtype(dtype)
            else f"std::numeric_limits<{DTYPE_TO_CPP[dtype]}>::max()"
        )
    if is_welford_reduction(reduction_type):
        return f"Welford<{DTYPE_TO_CPP[dtype]}>()"
    raise AssertionError(reduction_type)


def reduction_acc_type(reduction_type, dtype):
    assert reduction_type not in {"argmin", "argmax"}
    scalar_type = DTYPE_TO_CPP[DTYPE_TO_COMPUTATION_DTYPE[dtype]]
    if is_welford_reduction(reduction_type):
        return f"Welford<{scalar_type}>"

    return scalar_type


def reduction_combine(reduction_type, var, next_value):
    if reduction_type == "sum":
        return f"{var} + {next_value}"
    if reduction_type == "prod":
        return f"{var} * {next_value}"
    if reduction_type == "xor_sum":
        return f"{var} ^ {next_value}"
    if reduction_type == "any":
        return f"{var} || {next_value}"
    if reduction_type in ("min", "max"):
        return f"{reduction_type}_propagate_nan({var}, {next_value})"
    if reduction_type == "welford_reduce":
        return f"welford_combine({var}, {next_value})"
    if reduction_type == "welford_combine":
        if isinstance(next_value, tuple):
            mean, m2, weight = next_value
        else:
            mean, m2, weight = reduction_project(reduction_type, next_value)
        return f"welford_combine({var}, {{{mean}, {m2}, {weight}}})"
    raise AssertionError(reduction_type)


def reduction_project(reduction_type, acc):
    if is_welford_reduction(reduction_type):
        return f"{acc}.mean", f"{acc}.m2", f"{acc}.weight"
    elif reduction_type in {"argmin", "argmax"}:
        return f"{acc}.index"
    return acc


index_value_name_counter = 1


def argmax_argmin_prefix(reduction_type, src_dtype, tmpvar):
    global index_value_name_counter
    num_threads = (
        "max_threads" if config.cpp.dynamic_threads else parallel_num_threads()
    )
    struct_name = f"IndexValue_{index_value_name_counter}"
    index_value_name_counter += 1

    # A small annoyance, due to it being a little cumbersome to just throw {} into strings
    prefix = [
        f"struct {struct_name} {{size_t index; {DTYPE_TO_CPP[src_dtype]} value;}};",
        f"{struct_name} {tmpvar}{{0, {reduction_init(reduction_type, src_dtype)}}};",
    ]
    local_init = [
        f"{struct_name} {tmpvar}_local{{0, {reduction_init(reduction_type, src_dtype)}}};",
    ]
    tmpvar_per_thd = f"{tmpvar}_arr[{num_threads}]"
    parallel_prefix = [
        f"{struct_name} {tmpvar_per_thd};",
    ]
    return prefix, parallel_prefix, local_init


@functools.lru_cache
def stride_at(index: sympy.Expr, var: sympy.Symbol):
    replacement = {var: var + 1}
    new_index = sympy_subs(index, replacement)  # type: ignore[arg-type]
    return sympy.simplify(new_index - index)


@functools.lru_cache
def simplify_index_in_vec_range(index: sympy.Expr, var: sympy.Expr, vec_length: int):
    """
    Simplifies the index expression within the range of a vectorized loop.
    Given a vectorized loop variable `var` in the range of a loop with `vec_length`,
    this function transforms the `index` into an equivalent form. It handles
    simplifications for cases where `var` can be expressed as `vec_length * a + b`,
    where `b` ranges from 0 to `vec_length - 1`. The function reduces occurrences
    of `FloorDiv` and `ModularIndexing` in the `index` with best-effort optimizations.

    NOTE:
    The simplified index expression is intended for analysis purposes only, not
    for code generation. It replaces `FloorDiv` and `ModularIndexing` with free variables
    which are not dependent on the loop variable `var` in the vectorized range. Check
    https://github.com/pytorch/pytorch/pull/117221#discussion_r1449746217 for more details.

    Examples:
    1. If `var` is `x3` and `vec_length` is 16, and `x3 = 16*a + b`, then
       `FloorDiv(x3, div)` or `ModularIndexing(x3, div, mod)` becomes a free variable
       when `div` is divisible by 16.
    2. `ModularIndexing(x3, 1, mod)` can be simplified to `x3 + c` where `c` is a free
       variable when `mod` is divisible by 16.
    """

    div_freevar_id = 0
    mod_freevar_id = 0

    def visit_indexing_div(divisor):
        nonlocal div_freevar_id
        result = FloorDiv(var, divisor)
        if sympy.gcd(divisor, vec_length) == vec_length:
            result = sympy.Symbol(f"{var}_div_c{div_freevar_id}")
            div_freevar_id += 1
        return result

    def visit_modular_indexing(divisor, modulus):
        nonlocal mod_freevar_id
        result = ModularIndexing(var, divisor, modulus)
        if sympy.gcd(divisor, vec_length) == vec_length:
            result = sympy.Symbol(f"{var}_mod_c{mod_freevar_id}")
            mod_freevar_id += 1
        elif divisor == 1 and sympy.gcd(modulus, vec_length) == vec_length:
            result = var + sympy.Symbol(f"{var}_mod_c{mod_freevar_id}")
            mod_freevar_id += 1
        return result

    original_index = index

    div = sympy.Wild("divisor", integer=True)
    if index.has(FloorDiv):
        index = index.replace(FloorDiv(var, div), visit_indexing_div)

    mod = sympy.Wild("modulus", integer=True)
    if index.has(ModularIndexing):
        index = index.replace(ModularIndexing(var, div, mod), visit_modular_indexing)

    index = sympy.simplify(index)
    if index != original_index:
        return simplify_index_in_vec_range(index, var, vec_length)

    return index


@functools.lru_cache
def stride_at_vec_range(index: sympy.Expr, var: sympy.Symbol, vec_length: int):
    index_vec_simplified = simplify_index_in_vec_range(index, var, vec_length)
    return stride_at(index_vec_simplified, var)


class OuterLoopFusedSchedulerNode(FusedSchedulerNode):
    @classmethod
    def fuse(  # type: ignore[override]
        cls, node1: BaseSchedulerNode, node2: BaseSchedulerNode, outer_loop_fusion_depth
    ):
        assert node1.scheduler is node2.scheduler
        assert all(
            type(node)
            in (
                OuterLoopFusedSchedulerNode,
                SchedulerNode,
                FusedSchedulerNode,
            )
            for node in (node1, node2)
        )
        if any(type(node) is OuterLoopFusedSchedulerNode for node in (node1, node2)):
            return cls(
                node1.scheduler,
                (
                    list(node1.get_outer_nodes())
                    if type(node1) is OuterLoopFusedSchedulerNode
                    else [
                        node1,
                    ]
                )
                + (
                    list(node2.get_outer_nodes())
                    if type(node2) is OuterLoopFusedSchedulerNode
                    else [
                        node2,
                    ]
                ),
                outer_loop_fusion_depth,
            )
        else:
            return cls(node1.scheduler, [node1, node2], outer_loop_fusion_depth)  # type: ignore[list-item]

    def __init__(
        self,
        scheduler: "Scheduler",
        outer_fused_nodes: List[Union[FusedSchedulerNode, SchedulerNode]],
        outer_loop_fusion_depth,
    ):
        self.outer_fused_nodes: List[
            Union[FusedSchedulerNode, SchedulerNode]
        ] = outer_fused_nodes
        self.outer_loop_fusion_depth = outer_loop_fusion_depth
        flatten_snodes = []
        for _node in self.outer_fused_nodes:
            assert isinstance(_node, (SchedulerNode, FusedSchedulerNode))
            flatten_snodes.extend(list(_node.get_nodes()))
        super().__init__(scheduler, flatten_snodes)  # type: ignore[arg-type]

    def get_outer_nodes(self):
        return self.outer_fused_nodes

    def check_outer_fusion_loop_level_attr(
        self, cpp_kernel_proxy_list, outer_loop_fusion_depth
    ):
        # This function ensures that the same tiling split is applied at each loop level within the outer loop fusion depth.
        # In the fusion stage, we only examine nodes with same vars and reduce.
        # However, for nodes with same vars and reduce, the loops may still have different tile splits.
        # For example (test_expr_vec_non_contiguous in test_cpu_repro.py):
        #   * buf0 tiling along the 2nd loop level, buf1 tiling along the 3rd loop level.
        # If the check failed, we should fall back to standard loop codegen.
        def _inner(
            left_loop_nest: LoopNestWithSplit,
            right_loop_nest: LoopNestWithSplit,
            loop_fusion_depth: int,
            current_checking_depth: int,
        ) -> bool:
            left_loop_level = left_loop_nest.loops[current_checking_depth]
            right_loop_level = right_loop_nest.loops[current_checking_depth]
            # Check if same loop level attr
            outer_loops_attr_compare_list = [
                "var",
                "size",
                "offset",
                "steps",
            ]
            if not (
                all(
                    getattr(left_loop_level, attr_compare)
                    == getattr(right_loop_level, attr_compare)
                    for attr_compare in outer_loops_attr_compare_list
                )
            ):
                return False

            assert loop_fusion_depth >= 1
            if (loop_fusion_depth := loop_fusion_depth - 1) > 0:
                # If the next loop level is expected to undergo outer loop fusion,
                # there should be no kernel present at the current loop level.
                assert (
                    left_loop_level.kernel is None and right_loop_level.kernel is None
                )
                # Check next loop level attr
                current_checking_depth = current_checking_depth + 1
                assert current_checking_depth < len(left_loop_nest.loops)
                assert current_checking_depth < len(right_loop_nest.loops)
                if not _inner(
                    left_loop_nest,
                    right_loop_nest,
                    loop_fusion_depth,
                    current_checking_depth + 1,
                ):
                    return False

            return True

        for idx in range(len(cpp_kernel_proxy_list) - 1):
            left_loop_nest = cpp_kernel_proxy_list[idx].loop_nest
            right_loop_nest = cpp_kernel_proxy_list[idx + 1].loop_nest
            if not _inner(
                left_loop_nest,
                right_loop_nest,
                outer_loop_fusion_depth,
                0,
            ):
                return False

        return True

    def merge_outer_fusion_kernels(
        self,
        cpp_kernel_proxy_list,
    ):
        loop_nest_list: List[LoopNestWithSplit] = [
            kernel.loop_nest for kernel in cpp_kernel_proxy_list
        ]
        kernel_group = cpp_kernel_proxy_list[0].kernel_group
        outer_loop_fused_kernel = OuterLoopFusedKernel(kernel_group)
        outer_loop_fused_kernel.inner = [
            proxy.loop_nest for proxy in cpp_kernel_proxy_list
        ]
        outer_loop_fused_kernel.fusion_depth = self.outer_loop_fusion_depth

        def find_deepest_proxy(proxy_list):
            deepest_proxy = None
            depth = -1
            for proxy in proxy_list:
                if len(proxy.loop_nest.loops) > depth:
                    depth = len(proxy.loop_nest.loops)
                    deepest_proxy = proxy
            assert deepest_proxy is not None
            return deepest_proxy

        deepest_proxy = find_deepest_proxy(cpp_kernel_proxy_list)
        deepest_proxy.loop_nest.outer_fused_kernel = outer_loop_fused_kernel
        return deepest_proxy


class RecordOptimizationContext:
    def __init__(self, func_name: str = ""):
        self.func_name = func_name
        self.current_node: Optional[torch.fx.Node] = None
        self.opt_ctx: Optional[OptimizationContext] = None

    def __enter__(self):
        assert V.interpreter
        assert V.interpreter.current_node

        self.current_node = V.interpreter.current_node
        assert self.current_node is not None
        if OptimizationContext.key in self.current_node.meta:
            self.opt_ctx = self.current_node.meta[OptimizationContext.key]
        else:
            self.opt_ctx = OptimizationContext()
        assert self.opt_ctx is not None
        self.opt_ctx.ops_name = self.func_name
        return self

    def __exit__(self, exc_type, exc_val, exc_tb):
        assert self.current_node
        assert self.opt_ctx
        self.current_node.meta[OptimizationContext.key] = self.opt_ctx

    def get_opt_ctx(self):
        return self.opt_ctx

    def get_fx_node(self):
        assert self.current_node
        return self.current_node


def get_opt_ctx(node: torch.fx.Node) -> OptimizationContext:
    return node.meta.get(OptimizationContext.key, None)


def get_current_node_opt_ctx() -> OptimizationContext:
    assert V.interpreter.current_node
    return get_opt_ctx(V.interpreter.current_node)


class CppCSEVariable(CSEVariable):
    def __init__(self, name, bounds: ValueRanges[Any]):
        super().__init__(name, bounds)
        self.is_vec = False
        self.dtype: Optional[torch.dtype] = None
        self.dependent_itervars: Set[sympy.Symbol] = set()

    def __repr__(self):
        return (
            f"CppCSEVariable(name: {self.name}, bounds: {self.bounds}, is_vec: {self.is_vec}, dtype: {self.dtype}, "
            f"dependent_itervars: {self.dependent_itervars})"
        )

    def update_on_args(self, name, args, kwargs):
        if name == "load":
            # args[1] is index
            self._set_dependent_itervars(args[1])
        else:
            # propagate relevant itervars and is_vec from args
            self.dependent_itervars.update(
                *[
                    arg.dependent_itervars
                    for arg in args
                    if isinstance(arg, CppCSEVariable)
                ]
            )
            if name == "index_expr":
                self._set_dependent_itervars(args[0])
            if any(arg.is_vec for arg in args if isinstance(arg, CppCSEVariable)):
                self.is_vec = True
        # NOTE [dtype of CppCSEVariable]
        # Deciding dtype according to the current optimization context is not
        # always accurate since the dtypes are initialized during dtype propagation
        # at the beginning of the codegen. It is possible that some ops are invoked
        # during the codegen of the current op and take different dtypes from the
        # current op.
        # TODO(jgong5): A more accurate way of deciding the dtype of the variables is to
        # propagate the dtypes here inside `update_on_args`.
        if (
            hasattr(V.interpreter, "current_node")
            and get_current_node_opt_ctx() is not None
        ):
            self.dtype = get_current_node_opt_ctx().dtype

        if name in BIN_CMP_OPS:
            self.dtype = torch.bool

    def _set_dependent_itervars(self, index: sympy.Expr):
        """
        Set the relevant itervars for this variable based on the `index` expression.
        This includes the itervars directly used in the `index` as well as relevant itervars
        of other cse variables used in the `index`.
        """
        for s in index.free_symbols:
            if s in V.kernel.itervars:
                self.dependent_itervars.add(s)  # type: ignore[arg-type]
            elif s.name in V.kernel.cse.varname_map:  # type: ignore[attr-defined]
                self.dependent_itervars.update(
                    V.kernel.cse.varname_map[s.name].dependent_itervars  # type: ignore[attr-defined]
                )

    def depends_on(self, itervar: sympy.Symbol):
        return itervar in self.dependent_itervars


class CppOverrides(OpOverrides):
    """Map element-wise ops to C++"""

    @staticmethod
    def add(a, b):
        return f"decltype({a})({a} + {b})"

    @staticmethod
    def sub(a, b):
        return f"decltype({a})({a} - {b})"

    @staticmethod
    def mul(a, b):
        return f"decltype({a})({a} * {b})"

    @staticmethod
    def to_dtype(x, dtype, src_dtype=None):
        assert isinstance(x, CppCSEVariable)
        if src_dtype is None:
            src_dtype = x.dtype
        expr = V.kernel.get_to_dtype_expr(x, dtype, src_dtype)
        csevar = V.kernel.cse.generate(V.kernel.compute, expr)
        csevar.update_on_args("to_dtype", (x, dtype), {"src_dtype": src_dtype})
        if dtype in [torch.bfloat16, torch.float16] and src_dtype == torch.float:
            """
            https://github.com/pytorch/pytorch/issues/115260
            For FusedSchedulerNode[node1, node2], the node2 loads what node1 stores and the buffer is
            in low-precision floating point data type. When the output of node1 also serves as the output of the
            kernel, the result of nodes would be different from the case when output of node1 is not the output
            of the kernel (where we don't need to insert `to_dtype` for legalization). To address the problem, on
            storing the lowp node1 output, we also add the inverse dtype conversion to high precision data type
            to the cse cache.

            Example (pseudo code):
                node1_output = ...
                node1_output_lowp = to_dtype(node1_output, dtype=torch.bfloat16)
                store(buf, node1_output_lowp)
                node2_input_lowp = load(buf)
                node2_input = to_dtype(node2_input_lowp, dtype=torch.float)

            Without cse cache trick:
                node1_output = ...
                node1_output_lowp = to_dtype(node1_output, dtype=torch.bfloat16)
                store(buf, node1_output_lowp)
                node2_input_lowp = node_output_lowp # hit store cache
                node2_input = to_dtype(node2_input_lowp, dtype=torch.float)

            With cse cache trick:
                node1_output = ...
                node1_output_lowp = to_dtype(node1_output, dtype=torch.bfloat16)
                # also add `to_dtype(node1_input_lowp, dtype=torch.float)` -> `node1_output` to cse cache
                store(buf, node1_output_lowp)
                node2_input_lowp = node_output_lowp # hit store cache
                node2_input = node1_output # hit cse cache
            """
            V.kernel.cache_dtype_convert(x, src_dtype, csevar, dtype)
        return csevar

    @staticmethod
    def to_dtype_bitcast(x, dtype, src_dtype):
        assert dtype in DTYPE_TO_CPP, f"{dtype} missing from {__name__}.DTYPE_TO_CPP"
        if src_dtype in (torch.float16, torch.bfloat16):
            # c10::bit_cast requires the source and target have the bitwidth.
            # Because the input tensor's dtype could be promoted, e.g. from float16 to
            # float, we have to cast the tensor to its original source dtype before
            # invoking bit_cast. We also need to convert the bit-casted tensor
            # back to float to make sure we keep using higher precision values
            # for the rest of the computation.
            cast_x = f"c10::convert<{DTYPE_TO_CPP[src_dtype]}>({x})"
            cast_x = f"c10::bit_cast<{DTYPE_TO_CPP[dtype]}>({cast_x})"
            return f"c10::convert<{DTYPE_TO_CPP[torch.float32]}>({cast_x})"
        else:
            return f"c10::bit_cast<{DTYPE_TO_CPP[dtype]}>({x})"

    @staticmethod
    def abs(x):
        return f"std::abs({x})"

    @staticmethod
    def sin(x):
        return f"std::sin({x})"

    @staticmethod
    def cos(x):
        return f"std::cos({x})"

    @staticmethod
    def neg(x):
        return f"decltype({x})(-{x})"

    @staticmethod
    def exp(x):
        # return f"Sleef_expf_u10({x})"
        return f"std::exp({x})"

    @staticmethod
    def exp2(x):
        return f"std::exp2({x})"

    @staticmethod
    def expm1(x):
        return f"std::expm1({x})"

    @staticmethod
    def erf(x):
        return f"std::erf({x})"

    @staticmethod
    def erfc(x):
        return f"std::erfc({x})"

    @staticmethod
    def erfinv(x):
        return f"calc_erfinv({x})"

    @staticmethod
    def sqrt(x):
        return f"std::sqrt({x})"

    @staticmethod
    def rsqrt(x):
        return f"1 / std::sqrt({x})"

    @staticmethod
    def log1p(x):
        bug = config.cpp.inject_log1p_bug_TESTING_ONLY
        if bug == "accuracy":
            return f"{x} + decltype({x})(1)"
        elif bug is None:
            return f"std::log1p({x})"
        else:
            raise AssertionError(
                f"unrecognized config cpp.inject_log1p_bug_TESTING_ONLY = {bug!r}"
            )

    @staticmethod
    def tan(x):
        return f"std::tan({x})"

    @staticmethod
    def tanh(x):
        return f"std::tanh({x})"

    @staticmethod
    def signbit(x):
        return f"std::signbit({x})"

    @staticmethod
    def pow(a, b):
        return f"std::pow({a}, {b})"

    @staticmethod
    def log(x):
        return f"std::log({x})"

    @staticmethod
    def round(x):
        return f"std::nearbyint({x})"

    @staticmethod
    def floor(x):
        return f"std::floor({x})"

    @staticmethod
    def floordiv(a, b):
        # a and b are integer type
        quot = f"{a} / {b}"
        rem = f"{a} % {b}"
        return f"(({a} < 0) != ({b} < 0) ? ({rem} != 0 ? {quot} - 1 : {quot}) : {quot})"

    @staticmethod
    def ceil(x):
        return f"std::ceil({x})"

    @staticmethod
    def trunc(x):
        return f"std::trunc({x})"

    @staticmethod
    def truncdiv(a, b):
        # a and b are integer type
        return f"{a} / {b}"

    @staticmethod
    def fmod(a, b):
        return f"std::fmod({a}, {b})"

    @staticmethod
    def isinf(x):
        return f"std::isinf({x})"

    @staticmethod
    def isnan(x):
        return f"std::isnan({x})"

    @staticmethod
    def lgamma(x):
        return f"std::lgamma({x})"

    @staticmethod
    def acos(x):
        return f"std::acos({x})"

    @staticmethod
    def acosh(x):
        return f"std::acosh({x})"

    @staticmethod
    def cosh(x):
        return f"std::cosh({x})"

    @staticmethod
    def sinh(x):
        return f"std::sinh({x})"

    @staticmethod
    def asin(x):
        return f"std::asin({x})"

    @staticmethod
    def asinh(x):
        return f"std::asinh({x})"

    @staticmethod
    def atan2(x, y):
        return f"std::atan2({x}, {y})"

    @staticmethod
    def atan(x):
        return f"std::atan({x})"

    @staticmethod
    def atanh(x):
        return f"std::atanh({x})"

    @staticmethod
    def copysign(x, y):
        return f"std::copysign({x}, {y})"

    @staticmethod
    def frexp(x):
        cache_keys = f"frexp({x})[0]", f"frexp({x})[1]"
        if all(cache_key in V.kernel.cse.cache for cache_key in cache_keys):
            return tuple(V.kernel.cse.cache[cache_key] for cache_key in cache_keys)

        code = BracesBuffer()
        exponent = V.kernel.cse.newvar()
        mantissa = V.kernel.cse.newvar()
        code.writeline(f"int32_t {exponent};")
        code.writeline(f"auto {mantissa} = std::frexp({x}, &{exponent});")
        V.kernel.compute.splice(code)
        cse_vars = (mantissa, exponent)
        for cache_key, cse_var in zip(cache_keys, cse_vars):
            V.kernel.cse.cache[cache_key] = cse_var
        return mantissa, exponent

    @staticmethod
    def hypot(x, y):
        return f"std::hypot({x}, {y})"

    @staticmethod
    def log10(x):
        return f"std::log10({x})"

    @staticmethod
    def log2(x):
        return f"std::log2({x})"

    @staticmethod
    def nextafter(x, y):
        return f"std::nextafter({x}, {y})"

    @staticmethod
    def relu(x):
        bug = config.cpp.inject_relu_bug_TESTING_ONLY
        if bug == "compile_error":
            return "compile error!"
        elif bug == "runtime_error":
            return f"{x}; throw 1"
        elif bug == "accuracy":
            return f"{x} + decltype({x})(1)"
        elif bug is None:
            return f"std::max({x}, decltype({x})(0))"
        else:
            raise AssertionError(
                f"unrecognized config cpp.inject_relu_bug_TESTING_ONLY = {bug!r}"
            )

    @staticmethod
    def minimum(a, b):
        return f"min_propagate_nan({a}, {b})"

    @staticmethod
    def maximum(a, b):
        return f"max_propagate_nan({a}, {b})"

    @staticmethod
    def where(a, b, c):
        return f"{a} ? {b} : {c}"

    @staticmethod
    def mod(a, b):
        return f"mod({a}, {b})"

    @staticmethod
    def constant(val, dtype):
        opt_ctx: OptimizationContext = get_current_node_opt_ctx()
        assert opt_ctx and opt_ctx.dtype is not None, opt_ctx
        dtype = opt_ctx.dtype
        if dtype in DTYPE_LOWP_FP:
            # Since load promotes all half-precision inputs to float, constants
            # must be promoted as well
            dtype = torch.float32
        return value_to_cpp(val, DTYPE_TO_CPP[dtype])

    @staticmethod
    def index_expr(expr, dtype):
        opt_ctx: OptimizationContext = get_current_node_opt_ctx()
        assert opt_ctx and opt_ctx.dtype is not None
        dtype = opt_ctx.dtype

        idx_str = cexpr(V.kernel.rename_indexing(expr))
        var = V.kernel.cse.generate(
            V.kernel.compute, idx_str, bounds=get_bounds_index_expr(expr)
        )
        return ops.to_dtype(var, dtype)

    @staticmethod
    def masked(mask, body, other):
        code = BracesBuffer()

        # Write masked operation into a lambda
        body_var = V.kernel.cse.newvar()
        code.writeline(f"auto {body_var} = [&]")
        with V.kernel.swap_buffers(code), code.indent():
            result = body()
            code.writeline(f"return {result};")
        code.writeline(";")
        V.kernel.compute.splice(code)

        # Use the lambda's return type as the type of other
        other_code = value_to_cpp(other, f"decltype({body_var}())")
        return f"{mask} ? {body_var}() : {other_code}"

    @staticmethod
    def logical_and(a, b):
        return f"{a} && {b}"

    @staticmethod
    def logical_not(a):
        return f"!{a}"

    @staticmethod
    def logical_or(a, b):
        return f"{a} || {b}"

    @staticmethod
    def logical_xor(a, b):
        return f"{a} != {b}"

    @staticmethod
    def bitwise_and(a, b):
        return f"decltype({a})({a} & {b})"

    @staticmethod
    def bitwise_not(a):
        return f"decltype({a})(~{a})"

    @staticmethod
    def bitwise_or(a, b):
        return f"decltype({a})({a} | {b})"

    @staticmethod
    def bitwise_xor(a, b):
        return f"decltype({a})({a} ^ {b})"

    @staticmethod
    def bitwise_left_shift(a, b):
        return f"decltype({a})({a} << {b})"

    @staticmethod
    def bitwise_right_shift(a, b):
        return f"decltype({a})({a} >> {b})"

    @staticmethod
    def rand(seed: sympy.Expr, offset: sympy.Expr):
        return f"normalized_rand_cpu({seed}, {offset})"

    @staticmethod
    def randn(seed: sympy.Expr, offset: sympy.Expr):
        return f"randn_cpu({seed}, {offset})"

    @staticmethod
    def randint64(seed: sympy.Expr, offset: sympy.Expr, low, high):
        return f"randint64_cpu({seed}, {offset}, {low}, {high})"

    @staticmethod
    def sigmoid(x):
        return f"decltype({x})(1) / (decltype({x})(1) + std::exp(-{x}))"

    @staticmethod
    def sign(x):
        code = BracesBuffer()
        scalar_zero = f"decltype({x})(0)"
        scalar_one = f"decltype({x})(1)"
        code.writeline("[&]()")
        with code.indent():
            code.writeline(f"auto left = {x} > 0 ? {scalar_one} : {scalar_zero};")
            code.writeline(f"auto right = {x} < 0 ? {scalar_one} : {scalar_zero};")
            code.writeline("return left - right;")
        code.writeline("()")
        return code


CppOverrides._initialize_pointwise_overrides("cpp")


class CppVecOverrides(CppOverrides):
    """Map element-wise ops to aten vectorization C++"""

    def __new__(cls, *args, **kargs):
        self = super().__new__(cls)

        def wrap(func):
            # `CppVecKernel` generates both scalar ops and vector ops according to
            # whether the inputs are scalars or vectors while all ops in `CppVecOverrides`
            # (except for some ops explained below) assume the inputs are vectors. We wrap the ops in
            # `CppVecOverrides` to broadcast scalar inputs to vectors if needed or fallback to
            # `CppOverrides` when all inputs are scalars.
            #
            # Notes on ops handled separately in their own functions:
            # `ops.masked`:
            #     needs recursive handling of masked body.
            # `ops.index_expr`:
            #     needs to further analyze the dependency of the index expression on
            #     the tiling itervar.
            def wrapper(*args, **kwargs):
                scalars = [
                    arg
                    for arg in args
                    if isinstance(arg, (int, sympy.Expr))
                    or (isinstance(arg, CppCSEVariable) and not arg.is_vec)
                ]
                vectors = [
                    arg
                    for arg in args
                    if isinstance(arg, CppCSEVariable) and arg.is_vec
                ]
                new_args = list(args)
                if scalars and vectors:
                    # broadcast scalar args to vector if needed
                    new_args = []
                    vec_dtype = vectors[0].dtype
                    for arg in args:
                        if isinstance(arg, (int, sympy.Expr)):
                            arg_dtype = torch.int64
                            opt_ctx: OptimizationContext = get_current_node_opt_ctx()
                            assert opt_ctx
                            if opt_ctx.dtype is not None:
                                arg_dtype = opt_ctx.dtype
                            if isinstance(arg, sympy.Expr) and not arg.is_number:
                                arg = ops.index_expr(arg, arg_dtype)
                            else:
                                arg = ops.constant(arg, arg_dtype)
                            arg = arg.value if isinstance(arg, OpsValue) else arg
                        if isinstance(arg, CppCSEVariable) and not arg.is_vec:
                            assert isinstance(V.kernel, CppVecKernel)
                            # align scalar data type to the vector for binary ops
                            if len(args) == 2 and arg.dtype != vec_dtype:
                                arg = ops.to_dtype(arg, vec_dtype)
                                arg = arg.value if isinstance(arg, OpsValue) else arg
                                # See NOTE [dtype of CppCSEVariable]: we have to fix arg.dtype since
                                # the dtype from optimization context could be wrong.
                                assert isinstance(arg, CppCSEVariable)
                                arg.dtype = vec_dtype
                            new_arg = V.kernel.broadcast(arg)
                            new_args.append(new_arg)
                        else:
                            new_args.append(arg)
                if vectors:
                    return func(*new_args, **kwargs)
                else:
                    # fallback to scalar ops
                    scalar_ops = super(CppVecOverrides, self)
                    scalar_func = getattr(
                        scalar_ops, func.__name__, scalar_ops.__getattr__(func.__name__)  # type: ignore[attr-defined]
                    )
                    assert scalar_func is not None
                    return scalar_func(*args, **kwargs)

            return wrapper

        for name, method in vars(CppVecOverrides).items():
            if getattr(method, "__class__", None) == staticmethod and name not in [
                "masked",
                "index_expr",
            ]:
                setattr(self, name, wrap(method.__func__))
        return self

    @staticmethod
    def add(a, b):
        return f"{a} + {b}"

    @staticmethod
    def sub(a, b):
        return f"{a} - {b}"

    @staticmethod
    def mul(a, b):
        return f"{a} * {b}"

    @staticmethod
    def truediv(a, b):
        return f"{a} / {b}"

    @staticmethod
    def abs(x):
        return f"{x}.abs()"

    @staticmethod
    def sin(x):
        return f"{x}.sin()"

    @staticmethod
    def cos(x):
        return f"{x}.cos()"

    @staticmethod
    def exp(x):
        return f"{x}.exp()"

    @staticmethod
    def exp2(x):
        return f"{x}.exp2()"

    @staticmethod
    def expm1(x):
        # decompose for a better performance
        vec_one = f"decltype({x})(1)"
        return f"{x}.exp() - {vec_one}"

    @staticmethod
    def erf(x):
        return f"{x}.erf()"

    @staticmethod
    def erfc(x):
        return f"{x}.erfc()"

    @staticmethod
    def erfinv(x):
        return f"{x}.erfinv()"

    @staticmethod
    def sqrt(x):
        return f"{x}.sqrt()"

    @staticmethod
    def eq(x, y):
        assert isinstance(V.kernel, CppVecKernel)
        assert isinstance(x, CppCSEVariable)
        assert x.dtype is not None
        return f"{V.kernel._get_mask_type(x.dtype)}({x} == {y})"

    @staticmethod
    def ne(x, y):
        assert isinstance(V.kernel, CppVecKernel)
        assert isinstance(x, CppCSEVariable)
        if x.dtype == torch.bool:
            assert y.dtype == torch.bool
            x_cast, y_cast = unify_mask_base_type(V.kernel.compute, (x, y))
            return f"{x_cast} != {y_cast}"
        else:
            assert x.dtype is not None
            return f"{V.kernel._get_mask_type(x.dtype)}({x} != {y})"

    @staticmethod
    def lt(x, y):
        assert isinstance(V.kernel, CppVecKernel)
        assert isinstance(x, CppCSEVariable)
        assert x.dtype is not None
        return f"{V.kernel._get_mask_type(x.dtype)}({x} < {y})"

    @staticmethod
    def gt(x, y):
        assert isinstance(V.kernel, CppVecKernel)
        assert isinstance(x, CppCSEVariable)
        assert x.dtype is not None
        return f"{V.kernel._get_mask_type(x.dtype)}({x} > {y})"

    @staticmethod
    def le(x, y):
        assert isinstance(V.kernel, CppVecKernel)
        assert isinstance(x, CppCSEVariable)
        assert x.dtype is not None
        return f"{V.kernel._get_mask_type(x.dtype)}({x} <= {y})"

    @staticmethod
    def ge(x, y):
        assert isinstance(V.kernel, CppVecKernel)
        assert isinstance(x, CppCSEVariable)
        assert x.dtype is not None
        return f"{V.kernel._get_mask_type(x.dtype)}({x} >= {y})"

    @staticmethod
    def and_(x, y):
        return f"{x} & {y}"

    @staticmethod
    def rsqrt(x):
        return f"{x}.rsqrt()"

    @staticmethod
    def pow(a, b):
        return f"{a}.pow({b})"

    @staticmethod
    def log(x):
        return f"{x}.log()"

    @staticmethod
    def round(x):
        return f"{x}.round()"

    @staticmethod
    def floor(x):
        return f"{x}.floor()"

    @staticmethod
    def ceil(x):
        return f"{x}.ceil()"

    @staticmethod
    def trunc(x):
        return f"{x}.trunc()"

    @staticmethod
    def fmod(a, b):
        return f"{a}.fmod({b})"

    @staticmethod
    def lgamma(x):
        return f"{x}.lgamma()"

    @staticmethod
    def logical_and(a, b):
        return f"{a} & {b}"

    @staticmethod
    def logical_not(a):
        return f"~{a}"

    @staticmethod
    def logical_or(a, b):
        return f"{a} | {b}"

    @staticmethod
    def logical_xor(a, b):
        return f"{a} ^ {b}"

    @staticmethod
    def bitwise_and(a, b):
        return f"{a} & {b}"

    @staticmethod
    def bitwise_not(a):
        return f"~{a}"

    @staticmethod
    def bitwise_or(a, b):
        return f"{a} | {b}"

    @staticmethod
    def bitwise_xor(a, b):
        return f"{a} ^ {b}"

    @staticmethod
    def bitwise_left_shift(a, b):
        return f"{a} << {b}"

    @staticmethod
    def bitwise_right_shift(a, b):
        return f"{a} >> {b}"

    @staticmethod
    def tan(a):
        return f"{a}.tan()"

    @staticmethod
    def tanh(a):
        vec_one = f"decltype({a})(1)"
        vec_two = f"decltype({a})(2)"
        vec_minus_two = f"decltype({a})(-2)"
        return f"{vec_two} / ({vec_one} + ({vec_minus_two} * {a}).exp()) - {vec_one}"

    @staticmethod
    def reciprocal(a):
        return f"{a}.reciprocal()"

    @staticmethod
    def atan(x):
        return f"{x}.atan()"

    @staticmethod
    def acos(x):
        return f"{x}.acos()"

    @staticmethod
    def asin(x):
        return f"{x}.asin()"

    @staticmethod
    def cosh(x):
        return f"{x}.cosh()"

    @staticmethod
    def sinh(x):
        return f"{x}.sinh()"

    @staticmethod
    def log10(x):
        return f"{x}.log10()"

    @staticmethod
    def log2(x):
        return f"{x}.log2()"

    @staticmethod
    def nextafter(x, y):
        return f"{x}.nextafter({y})"

    @staticmethod
    def copysign(a, b):
        return f"{a}.copysign({b})"

    @staticmethod
    def atan2(a, b):
        return f"{a}.atan2({b})"

    @staticmethod
    def hypot(a, b):
        return f"{a}.hypot({b})"

    @staticmethod
    def atanh(x):
        # For real x, atanh(x) = 1/2 * log((1+x)/(1-x))
        vec_one = f"decltype({x})(1)"
        vec_one_half = f"decltype({x})(0.5)"
        return f"{vec_one_half} * (({vec_one} + {x})/({vec_one} - {x})).log()"

    @staticmethod
    def asinh(x):
        # For real x, asinh(x) = log(x + sqrt(1 + x**2))
        vec_one = f"decltype({x})(1)"
        return f"({x} + ({vec_one} + {x}*{x}).sqrt()).log()"

    @staticmethod
    def acosh(x):
        return f"{x}.acosh()"

    @staticmethod
    def relu(x):
        bug = config.cpp.inject_relu_bug_TESTING_ONLY
        if bug == "compile_error":
            return "compile error!"
        elif bug == "runtime_error":
            return f"{x}; throw 1"
        elif bug == "accuracy":
            return f"{x} + decltype({x})(1)"
        elif bug is None:
            return f"at::vec::clamp_min({x}, decltype({x})(0))"
        else:
            raise AssertionError(
                f"unrecognized config cpp.inject_relu_bug_TESTING_ONLY = {bug!r}"
            )

    # TODO: this seems to be dead
    @staticmethod
    def sigmoid(x):
        return f"decltype({x})(1)/(decltype({x})(1) + {x}.neg().exp())"

    @staticmethod
    def neg(x):
        return f"{x}.neg()"

    @staticmethod
    def floordiv(a, b):
        # a and b are integer type
        _t = f"decltype({a})"
        quot = f"{a} / {b}"
        has_rem = f"({a} % {b} != {_t}(0))"
        is_neg = f"(({a} < {_t}(0)) != ({b} < {_t}(0)))"
        return f"{_t}::blendv({quot}, {quot} - {_t}(1), {has_rem} & {is_neg})"

    @staticmethod
    def truncdiv(a, b):
        # a and b are integer type
        return f"{a} / {b}"

    @staticmethod
    def minimum(a, b):
        if a.dtype == torch.bool:
            assert b.dtype == torch.bool
            a_cast, b_cast = unify_mask_base_type(V.kernel.compute, (a, b))
            return f"{a_cast} & {b_cast}"
        else:
            return f"at::vec::minimum({a}, {b})"

    @staticmethod
    def maximum(a, b):
        if a.dtype == torch.bool:
            assert b.dtype == torch.bool
            a_cast, b_cast = unify_mask_base_type(V.kernel.compute, (a, b))
            return f"{a_cast} | {b_cast}"
        else:
            return f"at::vec::maximum({a}, {b})"

    @staticmethod
    def square(a):
        return f"{a} * {a}"

    @staticmethod
    def where(a, b, c):
        assert isinstance(V.kernel, CppVecKernel)
        if b.dtype == torch.bool:
            assert c.dtype == torch.bool
            blendv_a, blendv_b, blendv_c = unify_mask_base_type(
                V.kernel.compute, (a, b, c)
            )
            return f"decltype({blendv_b})::blendv({blendv_c}, {blendv_b}, {blendv_a})"
        else:
            return f"decltype({b})::blendv({c}, {b}, {V.kernel._get_mask_cast(a, b.dtype)})"

    @staticmethod
    def sign(x):
        code = BracesBuffer()
        vec_zero = f"decltype({x})(0)"
        vec_one = f"decltype({x})(1)"
        blendv_l = f"decltype({x})::blendv({vec_zero}, {vec_one}, {vec_zero} < {x})"
        blendv_r = f"decltype({x})::blendv({vec_zero}, {vec_one}, {x} < {vec_zero})"
        code.writeline("[&]()")
        with code.indent():
            code.writeline(f"auto left = {blendv_l};")
            code.writeline(f"auto right = {blendv_r};")
            code.writeline("return left - right;")
        code.writeline("()")
        return code

    @staticmethod
    def to_dtype(x, dtype, src_dtype=None):
        assert dtype in [
            torch.bool,
            torch.float,
            torch.bfloat16,
            torch.float16,
            torch.uint8,
            torch.int8,
            torch.int32,
            torch.int64,
        ], f"{__name__} does not support {dtype}"
        node: torch.fx.Node = V.interpreter.current_node
        assert node and isinstance(node, torch.fx.Node)
        opt_ctx_x = get_opt_ctx(node.args[1])
        assert opt_ctx_x
        assert opt_ctx_x.dtype is not None
        assert isinstance(V.kernel, CppVecKernel)
        src_dtype = opt_ctx_x.dtype
        expr = V.kernel.get_to_dtype_expr(x, dtype, src_dtype)
        csevar = V.kernel.cse.generate(V.kernel.compute, expr)
        csevar.update_on_args("to_dtype", (x, dtype), {"src_dtype": src_dtype})
        if dtype in [torch.bfloat16, torch.float16] and src_dtype == torch.float:
            V.kernel.cache_dtype_convert(x, src_dtype, csevar, dtype)
        return csevar

    @staticmethod
    def log1p(x):
        bug = config.cpp.inject_log1p_bug_TESTING_ONLY
        if bug == "accuracy":
            return f"{x} + decltype({x})(1)"
        elif bug is None:
            return f"{x}.log1p()"
        else:
            raise AssertionError(
                f"unrecognized config cpp.inject_log1p_bug_TESTING_ONLY = {bug!r}"
            )

    @staticmethod
    def masked(mask, body, other):
        assert isinstance(V.kernel, CppVecKernel)
        code = BracesBuffer()
        var = V.kernel.cse.newvar()
        with V.kernel.masked(mask) as new_mask:
            code.writeline(f"auto {var} = [&]")
            with V.kernel.swap_buffers(code), code.indent():
                result = body()
                code.writeline(f"return {result};")
        code.writeline(";")
        V.kernel.compute.splice(code)

        dtype = result.dtype
        body_code = f"{var}()"
        body_code_vec = (
            body_code
            if result.is_vec
            else f"{V.kernel._get_vec_type(dtype)}({body_code})"
        )
        other_code = value_to_cpp(other, DTYPE_TO_CPP[dtype])
        # loading bool as VecMask<float, N>
        other_code_vec = (
            f"{V.kernel._get_mask_type()}::from({other_code})"
            if dtype == torch.bool
            else f"{V.kernel._get_vec_type(dtype)}({other_code})"
        )
        assert isinstance(new_mask, CppCSEVariable), new_mask
        if new_mask.is_vec:
            code = BracesBuffer()
            code.writeline("[&]")
            with V.kernel.swap_buffers(code), code.indent():
                code.writeline(f"if ({new_mask}.all_zero())")
                with code.indent():
                    code.writeline(f"return {other_code_vec};")
                code.writeline("else")
                with code.indent():
                    # Create cse variable to reuse kernel.overrides.where
                    body_vec_var = V.kernel.cse.generate(
                        V.kernel.compute,
                        body_code_vec,
                    )
                    other_vec_var = V.kernel.cse.generate(
                        V.kernel.compute,
                        other_code_vec,
                    )
                    assert isinstance(body_vec_var, CppCSEVariable), body_vec_var
                    assert isinstance(other_vec_var, CppCSEVariable), other_vec_var
                    body_vec_var.dtype = dtype
                    other_vec_var.dtype = dtype
                    code.writeline(
                        f"return {V.kernel.overrides.where(new_mask, body_vec_var, other_vec_var)};"
                    )
            code.writeline("()")
            csevar = V.kernel.cse.generate(
                V.kernel.compute,
                code,
            )
        elif result.is_vec:
            csevar = V.kernel.cse.generate(
                V.kernel.compute, f"{mask} ? {body_code_vec} : {other_code_vec}"
            )
        else:
            csevar = V.kernel.cse.generate(
                V.kernel.compute, f"{mask} ? {body_code} : {other_code}"
            )
        # `result` is explicitly added to the args for correct propagation
        # of relevant itervars and vectorization status.
        csevar.update_on_args("masked", (mask, body, other, result), {})
        return csevar

    @staticmethod
    def index_expr(expr, dtype):
        opt_ctx: OptimizationContext = get_current_node_opt_ctx()
        assert opt_ctx and opt_ctx.dtype is not None
        dtype = opt_ctx.dtype
        assert isinstance(V.kernel, CppVecKernel)
        index = V.kernel.rename_indexing(expr)
        tiling_var = V.kernel.itervars[V.kernel.tiling_idx]
        stride = V.kernel._try_get_const_stride(index, tiling_var)
        if stride == 0:
            return CppOverrides.index_expr(expr, dtype)
        elif stride is not None:
            idx = V.kernel.cse.generate(
                V.kernel.compute, cexpr(index), bounds=get_bounds_index_expr(expr)
            )
            value = ops.to_dtype(idx, dtype)
            if isinstance(value, OpsValue):
                value = value.value
            csevar = V.kernel.arange(value, stride)
        else:
            csevar = V.kernel._load_or_store_non_contiguous(  # type: ignore[assignment]
                None, index, dtype, V.kernel.compute
            )
        csevar.update_on_args("index_expr", (expr, dtype), {})
        return csevar


CppVecOverrides._initialize_pointwise_overrides("cppvec")


class CppTile2DOverrides(CppVecOverrides):
    @staticmethod
    def index_expr(expr, dtype):
        assert isinstance(V.kernel, CppTile2DKernel)
        expr = V.kernel.transform_indexing(expr)
        return CppVecOverrides.index_expr(expr, dtype)


class CppKernel(Kernel):
    overrides = CppOverrides  # type: ignore[assignment]
    sexpr = cexpr
    newvar_prefix = "auto "
    suffix = ";"

    def __init__(self, args, num_threads):
        super().__init__(args)
        self.call_ranges: Optional[Tuple[sympy.Expr, ...]] = None
        self.ranges: List[sympy.Expr] = []
        self.itervars: List[sympy.Symbol] = []
        self.reduction_depth = None
        self.reduction_prefix = IndentedBuffer()
        self.reduction_suffix = IndentedBuffer()
        self.parallel_reduction_prefix = IndentedBuffer()
        self.parallel_reduction_suffix = IndentedBuffer()
        self.local_reduction_init = IndentedBuffer()
        self.local_reduction_stores = IndentedBuffer()
        self.is_reduction = False
        self.non_parallel_reduction_prefix = IndentedBuffer()
        self.reduction_cse = CSE(self.newvar_prefix, self.suffix, name_prefix="tmp_acc")
        self.preloads = IndentedBuffer()
        self.poststores = IndentedBuffer()
        self.num_threads = num_threads  # num_threads the kernel specialized for
        self.reduction_omp_dec: Dict[Tuple[str, str], str] = {}

    def _gen_parallel_reduction_buffers(
        self,
        acc,
        acc_type,
        reduction_type,
        dtype,
        reduction_combine_fn=reduction_combine,
        reduction_init_fn=reduction_init,
        welford_weight_reciprocal_vec_fn=None,
    ):
        if config.cpp.dynamic_threads and not self.parallel_reduction_prefix:
            self.parallel_reduction_prefix.writeline(
                "int max_threads = omp_get_max_threads();"
            )
        acc_local = f"{acc}_local"
        num_threads = (
            "max_threads" if config.cpp.dynamic_threads else parallel_num_threads()
        )
        acc_per_thread = f"{acc}_arr[{num_threads}]"
        acc_local_in_array = acc_per_thread.replace(f"[{num_threads}]", "[tid]")
        self.local_reduction_init.writeline(
            f"{acc_type} {acc_local} = {reduction_init_fn(reduction_type, dtype)};"
        )
        self.parallel_reduction_prefix.writeline(f"{acc_type} {acc_per_thread};")
        self.parallel_reduction_prefix.writelines(
            [
                f"for (int tid = 0; tid < {num_threads}; tid++)",
                "{",
                f"    {acc_local_in_array} = {reduction_init_fn(reduction_type, dtype)};",
                "}",
            ],
        )
        self.local_reduction_stores.writelines(
            [
                f"{acc_local_in_array} = {acc_local};",
            ]
        )
        self.parallel_reduction_suffix.writelines(
            [
                f"for (int tid = 0; tid < {num_threads}; tid++)",
                "{",
                f"    {acc} = {reduction_combine_fn(reduction_type, acc, acc_local_in_array)};",
                "}",
            ],
        )
        if (
            reduction_type == "welford_reduce"
            and welford_weight_reciprocal_vec_fn
            and hasattr(self, "weight_recp_vec_range")
            and "vec" in f"{acc_type}"
        ):
            self.local_reduction_init.writeline(
                welford_weight_reciprocal_vec_fn(dtype, num_threads)
            )

    def get_reduction_var_pattern(self, line: str):
        return re.search("tmp_acc[0-9]+", line)

    def update_stores_with_parallel_reduction(self):
        for i, line in enumerate(self.stores._lines):
            if isinstance(line, str):
                m = self.get_reduction_var_pattern(line)
                if m:
                    var_name = m.group(0)
                    self.stores._lines[i] = line.replace(var_name, f"{var_name}_local")

    @contextlib.contextmanager
    def masked(self, mask):
        """Context manager to add an additional mask to loads and stores."""
        prior = self._load_mask
        if prior:
            mask = ops.and_(mask, prior)
            if isinstance(mask, OpsValue):
                mask = mask.value
                assert isinstance(mask, CppCSEVariable)
                # see NOTE [dtype of CppCSEVariable]
                # mask's dtype should be bool
                mask.dtype = torch.bool

        self._load_mask = mask
        try:
            yield mask
        finally:
            self._load_mask = prior

    def scale_index_with_offset(
        self, index: sympy.Expr, scale=1, itervar_idx=-1, offset=0
    ):
        var = self.itervars[itervar_idx]
        replacement = {var: var * scale + offset}
        new_index = sympy_subs(index, replacement)
        return new_index

    def index_to_str(self, index: sympy.Expr) -> str:
        """
        Convert an index expr to a string that can be used in cpp code.
        e.g. a sympy expression "s2" may actually appear as "ks1" in the cpp kernel.
        """
        return cexpr(self.rename_indexing(index))

    def index_indirect_depends_on(self, index: sympy.Expr, itervar: sympy.Symbol):
        """
        Check if an index has free symbol CppCSEVariable that depends on `itervar`.
        """
        return any(
            self.cse.varname_map[s.name].depends_on(itervar)  # type: ignore[attr-defined]
            for s in index.free_symbols
            if s.name in self.cse.varname_map  # type: ignore[attr-defined]
            and isinstance(self.cse.varname_map[s.name], CppCSEVariable)  # type: ignore[attr-defined]
        )

    def index_depends_on(self, index: sympy.Expr, itervar: sympy.Symbol):
        return itervar in index.free_symbols or self.index_indirect_depends_on(
            index, itervar
        )

    def var_ranges(self):
        return dict(zip(self.itervars, self.ranges))

    def check_bounds(
        self,
        expr: sympy.Expr,
        size: sympy.Expr,
        lower: bool,
        upper: bool,
    ):
        if not (lower or upper):
            return

        indirect = free_symbol_is_type(expr, SymT.TMP)
        if indirect:
            # indexing in compute
            csevar = ops.index_expr(expr, torch.int32).value
            buffer = V.kernel.compute
        else:
            # indexing in loads
            prior_compute = V.kernel.compute
            try:
                V.kernel.compute = self.loads
                csevar = ops.index_expr(expr, torch.int32).value
            finally:
                V.kernel.compute = prior_compute
            buffer = self.loads

        size_str = V.kernel.sexpr(self.rename_indexing(size)) if upper else None

        line = self.indirect_assert(
            csevar, "0" if lower else None, size_str, self._load_mask
        )
        self.cse.generate(buffer, line, assignment=False)

    def load(self, name: str, index: sympy.Expr):
        var = self.args.input(name)
        index = self.rename_indexing(index)
        line = f"{var}[{cexpr_index(index)}]"
        if V.graph.get_dtype(name) in [torch.float16]:
            line = f"static_cast<float>({line})"
        csevar = self.cse.generate(self.loads, line)
        csevar.update_on_args("load", (name, index), {})
        return csevar

    def store(self, name, index, value, mode=None):
        assert "buf" in name
        var = self.args.output(name)
        index = self.rename_indexing(index)
        if mode is None:
            line = f"{var}[{cexpr_index(index)}] = {value};"
        elif mode == "atomic_add":
            if not config.cpp.dynamic_threads and self.num_threads == 1:
                line = f"{var}[{cexpr_index(index)}] += {value};"
            else:
                dtype = V.graph.get_dtype(name)
                # mirroring static_cast<float>(...) in load:
                value = f"static_cast<{DTYPE_TO_CPP[dtype]}>({value})"
                line = f"atomic_add(&{var}[{cexpr_index(index)}], {value});"
        else:
            raise NotImplementedError(f"store mode={mode}")
        self.stores.writeline(DeferredLine(name, line))

    def reduction(self, dtype, src_dtype, reduction_type, value):
        argmax_or_argmin = reduction_type in {"argmax", "argmin"}

        reduction_key = src_dtype, reduction_type, value
        if reduction_key in self.reduction_cse.reduction_cache:
            return self.reduction_cse.reduction_cache[reduction_key]

        acc = self.reduction_cse.generate(
            self.loads, f"reduction {reduction_key}", write=False
        )
        self.is_reduction = True
        if argmax_or_argmin:
            prefix, parallel_prefix, local_init = argmax_argmin_prefix(
                reduction_type, src_dtype, acc
            )
            self.local_reduction_init.writelines(local_init)
            self.reduction_prefix.writelines(prefix)
            self.parallel_reduction_prefix.writelines(parallel_prefix)
            compare_op = (
                "greater_or_nan" if reduction_type == "argmax" else "less_or_nan"
            )
            assert self.reduction_depth is not None
            index = self.itervars[self.reduction_depth]
            for i in range(self.reduction_depth + 1, len(self.itervars)):
                index = index * self.ranges[i] + self.itervars[i]
            self.stores.writelines(
                [
                    f"if(!({compare_op}({acc}.value, {value}, {acc}.index, {cexpr_index(index)}))) {{",
                    f"    {acc}.index = {cexpr_index(index)}; {acc}.value = {value};",
                    "}",
                ]
            )
            acc_local = f"{acc}_local"
            num_threads = parallel_num_threads()
            acc_per_thread = f"{acc}_arr[{num_threads}]"
            acc_local_in_array = acc_per_thread.replace(f"[{num_threads}]", "[tid]")
            self.parallel_reduction_suffix.writelines(
                [
                    f"for (int tid = 0; tid < {num_threads}; tid++)",
                    "{",
                    f"    if(!({compare_op}({acc}.value, {acc_local_in_array}.value, {acc}.index, {acc_local_in_array}.index))) {{",
                    f"        {acc}.index = {acc_local_in_array}.index; {acc}.value = {acc_local_in_array}.value;",
                    "    }",
                    "}",
                ],
            )
            self.local_reduction_stores.writelines(
                [
                    f"{acc_local_in_array} = {acc_local};",
                ]
            )
        else:
            acc_type = reduction_acc_type(reduction_type, dtype)

            self.reduction_prefix.writeline(
                f"{acc_type} {acc} = {reduction_init(reduction_type, dtype)};"
            )
            self.stores.writeline(
                f"{acc} = {reduction_combine(reduction_type, acc, value)};"
            )
            self._gen_parallel_reduction_buffers(acc, acc_type, reduction_type, dtype)
        result = reduction_project(reduction_type, acc)
        self.reduction_cse.reduction_cache[reduction_key] = result
        return result

    def store_reduction(self, name, index, value):
        index = self.rename_indexing(index)
        var = self.args.output(name)
        self.reduction_suffix.writeline(
            DeferredLine(name, f"{var}[{cexpr_index(index)}] = {value};")
        )

    def set_ranges(self, lengths, reduction_lengths):
        if self.call_ranges:
            assert self.call_ranges == tuple(lengths) + tuple(
                reduction_lengths
            ), f"{self.call_ranges} == {tuple(lengths)} + {tuple(reduction_lengths)}"
            assert self.reduction_depth == len(lengths)
        else:
            self.call_ranges = tuple(lengths) + tuple(reduction_lengths)
            self.ranges = [self.rename_indexing(x) for x in self.call_ranges]
            self.itervars = [
                sympy_index_symbol_with_prefix(SymT.XBLOCK, n)
                for n in range(len(self.ranges))
            ]
            self.reduction_depth = len(lengths)
        return (
            self.itervars[: self.reduction_depth],
            self.itervars[self.reduction_depth :],
        )

    def size_hint(self):
        return V.graph.sizevars.size_hint(
            sympy_product(self.call_ranges), fallback=8192
        )

    def codegen_loops_impl(self, loop_nest, code, worksharing):
        threads = parallel_num_threads()
        assert self.call_ranges is not None
<<<<<<< HEAD
        if loop_nest.outer_fused_kernel is not None:
            par_depth = loop_nest.outer_fused_kernel.decide_parallel_depth(
=======
        kernels = loop_nest.get_kernels()
        has_outer_loop_kernel = any(
            isinstance(kernel, OuterLoopFusedKernel) for kernel in kernels
        )
        if has_outer_loop_kernel:
            assert len(kernels) == 1
            assert isinstance(kernels[0], OuterLoopFusedKernel)
            par_depth = kernels[0].decide_parallel_depth(
>>>>>>> bf4ec33a
                loop_nest.max_parallel_depth(), threads
            )
        else:
            par_depth = self.decide_parallel_depth(
                loop_nest.max_parallel_depth(), threads
            )

        with contextlib.ExitStack() as stack:
            if par_depth:
                if loop_nest.is_reduction_only():
                    # need to close the worksharing scope to define reduction vars outside it
                    worksharing.close()
                else:
                    worksharing.parallel(threads)
                loop_nest.mark_parallel(par_depth)
            elif threads > 1:
                if worksharing.single():
                    stack.enter_context(code.indent())

            def gen_outer_fused_kernel(outer_fused_kernel: OuterLoopFusedKernel):
                depth = outer_fused_kernel.fusion_depth
                for _loop_nest in outer_fused_kernel.inner:
                    gen_loop_nest(_loop_nest, depth)

            def gen_kernel(_loop_nest: LoopNestWithSplit):
                kernel = _loop_nest.get_kernel()
                assert isinstance(kernel, CppKernelDispatcher)

                def is_parallel_reduction():
                    root = _loop_nest.loops[0]
                    return root.is_reduction and root.parallel

                if _loop_nest.loops is not None and is_parallel_reduction():
                    kernel.update_stores_with_parallel_reduction()
                kernel.gen_code(code)

            def get_reduction_prefix_suffix(kernel, parallel=False, buffer="prefix"):
                if buffer == "suffix":
                    suffix = kernel.reduction_suffix
                    if parallel:
                        suffix = kernel.parallel_reduction_suffix + suffix
                    return suffix
                else:
                    assert buffer == "prefix"
                    prefix = kernel.reduction_prefix
                    if parallel:
                        prefix = prefix + kernel.parallel_reduction_prefix
                    else:
                        prefix = prefix + kernel.non_parallel_reduction_prefix
                    return prefix

            def gen_loop_maybe_reduction(
                _loop_nest: LoopNestWithSplit, depth: int = 0, in_reduction=False
            ):
                kernel = _loop_nest.get_kernel()
                loop = _loop_nest.loops[depth]
                with contextlib.ExitStack() as stack_outer:
                    if loop.is_reduction and not in_reduction:
                        reduction_prefix = get_reduction_prefix_suffix(
                            kernel, loop.parallel, "prefix"
                        )
                        if reduction_prefix:
                            stack_outer.enter_context(code.indent())
                        code.splice(reduction_prefix)
                    if _loop_nest.is_reduction_only() and loop.parallel:
                        worksharing.parallel(threads)
                        if kernel.local_reduction_init:
                            assert kernel.local_reduction_stores
                            code.splice(kernel.local_reduction_init)

                    gen_loop_at(_loop_nest, depth)

                    if _loop_nest.is_reduction_only() and loop.parallel:
                        if kernel.local_reduction_stores:
                            code.splice(kernel.local_reduction_stores)
                        worksharing.close()
                    if loop.is_reduction and not in_reduction:
                        code.splice(
                            get_reduction_prefix_suffix(kernel, loop.parallel, "suffix")
                        )

            def gen_loop_at(_loop_nest: LoopNestWithSplit, depth: int = 0):
                with contextlib.ExitStack() as stack:
                    loop = loop_nest.loops[depth]
                    loop_lines = loop.lines()
                    if loop_lines is None:
                        return
                    code.writelines(loop_lines)
                    depth += 1
                    stack.enter_context(code.indent())
                    gen_loop_nest(_loop_nest, depth, loop.is_reduction)

            def gen_loop_nest(
                _loop_nest: LoopNestWithSplit,
                depth: int = 0,
                in_reduction: bool = False,
            ):
                # check whether there is outer kernel
                outer_kernel = _loop_nest.outer_fused_kernel
                if outer_kernel is not None and outer_kernel.fusion_depth == depth:
                    # avoid recursively generating the outer fused kernel
                    _loop_nest.outer_fused_kernel = None
                    gen_outer_fused_kernel(outer_kernel)
                elif loop_nest.loops is None or depth == len(_loop_nest.loops):
                    gen_kernel(_loop_nest)
                else:
                    gen_loop_maybe_reduction(_loop_nest, depth, in_reduction)

            stack.enter_context(code.indent())
<<<<<<< HEAD
            gen_loop_nest(loop_nest)
=======
            if loop_nest.root:
                if (
                    has_outer_loop_kernel
                    and isinstance(V.local_buffer_context, LocalBufferContext)
                    and V.local_buffer_context.local_buffers
                ):
                    # Allocate local buffer
                    local_buffers = V.local_buffer_context.local_buffers
                    for local_buffer in local_buffers.values():
                        # For dynamic size, rename s to ks
                        local_buf_size = sympy_product(
                            [
                                self.rename_indexing(size_val)
                                for size_val in local_buffer.get_layout().size
                            ]
                        )
                        local_buf_dtype = DTYPE_TO_CPP[local_buffer.get_layout().dtype]
                        allocate = f"std::make_unique<{local_buf_dtype} []>({cexpr(local_buf_size)})"
                        local_buffer_name = local_buffer.get_name()
                        code.splice(
                            f"std::unique_ptr<{local_buf_dtype} []> buf_{local_buffer_name} = {allocate};"
                        )
                        code.splice(
                            f"{local_buf_dtype}* {local_buffer_name} = buf_{local_buffer_name}.get();"
                        )
                gen_loops(loop_nest.root)
            else:
                gen_kernel(loop_nest.kernel)
>>>>>>> bf4ec33a

    def codegen_loops(self, code, worksharing):
        loop_nest = LoopNestWithSplit.build(self)
        self.codegen_loops_impl(loop_nest, code, worksharing)

    @property
    def assert_function(self) -> str:
        if V.graph.aot_mode:
            # TODO: Using AOTI_TORCH_CHECK is causing performance drop for some models
            # compared with JIT Inductor which uses TORCH_CHECK
            return "AOTI_TORCH_CHECK"
        else:
            return "TORCH_CHECK"

    def decide_parallel_depth(self, max_parallel_depth, threads):
        assert self.call_ranges is not None
        ranges = self.call_ranges[:max_parallel_depth]
        seq = self.size_hint()
        par = 1
        depth = 0
        for expr in ranges:
            hint = V.graph.sizevars.size_hint(expr, fallback=8192)
            if par >= 2 * threads or par == threads:
                break
            if seq // threads < config.cpp.min_chunk_size:
                # not enough work
                break
            depth += 1
            par *= hint
            seq /= hint
        # if we assume thread number is dynamic, make sure we
        # have at least one parallel scope and let OMP runtime
        # to manage the serial vs. parallel.
        if config.cpp.dynamic_threads and depth == 0 and len(ranges) > 0:
            depth = 1
        return depth

    @contextlib.contextmanager
    def write_to_suffix(self):
        prior = (self.loads, self.compute, self.stores, self.cse)
        self.loads = IndentedBuffer()
        self.compute = IndentedBuffer()
        self.stores = IndentedBuffer()
        self.cse = self.cse.clone()
        yield
        self.reduction_suffix.splice(self.loads)
        self.reduction_suffix.splice(self.compute)
        self.reduction_suffix.splice(self.stores)
        (self.loads, self.compute, self.stores, self.cse) = prior

    def create_cse_var(self, *args, **kwargs):
        return CppCSEVariable(*args, **kwargs)

    def get_to_dtype_expr(self, src, dtype, src_dtype):
        return f"c10::convert<{DTYPE_TO_CPP[dtype]}>({src})"

    def cache_dtype_convert(self, dst, dst_dtype, src, src_dtype):
        expr = self.get_to_dtype_expr(src, dst_dtype, src_dtype)
        self.cse.cache[expr] = dst


class CppVecKernel(CppKernel):
    overrides = CppVecOverrides  # type: ignore[assignment]

    def __init__(
        self,
        args,
        num_threads,
        tiling_factor=0,
        tiling_idx=-1,
        tiling_dtype=torch.float,
    ):
        super().__init__(args, num_threads)
        self.vec_isa = cpu_vec_isa.pick_vec_isa()
        assert self.vec_isa
        if tiling_factor == 0:
            tiling_factor = self.vec_isa.nelements(dtype=tiling_dtype)
        self.tiling_factor = tiling_factor
        self.tiling_idx = tiling_idx

    def _try_get_const_stride(self, index: sympy.Expr, itervar: sympy.Symbol):
        if self.index_indirect_depends_on(index, itervar):
            return None
        for indirect_var in (
            self.cse.varname_map[s.name]  # type: ignore[attr-defined]
            for s in index.free_symbols
            if symbol_is_type(s, SymT.TMP)
        ):
            assert isinstance(indirect_var, CppCSEVariable)
            if indirect_var.is_vec:
                return None
        stride = stride_at_vec_range(index, itervar, self.tiling_factor)
        return stride if stride.is_number else None

    def _get_num_vectors(self, dtype: torch.dtype) -> int:
        num_vectors = math.ceil(
            self.tiling_factor * dtype.itemsize * 8 / self.vec_isa.bit_width()
        )
        assert num_vectors >= 1
        return num_vectors

    def _get_vec_type(self, dtype: torch.dtype) -> str:
        num_vectors = self._get_num_vectors(dtype)
        if num_vectors == 1:
            return f"at::vec::Vectorized<{DTYPE_TO_CPP[dtype]}>"
        else:
            return f"at::vec::VectorizedN<{DTYPE_TO_CPP[dtype]},{num_vectors}>"

    def _get_mask_type(self, dtype: torch.dtype = torch.float) -> str:
        if dtype == torch.bool:
            return ""
        num_vectors = self._get_num_vectors(dtype)
        return f"at::vec::VecMask<{DTYPE_TO_CPP[dtype]},{num_vectors}>"

    def _get_mask_cast(self, mask: CppCSEVariable, dtype: torch.dtype) -> str:
        assert mask.dtype == torch.bool, repr(mask)
        num_vectors = self._get_num_vectors(dtype)
        return f"{mask}.template cast<{DTYPE_TO_CPP[dtype]},{num_vectors}>()"

    def get_reduction_var_pattern(self, line: str):
        return re.search("tmp_acc[0-9]+_vec", line)

    def _get_vec_load_line(
        self,
        var: str,
        index: sympy.Expr,
        dtype: torch.dtype,
        load_mask: Optional[CppCSEVariable] = None,
    ):
        """
        Get a load line str that loads a vector from `var` at `index` of type `dtype`.
        If `load_mask` is not None, we do a masked load accordingly.
        Notes on the `dtype`:
        1. We always load `self.tiling_factor` number of elements regardless of the `dtype`.
           It means we load half of the vector lanes for 16-bit data types and quarter of the
           vector lanes for 8-bit data types.
        2. `torch.bool` and `torch.uint8` could mean masks and we load them as float mask vectors.
        """
        opt_ctx: OptimizationContext = get_current_node_opt_ctx()
        assert opt_ctx is not None
        cpp_type = DTYPE_TO_CPP[dtype]
        num_vectors = self._get_num_vectors(dtype)
        load_mask_str = None
        if load_mask:
            if not load_mask.is_vec:
                # TODO: avoid hard-code torch.float
                load_mask_str = f"{self._get_mask_type(torch.float)}::from({load_mask})"
            else:
                load_mask_str = f"{self._get_mask_cast(load_mask, torch.float)}"
        loadbuf = f"{var} + {cexpr_index(index)}" if index != 0 else var
        if dtype == torch.bool:
            # TODO: should we consider load mask here?
            line = f"{self._get_mask_type()}::from({loadbuf})"
        else:
            line = (
                f"{load_mask_str}.template loadu<{cpp_type},{num_vectors}>({loadbuf})"
                if load_mask_str
                else f"{self._get_vec_type(dtype)}::loadu({loadbuf}, {self.tiling_factor})"
            )
        return line

    def _load_or_store_non_contiguous(
        self,
        var: Optional[str],
        index: sympy.Expr,
        dtype: torch.dtype,
        buffer: Optional[IndentedBuffer] = None,
        store_value: Optional[Union[str, CppCSEVariable]] = None,
    ) -> Optional[CppCSEVariable]:
        """
        Load or store a vector in a non-contiguous way. The vector is initialized from an array that is
        filled in an inner loop over the tiling factor.
        :param var: buffer to load from or store to, i.e. `var[transformed(index)]`. If None, we load the index
                    as index expression, i.e. `transformed(index)`.
        :param index: index into the `var` or the index expression by its own if `var` is None.
                      The `index` could contain indirect indexing or the tiling itervar. When used in
                      the inner loop, the index is transformed as follows:
                      1. the index is linearized along the tiling dim.
                      2. the indirect indexing vector variables are transformed into arrays over the tiling dim.
        :param dtype: data type of `var` or `index` if `var` is None.
        :param buffer: the code buffer to write the generated code to. If None, we write to `self.loads`.
        :param store_value: the value to store. If None, we load the vector.
        :return: a CppCSEVariable that represents the loaded vector or None if it is a store.
        """
        assert not store_value or var is not None, "store var must be provided"

        if buffer is None:
            buffer = self.loads

        def get_result_size(dtype: torch.dtype) -> int:
            if dtype.itemsize < 4:
                return self.tiling_factor * (4 // dtype.itemsize)
            else:
                return self.tiling_factor

        def vec_to_array(vec_var: CppCSEVariable) -> CppCSEVariable:
            assert vec_var.is_vec
            code = BracesBuffer()
            code.writeline("[&]")
            with code.indent():
                vec_dtype = vec_var.dtype
                assert vec_dtype is not None
                if vec_dtype == torch.bool:
                    vec_dtype = torch.float
                result_size = get_result_size(vec_dtype)
                code.writeline(
                    f"__at_align__ std::array<{DTYPE_TO_CPP[vec_dtype]}, {result_size}> tmpbuf;"
                )
                line = f"{vec_var}.store(tmpbuf.data());"
                code.writeline(line)
                code.writeline("return tmpbuf;")
            code.writeline("()")
            csevar = self.cse.generate(buffer, code)
            assert isinstance(csevar, CppCSEVariable)
            return csevar

        opt_ctx: OptimizationContext = get_current_node_opt_ctx()
        assert opt_ctx is not None
        code = BracesBuffer()
        code.writeline("[&]")
        with code.indent():
            result_size = get_result_size(dtype)
            result_declare = (
                f"__at_align__ std::array<{DTYPE_TO_CPP[dtype]}, {result_size}> tmpbuf;"
            )
            code.writeline(result_declare)
            if store_value:
                code.writeline(f"{store_value}.store(tmpbuf.data());")
            itervar_inner = sympy_index_symbol(
                f"{self.itervars[self.tiling_idx]}_inner"
            )
            replacements = {}
            for indirect_var in (
                self.cse.varname_map[s.name]  # type: ignore[attr-defined]
                for s in index.free_symbols
                if symbol_is_type(s, SymT.TMP)
            ):
                assert isinstance(indirect_var, CppCSEVariable)
                if indirect_var.is_vec:
                    array_var = vec_to_array(indirect_var)
                    replacements[indirect_var] = f"{array_var}[{itervar_inner}]"
            index = self.scale_index_with_offset(
                index, itervar_idx=self.tiling_idx, offset=itervar_inner
            )
            load_mask = None
            if self._load_mask is not None:
                assert not store_value, "unexpected store with load mask"
                assert isinstance(self._load_mask, CppCSEVariable), self._load_mask
                if self._load_mask.is_vec:
                    load_mask = f"{self._load_mask}.is_masked({itervar_inner})"
                else:
                    load_mask = f"{self._load_mask} != 0"
            if cpp_builder.is_gcc():
                code.writeline(f"#pragma GCC unroll {self.tiling_factor}")
            else:
                code.writeline(f"#pragma unroll {self.tiling_factor}")
            code.writeline(
                f"for (long {itervar_inner} = 0; {itervar_inner} < {self.tiling_factor}; {itervar_inner}++)"
            )
            with code.indent(), contextlib.ExitStack() as stack:
                index_c = cexpr_index(index)
                for indirect_var in replacements:
                    index_c = re.sub(
                        r"\b" + f"{indirect_var}" + r"\b",
                        replacements[indirect_var],
                        index_c,
                    )
                rhs = f"{var}[{index_c}]" if var is not None else f"{index_c}"
                if load_mask:
                    code.writeline(f"if ({load_mask})")
                    stack.enter_context(code.indent())
                if store_value:
                    code.writeline(f"{rhs} = tmpbuf[{itervar_inner}];")
                else:
                    code.writeline(f"tmpbuf[{itervar_inner}] = {rhs};")
            if not store_value:
                load_line = self._get_vec_load_line("tmpbuf.data()", 0, dtype)  # type: ignore[arg-type]
                code.writeline(f"return {load_line};")
        code.writeline("()")
        if store_value:
            code.writeline(";")
            buffer.splice(code)
            return None
        else:
            csevar = self.cse.generate(buffer, code)
            assert isinstance(csevar, CppCSEVariable)
            csevar.is_vec = True
            return csevar

    def load(self, name: str, index: sympy.Expr):
        opt_ctx: OptimizationContext = get_current_node_opt_ctx()
        var = self.args.input(name)
        index = self.rename_indexing(index)
        dtype = V.graph.get_dtype(name)
        tiling_var = self.itervars[self.tiling_idx]
        stride = self._try_get_const_stride(index, tiling_var)
        if stride == 0:
            # load scalar and lazily broadcast it on demand
            return super().load(name, index)
        elif stride == 1:
            # load contiguously
            line = self._get_vec_load_line(var, index, dtype, self._load_mask)
            csevar = self.cse.generate(self.loads, line)  # type: ignore[assignment]
        else:
            csevar = self._load_or_store_non_contiguous(var, index, dtype)  # type: ignore[assignment]
        assert isinstance(csevar, CppCSEVariable)
        csevar.update_on_args("load", (name, index), {})
        csevar.is_vec = True
        return csevar

    def _get_store_line(
        self,
        value: Union[str, CppCSEVariable],
        var: str,
        index: sympy.Expr,
        dtype: torch.dtype,
    ):
        """
        Get a store line buffer that stores `value` into `var` at `index` of `dtype`. It handles
        both contiguous and non-contiguous store cases.
        :param value: Vectorized type templaterized on `dtype`.
        :param var: buffer to store into.
        :index: index into the `var`.
        """
        # when value's type is str (e.g., welford reduction), caller should make sure
        # it is a vector
        assert isinstance(value, str) or (
            isinstance(value, CppCSEVariable) and value.is_vec
        ), value
        tiling_var = self.itervars[self.tiling_idx]
        var_expr = f"{var} + {cexpr_index(index)}"
        stride = self._try_get_const_stride(index, tiling_var)
        code = IndentedBuffer()
        if stride == 1:
            if dtype == torch.float:
                code.writeline(f"{value}.store({var_expr});")
            else:
                code.writeline(f"{value}.store({var_expr}, {self.tiling_factor});")
        else:
            self._load_or_store_non_contiguous(
                var, index, dtype, buffer=code, store_value=value
            )
        return code

    def store(self, name, index, value, mode=None):
        assert "buf" in name
        assert mode is None
        assert isinstance(value, CppCSEVariable), value
        if not value.is_vec:
            # this happens when we store a scalar into a vectorized buffer like "fill"
            value = self.broadcast(value)
        opt_ctx: OptimizationContext = get_current_node_opt_ctx()
        var = self.args.output(name)
        index = self.rename_indexing(index)
        code = self._get_store_line(value, var, index, V.graph.get_dtype(name))
        self.stores.splice(code.map(lambda x: DeferredLine(name, x)))

    def reduction(self, dtype, src_dtype, reduction_type, value):
        assert reduction_type in {
            "max",
            "min",
            "sum",
            "prod",
            "xor_sum",
            "welford_reduce",
            "welford_combine",
        }
        assert dtype == src_dtype
        assert dtype in [torch.float, torch.int64]
        assert isinstance(value, CppCSEVariable), value

        if not value.is_vec:
            value = self.broadcast(value)

        reduction_key = src_dtype, reduction_type, value
        if reduction_key in self.reduction_cse.reduction_cache:
            return self.reduction_cse.reduction_cache[reduction_key]

        vec_ns = "at::vec"
        vec = f"{vec_ns}::Vectorized<{DTYPE_TO_CPP[dtype]}>"
        acc_type_vec = self.reduction_acc_type_vec(reduction_type, dtype)

        acc = self.reduction_cse.generate(
            self.loads, f"reduction {reduction_key}", write=False
        )
        acc_vec = f"{acc}_vec"
        self.is_reduction = True
        self.reduction_prefix.writeline(
            f"{acc_type_vec} {acc_vec} = {self.reduction_init_vec(reduction_type, dtype)};"
        )
        # save the reciprocal of weights for welford reduce if using static shape
        reduction_size = functools.reduce(
            lambda x, y: x * y, self.ranges[self.reduction_depth :]
        )
        if reduction_type == "welford_reduce":
            reduction_factor = (
                self.tiling_factor if self.tiling_idx >= self.reduction_depth else 1
            )
            self.weight_recp_vec_range = FloorDiv(reduction_size, reduction_factor)
            self.non_parallel_reduction_prefix.writeline(
                self.welford_weight_reciprocal_vec(dtype, None)
            )
            self.stores.writeline(
                f"{acc_vec} = {self.reduction_combine_vec(reduction_type, acc_vec, value, True)};"
            )
        else:
            self.stores.writeline(
                f"{acc_vec} = {self.reduction_combine_vec(reduction_type, acc_vec, value)};"
            )
        self._gen_parallel_reduction_buffers(
            acc_vec,
            acc_type_vec,
            reduction_type,
            dtype,
            reduction_combine_fn=self.reduction_combine_vec,
            reduction_init_fn=self.reduction_init_vec,
            welford_weight_reciprocal_vec_fn=self.welford_weight_reciprocal_vec,
        )
        tmpvar: Union[str, CSEVariable]
        if self.tiling_idx >= self.reduction_depth:
            # Horizontal reduction
            if is_welford_reduction(reduction_type):
                assert (
                    self._get_num_vectors(dtype) == 1
                ), "Welford reduction does not support VectorizedN (N>1)"
                next_value = f"welford_vec_reduce_all({acc_vec})"
            else:
                reduce_all_body = (
                    "{ return "
                    + self.reduction_combine_vec(reduction_type, "x", "y")
                    + "; }"
                )
                vec = f"at::vec::Vectorized<{DTYPE_TO_CPP[dtype]}>"
                vec_reduce_all_func = f"at::vec::vec_reduce_all<{DTYPE_TO_CPP[dtype]}>"
                next_value = f"{vec_reduce_all_func}([]({vec}& x, {vec}& y) {reduce_all_body}, {acc_vec})"

            self.reduction_suffix.writeline(
                f"{acc} = {reduction_combine(reduction_type, acc, next_value)};"
            )
            tmpvar = acc
        else:
            tmpvar = acc_vec

        result = reduction_project(reduction_type, tmpvar)
        self.reduction_cse.reduction_cache[reduction_key] = result
        return result

    def store_reduction(self, name, index, value):
        index = self.rename_indexing(index)
        var = self.args.output(name)
        out_dtype = V.graph.get_dtype(name)
        dtype = torch.float if out_dtype.is_floating_point else torch.int64
        code = IndentedBuffer()
        if self.tiling_idx >= self.reduction_depth:
            # Horizontal reduction
            code.writeline(
                f"{var}[{cexpr_index(index)}] = static_cast<{DTYPE_TO_CPP[out_dtype]}>({value});"
            )
        else:
            # Vertical reduction
            if out_dtype != dtype:
                converted_value = f"{DTYPE_TO_CPP[out_dtype]}_{value}"
                code.writeline(
                    f"auto {converted_value} = at::vec::convert<{DTYPE_TO_CPP[out_dtype]}>({value});"
                )
                value = converted_value
            code.splice(self._get_store_line(value, var, index, out_dtype))
        self.reduction_suffix.splice(code.map(lambda x: DeferredLine(name, x)))

    def broadcast(self, scalar_var: CppCSEVariable) -> CppCSEVariable:
        assert not scalar_var.is_vec
        if scalar_var.dtype == torch.bool:
            vec_var = self.cse.generate(
                self.compute, f"{self._get_mask_type()}::from({scalar_var.name})"
            )
        else:
            assert scalar_var.dtype is not None
            vec_var = self.cse.generate(
                self.compute,
                f"{self._get_vec_type(scalar_var.dtype)}({scalar_var.name})",
            )
        assert isinstance(vec_var, CppCSEVariable)
        vec_var.dtype = scalar_var.dtype
        vec_var.dependent_itervars = scalar_var.dependent_itervars
        vec_var.is_vec = True
        return vec_var

    def arange(self, index: CppCSEVariable, stride: sympy.Symbol) -> CppCSEVariable:
        assert not index.is_vec
        assert index.dtype is not None
        csevar = self.cse.generate(
            self.compute,
            f"{self._get_vec_type(index.dtype)}::arange({index}, {stride})",
        )
        assert isinstance(csevar, CppCSEVariable)
        csevar.dtype = index.dtype
        csevar.is_vec = True
        return csevar

    def reduction_init_vec(self, reduction_type, dtype):
        scalar_type = DTYPE_TO_COMPUTATION_DTYPE[dtype]
        vec_type = self._get_vec_type(scalar_type)

        if is_welford_reduction(reduction_type):
            return f"Welford<{vec_type}>()"

        scalar_init = reduction_init(reduction_type, dtype)
        return f"{vec_type}({scalar_init})"

    def reduction_acc_type_vec(self, reduction_type, dtype):
        assert reduction_type not in {"argmin", "argmax"}
        scalar_type = DTYPE_TO_COMPUTATION_DTYPE[dtype]
        vec_type = self._get_vec_type(scalar_type)
        if is_welford_reduction(reduction_type):
            return f"Welford<{vec_type}>"

        return vec_type

    def welford_weight_reciprocal_vec(self, dtype, num_threads=None):
        vec_num_range_thread = (
            CeilDiv(self.weight_recp_vec_range, num_threads)
            if num_threads
            else self.weight_recp_vec_range
        )
        vec_num_range_thread_expr = cexpr_index(vec_num_range_thread)
        return f"static WeightRecp<{self._get_vec_type(dtype)}> weight_recps({vec_num_range_thread_expr});"

    def reduction_combine_vec(
        self, reduction_type, var, next_value, use_weight_recps=False
    ):
        if reduction_type == "max":
            return f"at::vec::maximum({var}, {next_value})"
        elif reduction_type == "min":
            return f"at::vec::minimum({var}, {next_value})"
        elif reduction_type == "sum":
            return f"{var} + {next_value}"
        elif reduction_type == "prod":
            return f"{var} * {next_value}"
        elif reduction_type == "xor_sum":
            return f"{var} ^ {next_value}"
        elif reduction_type == "welford_reduce":
            if use_weight_recps:
                return f"welford_combine({var}, {next_value}, &weight_recps)"
            else:
                return f"welford_combine({var}, {next_value})"
        elif reduction_type == "welford_combine":
            if isinstance(next_value, tuple):
                # When reading a value from Inductor IR we have a tuple of variable names
                mean, m2, weight = next_value
            else:
                # When combining intermediate accumulators we have a Welford<T> struct
                mean, m2, weight = reduction_project(reduction_type, next_value)
            return f"welford_combine({var}, {{{mean}, {m2}, {weight}}})"
        else:
            raise NotImplementedError

    def indirect_assert(self, var, lower, upper, mask=None):
        assert isinstance(var, CppCSEVariable)
        assert var.dtype is not None
        if not var.is_vec:
            if isinstance(mask, CppCSEVariable) and mask.is_vec:
                mask = f"({mask}).all_masked()"
            return super().indirect_assert(var, lower, upper, mask)
        lower_scalar = lower
        upper_scalar = upper
        if lower:
            lower = f"{self._get_vec_type(var.dtype)}({lower})"
        if upper:
            upper = f"{self._get_vec_type(var.dtype)}({upper})"
        if lower and upper:
            cond = f"({lower} <= {var}) & ({var} < {upper})"
            cond_print = f"{lower_scalar} <= {var} < {upper_scalar}"
        elif lower:
            cond = f"{lower} <= {var}"
            cond_print = f"{lower_scalar} <= {var}"
        else:
            assert upper
            cond = f"{var} < {upper}"
            cond_print = f"{var} < {upper_scalar}"
        cond = f"{self._get_mask_type(var.dtype)}({cond})"
        if mask:
            if not mask.is_vec:
                mask = f"{self._get_mask_type(var.dtype)}({mask})"
            # We need not check when the mask is False
            cond = f"({cond}) | ~({mask})"
        cond = f"({cond}).all_masked()"
        return f'{self.assert_function}({cond}, "index out of bounds: {cond_print}")'

    def get_to_dtype_expr(self, src, dtype, src_dtype):
        assert isinstance(src, CppCSEVariable)
        if not src.is_vec:
            return super().get_to_dtype_expr(src, dtype, src_dtype)
        src_cpp_type = DTYPE_TO_CPP[src_dtype]
        src_num_vectors = self._get_num_vectors(src_dtype)
        dst_cpp_type = DTYPE_TO_CPP[dtype]
        dst_num_vectors = self._get_num_vectors(dtype)
        expr = f"({src})"
        if src_dtype != torch.bool and dtype == torch.bool:
            expr = f"{self._get_mask_type(src_dtype)}::from<{src_cpp_type},{src_num_vectors}>({src})"
        elif src_dtype == torch.bool and dtype != torch.bool:
            expr = f"{src}.to<{dst_cpp_type},{dst_num_vectors}>()"
        elif src_dtype != dtype:
            if src_num_vectors == dst_num_vectors == 1:
                expr = f"at::vec::convert<{dst_cpp_type}>({src})"
            else:
                expr = f"at::vec::convert<{dst_cpp_type},{dst_num_vectors},{src_cpp_type},{src_num_vectors}>({src})"
        return expr


class CppTile2DKernel(CppVecKernel):
    """
    A vector kernel that handles the 2d tiles with the tile size defined in `tiling_factor` on
    the inner-most loop level and one of the outer loop level (`outer_tiling_idx`). When the data
    tile is accessed in a contiguous way from the outer loop axis, a transposition is applied on the
    tile to make the access contiguous from the inner-most loop axis. Then, the same vectorization
    logic from its parent `CppVecKernel` is leveraged for load/store/compute. The transposed tile load
    and store are generated into kernel.preloads and kernel.poststores buffers.

    The loop structure looks like below:
    for ...
      for i_outer ...
        for ...
          for inner_most ...
            // generated by CppTile2DKernel
            float tmp0[16*16]; at::vec::transpose_mxn<...>(tmp0, in_ptr0 + ..., ...); // into kernel.preloads
            float tmp1[16*16]; // into kernel.preloads
            for i_inner ... { // the kernel inner loop
              vectorized loads/compute/stores (e.g., load tmp0, store tmp1) // into kernel.loads/compute/stores
            }
            at::vec::transpose_mxn(out_ptr0 + ..., tmp1, ...) // into kernel.poststores
          for inner_most ... (tail)
            // generated by CppVecKernel
            ...
      for i_outer ... (tail)
        for ...
          for ...
            // generated by CppKernel
            ...
    """

    overrides = CppTile2DOverrides  # type: ignore[assignment]

    def __init__(self, args, num_threads, tiling_factor, tiling_indices, tiling_dtype):
        super().__init__(
            args, num_threads, tiling_factor, tiling_indices[1], tiling_dtype
        )
        self.tiling_indices = tiling_indices

    def inner_itervar(self):
        return sympy_index_symbol(f"{self.itervars[self.outer_idx]}_inner")

    def need_vec_transpose(self, index):
        outer_var = self.itervars[self.outer_idx]
        inner_var = self.itervars[self.tiling_idx]
        outer_stride = stride_at_vec_range(index, outer_var, self.tiling_factor)
        inner_stride = stride_at_vec_range(index, inner_var, self.tiling_factor)
        return (
            self._load_mask is None  # TODO: support transposition with mask
            and outer_stride == 1
            and index.has(inner_var)
            and not inner_stride.has(inner_var)
            and not inner_stride.has(outer_var)
        )

    def gen_transposed_tile_load_store(self, name, var, index, is_store):
        # transposed tile load/store outside the kernel inner loop
        dtype = V.graph.get_dtype(name)
        factor = self.tiling_factor
        src = f"{var} + {cexpr_index(index)}"
        dst = "__place_holder__"
        ld_src = f"{cexpr_index(stride_at_vec_range(index, self.itervars[self.tiling_idx], self.tiling_factor))}"
        ld_dst = f"{factor}"
        if is_store:
            src, dst = dst, src
            ld_src, ld_dst = ld_dst, ld_src

        need_define = True
        load_or_store = f"at::vec::transpose_mxn<{DTYPE_TO_CPP[dtype]},{factor},{factor}>({src}, {ld_src}, {dst}, {ld_dst});"
        if is_store:
            tile_var = self.cse.newvar()
        elif load_or_store not in self.cse.cache:
            tile_var = self.cse.generate(self.preloads, load_or_store, write=False)
        else:
            need_define = False
            tile_var = self.cse.cache[load_or_store]

        if need_define:
            define_line = f"{DTYPE_TO_CPP[dtype]} {tile_var}[{factor}*{factor}] __attribute__ ((aligned ({factor})));"
            self.preloads.writeline(define_line)

        load_or_store = load_or_store.replace("__place_holder__", str(tile_var))
        if is_store:
            self.poststores.writeline(DeferredLine(name, load_or_store))
        else:
            self.preloads.writeline(load_or_store)

        return tile_var

    def load(self, name: str, index: sympy.Expr):
        opt_ctx: OptimizationContext = get_current_node_opt_ctx()
        var = self.args.input(name)
        index = self.rename_indexing(index)

        inner = self.inner_itervar()
        if self.need_vec_transpose(index):
            tile_var = self.gen_transposed_tile_load_store(
                name, var, index, is_store=False
            )
            # vector load inside the kernel inner loop
            loadbuf = f"{tile_var} + {cexpr_index(inner * self.tiling_factor)}"
            dtype = V.graph.get_dtype(name)
            line = self._get_vec_load_line(loadbuf, 0, dtype)  # type: ignore[arg-type]
            csevar = self.cse.generate(self.loads, line)
            csevar.update_on_args("load", (name, index), {})
            assert isinstance(csevar, CppCSEVariable)
            csevar.is_vec = True
            return csevar
        else:
            new_index = self.transform_indexing(index)
            return super().load(name, new_index)

    def store(self, name, index, value, mode=None):
        assert "buf" in name
        opt_ctx: OptimizationContext = get_current_node_opt_ctx()
        var = self.args.output(name)

        inner = self.inner_itervar()
        index = self.rename_indexing(index)
        assert mode is None
        if self.need_vec_transpose(index):
            tile_var = self.gen_transposed_tile_load_store(
                name, var, index, is_store=True
            )
            # vector store inside the kernel inner loop
            storebuf = f"{tile_var} + {cexpr_index(inner * self.tiling_factor)}"
            if V.graph.get_dtype(name) in DTYPE_LOWP_FP:
                line = f"{value}.store({storebuf}, {self.tiling_factor});"
            elif V.graph.get_dtype(name) in (torch.uint8, torch.int8):
                line = f"{value}.store({storebuf}, {self.tiling_factor});"
            else:
                line = f"{value}.store({storebuf});"
            self.stores.writeline(DeferredLine(name, line))
        else:
            new_index = self.transform_indexing(index)
            super().store(name, new_index, value, mode)

    def codegen_inner_loops(self, code):
        inner = self.inner_itervar()
        code.writeline(
            f"for (long {inner} = 0; {inner} < {self.tiling_factor}; {inner}++)"
        )

    def set_ranges(self, group, reduction_group):
        vars = super().set_ranges(group, reduction_group)
        # do vertical reduction as the tail loop
        self.outer_idx, self.tiling_idx = (
            self.tiling_indices
            if self.tiling_indices[1] < self.reduction_depth
            else reversed(self.tiling_indices)
        )
        return vars

    def transform_indexing(self, index: sympy.Expr) -> sympy.Expr:
        return self.scale_index_with_offset(
            index,
            itervar_idx=self.outer_idx,
            offset=self.inner_itervar(),
        )


class CppVecKernelChecker(CppVecKernel):
    def __init__(self, args, num_threads, tiling_factor, tiling_idx=-1):
        super().__init__(args, num_threads, tiling_factor, tiling_idx)

        # Since this kernel is only for checker but does not generate any
        # code, so we need to decrease the kernel count.
        metrics.generated_kernel_count -= 1

        # Used to record the graph wrapper code as the wrapper_code status could be
        # changed during graph run.
        self._orig_wrapper_code = None

        self.simd_vec = True

        self.fast_vec_list = []
        for k, v in CppVecOverrides.__dict__.items():
            if isinstance(v, staticmethod):
                self.fast_vec_list.append(k)
        self.exit_stack = contextlib.ExitStack()

        # Cache all the load result
        self.supported_dtypes: List[torch.dtype] = [
            torch.float,
            torch.bfloat16,
            torch.float16,
            torch.bool,
            torch.uint8,
            torch.int8,
            torch.int32,
            torch.int64,
        ]

    def disable_vec(self, msg=None):
        if schedule_log.isEnabledFor(logging.DEBUG):
            schedule_log.debug("Disabled vectorization: %s", msg)
        self.simd_vec = False

    def load(self, name: str, index: sympy.Expr):
        with RecordOptimizationContext(__name__) as node_ctx:
            load_dtype = V.graph.get_dtype(name)
            opt_ctx: OptimizationContext = node_ctx.get_opt_ctx()
            assert opt_ctx

            opt_ctx.dtype = load_dtype
            var = self.cse.newvar()

            if len(self.itervars) == 0:
                self.disable_vec("not a loop")
                return var

            if load_dtype not in self.supported_dtypes and (
                index.has(self.itervars[self.tiling_idx])
                or free_symbol_is_type(index, SymT.TMP)
            ):
                self.disable_vec(f"{load_dtype} not supported by load")
                return var

            return var

    def store(self, name, index, value, mode=None):
        with RecordOptimizationContext(__name__) as node_ctx:
            if len(self.itervars) == 0:
                self.disable_vec("not a loop")
                return self.simd_vec

            store_dtype = V.graph.get_dtype(name)

            opt_ctx: OptimizationContext = node_ctx.get_opt_ctx()
            assert opt_ctx
            opt_ctx.dtype = store_dtype

            if store_dtype not in self.supported_dtypes:
                self.disable_vec(f"{store_dtype} not supported by store")
                return self.simd_vec

            assert "buf" in name
            index = self.rename_indexing(index)

            if mode:
                self.disable_vec(f"store mode: {mode}")
                return self.simd_vec

            return self.simd_vec

    def reduction(self, dtype, src_dtype, reduction_type, value):
        if not (
            (dtype == torch.float and src_dtype == torch.float)
            or (dtype == torch.int64 and src_dtype == torch.int64)
            and reduction_type in VECTORIZABLE_RTYPES
        ):
            self.disable_vec(
                f"reduction: dtype {dtype}, src_dtype {src_dtype}, reduction_type {reduction_type}"
            )
        if is_welford_reduction(reduction_type):
            return tuple([self.simd_vec] * 3)
        return self.simd_vec

    def check_bounds(
        self, expr: sympy.Expr, size: sympy.Expr, lower: bool, upper: bool
    ):
        return self.simd_vec

    def store_reduction(self, name, index, value):
        return self.simd_vec

    def __exit__(self, exc_type, exc_val, exc_tb):
        # Restore the wrapper_code
        V.graph.wrapper_code = self._orig_wrapper_code  # type: ignore[assignment]
        self.exit_stack.__exit__(exc_type, exc_val, exc_tb)

    def __enter__(self):
        # Record the graph wrapper code. The wrapper_code status could be
        # changed during graph run. Regarding this checker, we also need to
        # run the graph but we don't expect to change any status that would
        # impact the code generation. Hence, we record the graph wrapper code
        # and replace it with a dummy wrapper_code and then restore to the
        # original one as long as the checker is finished.
        self._orig_wrapper_code = V.graph.wrapper_code
        V.graph.wrapper_code = WrapperCodeGen()

        parent_handler = V.MockHandler()

        class VecCheckerProxy:
            @staticmethod
            def __getattr__(name):  # type: ignore[misc]
                def inner(*args, **kwargs):
                    if name not in self.fast_vec_list:
                        self.disable_vec(f"op: {name}")

                    parent_val = getattr(parent_handler, name)(*args, **kwargs)
                    return pytree.tree_map(lambda _: self.simd_vec, parent_val)

                return inner

            @staticmethod
            def load(name: str, index: sympy.Expr):
                return self.load(name, index)

            @staticmethod
            def store(name, index, value, mode=None):
                return self.store(name, index, value, mode=mode)

            @staticmethod
            def reduction(dtype, src_dtype, reduction_type, value):
                return self.reduction(dtype, src_dtype, reduction_type, value)

            @staticmethod
            def store_reduction(name, index, value):
                return self.store_reduction(name, index, value)

            @staticmethod
            def check_bounds(
                expr: sympy.Expr, size: sympy.Expr, lower: bool, upper: bool
            ):
                return self.check_bounds(expr, size, lower, upper)

            @staticmethod
            def constant(val, dtype):
                with RecordOptimizationContext(__name__) as node_ctx:
                    opt_ctx: OptimizationContext = node_ctx.get_opt_ctx()
                    assert opt_ctx
                    # VecKernel override dtype for constant
                    # Vectorization only support int32/fp32 now
                    # So if dtype = int64/fp64, we will cast it to int32/fp32 if possible
                    i32_iinfo = torch.iinfo(torch.int32)
                    if (
                        dtype == torch.int64
                        and val <= i32_iinfo.max
                        and val >= i32_iinfo.min
                        and all(
                            user.target in BIN_CMP_OPS
                            for user in node_ctx.current_node.users
                        )
                    ):
                        opt_ctx.dtype = torch.int32

                    f32_iinfo = torch.finfo(torch.float32)
                    if dtype == torch.double:
                        if (
                            (val <= f32_iinfo.max and val >= f32_iinfo.min)
                            or (val == torch.inf)
                            or (val == -torch.inf)
                        ):
                            opt_ctx.dtype = torch.float32

                    if opt_ctx.dtype not in self.supported_dtypes:
                        self.disable_vec(f"constant dtype: {opt_ctx.dtype}")
                    return val

            @staticmethod
            def index_expr(expr, dtype):
                assert len(self.ranges) == len(self.itervars)

                def can_use_int32():
                    free_symbols = list(expr.free_symbols)
                    sizes = {
                        k: v
                        for k, v in zip(self.itervars, self.ranges)
                        if k in free_symbols
                    }
                    # Trivial case: Range empty
                    if any(v == 0 for v in sizes.values()):
                        return True

                    vars_ranges = {
                        k: ValueRanges(0, v - 1)
                        for k, v in sizes.items()
                        if not isinstance(v, sympy.Expr) or v.is_number
                    }
                    if not vars_ranges or len(vars_ranges) != len(free_symbols):
                        i32_iinfo = torch.iinfo(torch.int32)
                        return (
                            expr.is_number
                            and expr <= i32_iinfo.max
                            and expr >= i32_iinfo.min
                        )
                    expr_ranges = bound_sympy(expr, vars_ranges)
                    if math.isinf(expr_ranges.lower) or math.isinf(expr_ranges.upper):  # type: ignore[arg-type]
                        return False
                    # If something takes the values 0..7, we will compare in the loop
                    # x < 8. As such, for the loop not to overflow in the last iteration, we want
                    # to check that expr_ranges.upper + 1 is representable as well
                    return range_expressable_in_32_bits(
                        ValueRanges(
                            int(expr_ranges.lower), int(expr_ranges.upper) + 1  # type: ignore[arg-type]
                        )
                    )

                with RecordOptimizationContext(__name__) as node_ctx:
                    assert len(self.ranges) == len(self.itervars)
                    opt_ctx: OptimizationContext = node_ctx.get_opt_ctx()
                    assert opt_ctx
                    if (
                        dtype == torch.int64
                        and can_use_int32()
                        and all(
                            user.target in BIN_CMP_OPS
                            for user in node_ctx.current_node.users
                        )
                    ):
                        opt_ctx.dtype = torch.int32
                    else:
                        self.disable_vec(f"index_expr: {expr}, dtype {dtype}")

                    tmp_var = self.cse.newvar()
                    return tmp_var

            @staticmethod
            def indirect_indexing(index_var, size, check=True):
                return sympy_index_symbol(str(index_var))

            @staticmethod
            def masked(mask, body, other):
                body()
                return self.cse.newvar()

            @staticmethod
            def to_dtype(x, dtype, src_dtype=None):
                if dtype not in self.supported_dtypes:
                    self.disable_vec(f"to_dtype: {dtype}")
                return x

        self.exit_stack.enter_context(V.set_ops_handler(VecCheckerProxy()))
        self.exit_stack.enter_context(V.set_kernel_handler(self))
        return self


class CppKernelDispatcher(CppKernel):
    def __init__(
        self,
        loop_nest,
        scalar_kernel,
        vec_kernel=None,
        tile2d_kernel=None,
        split_at=[],
    ):
        loops = [loop_nest.loops[level] for level in split_at]
        split_level = len(split_at)
        self.vec_kernel: Optional[CppVecKernel] = None
        self.tile2d_kernel: Optional[CppTile2DKernel] = None
        self.check_and_set_kernels(
            loops, scalar_kernel, vec_kernel, tile2d_kernel, split_level
        )
        self.itervars = []
        self.itervars_tail = []
        self.sizes = []
        self.tiling_offsets = []
        self.scalar_var_ranges = OrderedDict()
        self.vec_var_ranges = OrderedDict()
        self.tile2d_var_ranges = OrderedDict()
        self.reduction_var_dict = {}
        self.need_arr_acc_var = False
        self.split_level = split_level
        self.loops = loops
        self.scalar_kernel: CppKernel = scalar_kernel
        self.call_ranges = self.scalar_kernel.call_ranges
        if split_level > 0:
            assert split_level == len(loops)
            for loop in loops:
                self.itervars.append(loop.var)
                self.itervars_tail.append(f"{loop.var}_tail")
                self.sizes.append(loop.size)
                self.tiling_offsets.append(FloorDiv(loop.size, loop.steps) * loop.steps)
            self.prepare_kernel_ranges(loops)
            if (
                not loops[0].is_reduction
                and len(loop_nest.loops) > split_at[0] + 1
                and loop_nest.loops[split_at[0] + 1].is_reduction
            ):
                self.need_arr_acc_var = True
            if loops[0].steps != 1:
                assert vec_kernel
                assert self.call_ranges == vec_kernel.call_ranges
                self.vec_kernel = vec_kernel
                if split_level == 2 and self.loops[1].steps != 1:
                    assert tile2d_kernel
                    assert self.call_ranges == tile2d_kernel.call_ranges
                    self.tile2d_kernel = tile2d_kernel
        self.aggregate_reduction_buffers()

    def check_and_set_kernels(
        self, loops, scalar_kernel, vec_kernel, tile2d_kernel, split_level
    ):
        self.scalar_kernel: CppKernel = scalar_kernel
        self.call_ranges = self.scalar_kernel.call_ranges
        if split_level > 0:
            assert loops[0].simd_vec
            assert vec_kernel
            assert self.call_ranges == vec_kernel.call_ranges
            self.vec_kernel = vec_kernel
            if split_level == 2 and loops[1].simd_vec:
                assert tile2d_kernel
                assert self.call_ranges == tile2d_kernel.call_ranges
                self.tile2d_kernel = tile2d_kernel

    def transform_kernel_codes_under_inner_loop(
        self, code: BracesBuffer, var: str, new_var: str, loop_start, loop_end
    ):
        transformed_code = BracesBuffer()
        with contextlib.ExitStack() as stack:
            transformed_code.writeline(
                f"for (long {new_var} = {cexpr_index(loop_start)}; {new_var} < {cexpr_index(loop_end)}; {new_var}++)"
            )
            stack.enter_context(transformed_code.indent())
            for i, line in enumerate(code._lines):
                if isinstance(line, DeferredLine):
                    line.line = re.sub(
                        r"\b" + f"{var}" + r"\b", f"{new_var}", line.line
                    )
                else:
                    code._lines[i] = re.sub(
                        r"\b" + f"{var}" + r"\b", f"{new_var}", line
                    )
            transformed_code.splice(code)
        return transformed_code

    def gen_code(self, code):
        tile_2d_generated = False
        if self.tile2d_kernel:
            tile_2d_generated = self.codegen_tile2d_kernel(code)
        if self.vec_kernel:
            self.codegen_vec_kernel(code, tile_2d_generated)
        assert self.scalar_kernel
        self.codegen_scalar_kernel(code, tile_2d_generated)

    def prepare_kernel_ranges(self, loops):
        tiling_offset_0 = FloorDiv(loops[0].size, loops[0].steps) * loops[0].steps
        if self.split_level == 1:
            self.vec_var_ranges[loops[0].var] = (loops[0].offset, tiling_offset_0)
            self.scalar_var_ranges[loops[0].var] = (tiling_offset_0, loops[0].size)
        elif self.split_level == 2:
            if loops[1].steps == 1:
                # no tiling on the inner loop
                tiling_offset_1 = loops[1].offset
            else:
                tiling_offset_1 = (
                    FloorDiv(loops[1].size, loops[1].steps) * loops[1].steps
                )
            self.tile2d_var_ranges[loops[0].var] = (loops[0].offset, tiling_offset_0)
            self.tile2d_var_ranges[loops[1].var] = (loops[1].offset, tiling_offset_1)
            self.vec_var_ranges[loops[0].var] = (loops[0].offset, tiling_offset_0)
            self.vec_var_ranges[loops[1].var] = (tiling_offset_1, loops[1].size)
            self.scalar_var_ranges[loops[0].var] = (tiling_offset_0, loops[0].size)
            self.scalar_var_ranges[loops[1].var] = (loops[1].offset, loops[1].size)

    def replace_loop_vars(self, lines, var, new_var):
        pattern = re.compile(f"(?<!{var}_){var}")
        for i, line in enumerate(lines):
            if isinstance(line, DeferredLine):
                line.line = pattern.sub(new_var, line.line)
            else:
                modified_line = pattern.sub(new_var, line)
                lines[i] = modified_line

    def replace_vars(self, kernel, dim: List[int]):
        for i in dim:
            self.replace_loop_vars(
                kernel.loads._lines, self.itervars[i], self.itervars_tail[i]
            )
            self.replace_loop_vars(
                kernel.stores._lines, self.itervars[i], self.itervars_tail[i]
            )
            self.replace_loop_vars(
                kernel.compute._lines, self.itervars[i], self.itervars_tail[i]
            )

    def gen_kernel(self, kernel):
        code = BracesBuffer()
        with contextlib.ExitStack() as stack:
            assert kernel
            if hasattr(kernel, "codegen_inner_loops"):
                code.splice(kernel.preloads)
                kernel.codegen_inner_loops(code)
                stack.enter_context(code.indent())
            code.splice(kernel.loads)
            code.splice(kernel.compute)
            code.splice(kernel.stores)
        if hasattr(kernel, "codegen_inner_loops"):
            code.splice(kernel.poststores)
        return code

    def gen_if_conditions(self, conditions):
        if len(conditions) == 1:
            return f"if({conditions[0]})"
        elif len(conditions) == 2:
            return f"if({conditions[0]} && {conditions[1]})"

    def codegen_scalar_kernel(self, code, tile_2d_generated):
        if len(self.reduction_var_dict):
            for k, v in self.reduction_var_dict.items():
                self.replace_loop_vars(
                    self.scalar_kernel.stores._lines, k, v["new_var"]
                )
        kernel_code = self.gen_kernel(self.scalar_kernel)
        if self.split_level == 0:
            code.splice(kernel_code)
        else:
            conditions = []
            inner_var = None
            for var in reversed(self.scalar_var_ranges):
                tail = f"{var}_tail"
                start, end = self.scalar_var_ranges[var]
                if start == end:
                    return
                if inner_var is None and tile_2d_generated:
                    kernel_code = self.transform_kernel_codes_under_inner_loop(
                        kernel_code, var, tail, start, end
                    )
                    conditions.append(
                        f"({var} >= {cexpr_index(start)} && {var} < {cexpr_index(start + sympy.Integer(1))})"
                    )
                    inner_var = var
                else:
                    kernel_code = self.transform_kernel_codes_under_inner_loop(
                        kernel_code, var, tail, start, end
                    )
                    conditions.append(
                        f"({var} >= {cexpr_index(start)} && {var} < {cexpr_index(end)})"
                    )
            assert conditions
            with contextlib.ExitStack() as stack:
                code.writeline(self.gen_if_conditions(conditions))
                stack.enter_context(code.indent())
                code.splice(kernel_code)

    def codegen_vec_kernel(self, code, tile_2d_generated):
        assert self.split_level > 0
        kernel_code = self.gen_kernel(self.vec_kernel)
        conditions = []
        inner_var = None
        for var in reversed(self.vec_var_ranges):
            start, end = self.vec_var_ranges[var]
            if start == end:
                return
            conditions.append(
                f"({var} >= {cexpr_index(start)} && {var} < {cexpr_index(end)})"
            )
            if inner_var is None and tile_2d_generated:
                tail = f"{var}_tail"
                kernel_code = self.transform_kernel_codes_under_inner_loop(
                    kernel_code, var, tail, start, end
                )
                inner_var = var

        assert conditions
        with contextlib.ExitStack() as stack:
            code.writeline(self.gen_if_conditions(conditions))
            stack.enter_context(code.indent())
            code.splice(kernel_code)

    def codegen_tile2d_kernel(self, code):
        assert self.split_level == 2
        conditions = []
        for var in reversed(self.tile2d_var_ranges):
            start, end = self.tile2d_var_ranges[var]
            if start == end:
                return False
            conditions.append(
                f"({var} >= {cexpr_index(start)} && {var} < {cexpr_index(end)})"
            )
        assert conditions
        code.writeline(self.gen_if_conditions(conditions))
        with contextlib.ExitStack() as stack:
            stack.enter_context(code.indent())
            code.splice(self.gen_kernel(self.tile2d_kernel))
        return True

    def update_stores_with_parallel_reduction(self):
        if self.tile2d_kernel:
            self.tile2d_kernel.update_stores_with_parallel_reduction()
        if self.vec_kernel:
            self.vec_kernel.update_stores_with_parallel_reduction()
        if self.scalar_kernel:
            self.scalar_kernel.update_stores_with_parallel_reduction()

    def may_rewrite_scalar_reduction_prefix(self):
        # float tmp_acc0 = 0; ->
        # float tmp_acc0_arr[tail_size];
        # for (int i = 0; i < tail_size; i++)
        #   tmp_acc0_arr[i] = 0;
        if not self.need_arr_acc_var:
            return
        if self.tiling_offsets[0] == 0 or self.tiling_offsets[0] == self.sizes[0]:
            return
        new_prefix = IndentedBuffer()
        for i in range(len(self.scalar_kernel.reduction_prefix._lines)):
            line = self.scalar_kernel.reduction_prefix._lines[i]
            var, init_value = line.split(" = ")
            _type, var_name = var.split()
            new_var = f"{var_name}_arr"
            self.reduction_var_dict[var_name] = {
                "type": _type,
                "new_var": f"{new_var}[{self.itervars_tail[0]} - {cexpr_index(self.tiling_offsets[0])}]",
            }
            tail_size = f"{self.sizes[0]} - {cexpr_index(self.tiling_offsets[0])}"
            new_prefix.writeline(f"{_type} {new_var}[{tail_size}];")
            new_prefix.writelines(
                [
                    f"for (int i = 0; i < {tail_size}; i++)",
                    "{",
                    f"    {new_var}[i] = {init_value}",
                    "}",
                ],
            )
        self.scalar_kernel.reduction_prefix = new_prefix

    def rewrite_scalar_reduction_suffix(self):
        # out_ptr0[x1] = tmp_acc0; ->
        # out_ptr0[x1_tail] = tmp_acc0_arr[x1_tail - tail_start_idx];
        if not self.need_arr_acc_var:
            return
        if self.tiling_offsets[0] == 0 or self.tiling_offsets[0] == self.sizes[0]:
            return
        for i in range(len(self.scalar_kernel.reduction_suffix._lines)):
            line = self.scalar_kernel.reduction_suffix._lines[i]
            if isinstance(line, DeferredLine):
                line = line.line
            line = line.replace(f"{self.itervars[0]}", f"{self.itervars_tail[0]}")
            _, value = line.split(" = ")
            value = value.rstrip(";")
            if "." in value:
                value = value.split(".")[0]
            new_value = f"{value}_arr[{self.itervars_tail[0]} - {cexpr_index(self.tiling_offsets[0])}]"
            line = line.replace(value, new_value)
            if isinstance(self.scalar_kernel.reduction_suffix._lines[0], DeferredLine):
                self.scalar_kernel.reduction_suffix._lines[i].line = line
            else:
                self.scalar_kernel.reduction_suffix._lines[i] = line

    def aggregate_reduction_buffers(self):
        def remove_duplicated_max_theads(lines):
            # "int max_threads = omp_get_max_threads();" may be generated in both scalar and vec kernel
            # remove one
            max_thread_declarations = []
            for i, line in enumerate(lines):
                if line == "int max_threads = omp_get_max_threads();":
                    max_thread_declarations.append(i)
            if len(max_thread_declarations) > 1:
                assert len(max_thread_declarations) == 2
                lines.pop(max_thread_declarations[1])

        def aggregate_buffers(attr):
            buf = BracesBuffer()
            if self.scalar_kernel:
                if attr == "reduction_prefix":
                    self.may_rewrite_scalar_reduction_prefix()
                buf.splice(getattr(self.scalar_kernel, attr))
            if self.vec_kernel:
                buf.splice(getattr(self.vec_kernel, attr))
            remove_duplicated_max_theads(buf._lines)
            setattr(self, attr, buf)

        def aggregate_reduction_suffix():
            #  For horizontal reduction, we should only choose vec kernel suffix
            #  scalar kernel suffix
            #  out_ptr1[static_cast<long>(x0)] = tmp_acc0;
            #  vec kernel suffix
            #  tmp_acc0 = tmp_acc0 + at::vec::vec_reduce_all<float>(xyz);
            #  out_ptr1[static_cast<long>(x0)] = static_cast<float>(tmp_acc0);
            horizontal_reduction = (
                self.vec_kernel
                and self.vec_kernel.tiling_idx >= self.vec_kernel.reduction_depth
            )
            if horizontal_reduction:
                self.reduction_suffix = self.vec_kernel.reduction_suffix  # type: ignore[union-attr]
                return

            buf = BracesBuffer()
            if self.scalar_kernel:
                with contextlib.ExitStack() as stack:
                    if self.need_arr_acc_var:
                        self.rewrite_scalar_reduction_suffix()
                        scalar_condition = IndentedBuffer()
                        scalar_condition.writeline(
                            f"if ({self.itervars[0]} >= {cexpr_index(self.tiling_offsets[0])})"
                        )
                        scalar_loop = IndentedBuffer()
                        scalar_loop.writeline(
                            f"for (long {self.itervars_tail[0]} = {cexpr_index(self.tiling_offsets[0])}; "
                            + f"{self.itervars_tail[0]} < {cexpr_index(self.sizes[0])}; {self.itervars_tail[0]}++)",
                        )
                        buf.splice(scalar_condition)
                        stack.enter_context(buf.indent())
                        buf.splice(scalar_loop)
                        stack.enter_context(buf.indent())
                    buf.splice(self.scalar_kernel.reduction_suffix)

            if self.vec_kernel:
                vec_condition = IndentedBuffer()
                vec_condition.writeline(
                    f"if ({self.itervars[0]} < {cexpr_index(self.tiling_offsets[0])})"
                )
                with contextlib.ExitStack() as stack:
                    buf.splice(vec_condition)
                    stack.enter_context(buf.indent())
                    buf.splice(self.vec_kernel.reduction_suffix)
            self.reduction_suffix = buf

        aggregate_reduction_suffix()
        aggregate_buffers("reduction_prefix")
        aggregate_buffers("parallel_reduction_prefix")
        aggregate_buffers("parallel_reduction_suffix")
        aggregate_buffers("local_reduction_init")
        aggregate_buffers("local_reduction_stores")
        aggregate_buffers("non_parallel_reduction_prefix")


class CppKernelProxy(CppKernel):
    def __init__(self, kernel_group):
        super().__init__(kernel_group.args, kernel_group.ws.num_threads)
        self.kernel_group = kernel_group
        self.loop_nest = None
        self.call_ranges = None
        self.picked_vec_isa: cpu_vec_isa.VecISA = cpu_vec_isa.pick_vec_isa()

    def data_type_propagation(self, nodes):
        for _node in nodes:
            assert isinstance(_node, SchedulerNode)
            DataTypePropagation.propagate_scheduler_node(_node)

    # Check if all the nodes of a given fx graph can support BF16/FP16
    def is_lowp_fp_scheduler(self, scheduler_node: SchedulerNode):
        if not isinstance(scheduler_node._body, ir.LoopBody):
            return True

        _lowp_fp_type: Optional[torch.dtype] = None

        # Propagate the dtype to check if all the fx node is bf16/fp16
        DataTypePropagation.propagate_scheduler_node(scheduler_node)

        sub_blocks = [scheduler_node._body.root_block] + list(
            scheduler_node._body.subblocks.values()
        )
        for sub_block in sub_blocks:
            for _node in sub_block.graph.nodes:
                # TODO(Eikan): Regarding get_index and index_expr, we should conclude the
                # the data type as well.
                if _node.op == "placeholder" or _node.target in (
                    "get_index",
                    "index_expr",
                ):
                    continue

                # Fast path if all operations can support bf16/fp16 without converting to fp32
                if _node.target not in [
                    "load",
                    "store",
                    "abs",
                    "neg",
                    "output",
                ]:
                    return False

                if hasattr(_node, "meta") and _node.meta:
                    assert OptimizationContext.key in _node.meta
                    opt_ctx: OptimizationContext = _node.meta[OptimizationContext.key]
                    if not opt_ctx.dtype or opt_ctx.dtype not in DTYPE_LOWP_FP:
                        return False
                    if _lowp_fp_type:
                        assert (
                            _lowp_fp_type == opt_ctx.dtype
                        ), "scheduler node do not support bf16/fp16 mix"
                    else:
                        _lowp_fp_type = opt_ctx.dtype
                else:
                    return False

        scheduler_node._lowp_fp_type = _lowp_fp_type  # type: ignore[attr-defined]
        return True

    def legalize_lowp_fp_dtype_loopbody(self, loop_body: ir.LoopBody):
        def add_to_dtype(sub_graph: torch.fx.Graph):
            def is_lowp_fp_load(node: torch.fx.Node):
                if node.target not in ["load"]:
                    return False
                assert len(node.args) == 3
                load_dtype = V.graph.get_dtype(node.args[1])  # type: ignore[arg-type]
                return load_dtype in DTYPE_LOWP_FP

            def is_lowp_fp_store(node: torch.fx.Node):
                if node.target != "store":
                    return False
                _, store_var, _, _, _ = node.args
                store_dtype = V.graph.get_dtype(store_var)  # type: ignore[arg-type]
                return store_dtype in DTYPE_LOWP_FP

            sub_graph_nodes = list(sub_graph.nodes)
            to_lowp_fp_legalized_nodes = []
            for _node in sub_graph_nodes:
                if is_lowp_fp_load(_node):
                    # No need to promote to float if all users are direct stores
                    if all(user.target == "store" for user in _node.users):
                        continue
                    ops = _node.args[0]
                    with sub_graph.inserting_after(_node):
                        to_type_node = sub_graph.call_method(
                            "to_dtype", args=(ops, _node, torch.float)
                        )
                        to_type_node_args = to_type_node.args
                        _node.replace_all_uses_with(to_type_node)
                        to_type_node.args = to_type_node_args
                        metrics.cpp_to_dtype_count += 1
                elif is_lowp_fp_store(_node):
                    ops, name, _, value_var, _ = _node.args
                    # No need to promote to float if it is a user of a load which are all directly stored
                    if value_var.target == "load" and all(
                        user.target == "store" for user in value_var.users
                    ):
                        continue
                    dtype = V.graph.get_dtype(name)
                    with sub_graph.inserting_before(_node):
                        to_type_node = sub_graph.call_method(
                            "to_dtype", args=(ops, value_var, dtype)
                        )
                        _node.replace_input_with(value_var, to_type_node)
                        metrics.cpp_to_dtype_count += 1
                elif _node.target == "reduction":
                    (
                        ops,
                        dtype,
                        src_dtype,
                        reduction_type,
                        value,
                    ) = _node.args
                    if src_dtype in DTYPE_LOWP_FP:
                        # Since we always convert the load/store value to float if the tensor is bfloat16/float16.
                        # Therefore, the reduction should never work with bfloat16/float16 value. Hence, we update
                        # the bfloat16/float16 reduction by
                        #     1) updating the src_dtype to float
                        # and 2) updating the dtype to float if it is bfloat16/float16.
                        assert dtype in [
                            torch.float,
                            torch.bfloat16,
                            torch.float16,
                            torch.int64,
                        ]
                        _node.args = (
                            ops,
                            torch.float if dtype in DTYPE_LOWP_FP else dtype,
                            torch.float,
                            reduction_type,
                            value,
                        )
                elif _node.target == "to_dtype" and _node.args[-1] in DTYPE_LOWP_FP:
                    (ops, x, _) = _node.args
                    # The legalization always loads the BF16/FP16 tensor as FP32 for computation
                    # and converts back to BF16/FP16 after the computation.
                    # Hence, there should be no computation w/ BF16/FP16.
                    # Therefore, we update the to_dtype by replacing the bf16/fp16 dtype with fp32.
                    # Save the legalized to_dtype node for the elimination(eliminate_to_dtype step):
                    #  1) Eliminate the redundant to_dtype node if we have a pattern as follows:
                    #     graph():
                    #       %lowp_fp_legalized = call_method[target=to_dtype](args = (%ops, %input, torch.float))
                    #       %to_dtype2 = call_method[target=to_dtype](args = (%ops, %lowp_fp_legalized, torch.bfloat16/float16))
                    # Regarding the first to_dtype, it is redundant because
                    # the second to_type also converts to the torch.bfloat16/torch.float16.
                    # Hence, we remove the first to_type.
                    to_lowp_fp_legalized_nodes.append(_node)
                    _node.args = (ops, x, torch.float)
                else:
                    pass

            def eliminate_to_dtype(sub_graph: torch.fx.Graph):
                def _eliminate_duplicate_to_node(sub_graph: torch.fx.Graph):
                    # Eliminate the redundant to_dtype node. Let's consider a pattern as follows:
                    #   graph():
                    #     %to_dtype1 = call_method[target=to_dtype](args = (%ops, %input, torch.float), kwargs = {})
                    #     %to_dtype2 = call_method[target=to_dtype](args = (%ops, %to_dtype1, torch.float), kwargs = {})
                    # Regarding the first to_dtype, it is redundant because the second to_type also converts to the
                    # torch.float. Hence, we remove the first to_type
                    def _used_by_to(to_node: torch.fx.Node):
                        return all(usr.target == "to_dtype" for usr in to_node.users)

                    all_to_nodes = [
                        node for node in sub_graph.nodes if node.target == "to_dtype"
                    ]
                    all_to_nodes_and_users = [
                        {node: node.users} for node in all_to_nodes if _used_by_to(node)
                    ]
                    for node_users in all_to_nodes_and_users:
                        for node, users in node_users.items():
                            if node in sub_graph.nodes and (
                                all(usr.args[-1] == node.args[-1] for usr in users)
                                or (
                                    node in to_lowp_fp_legalized_nodes
                                    and all(
                                        usr.args[-1] in DTYPE_LOWP_FP for usr in users
                                    )
                                )
                            ):
                                val_node = node.all_input_nodes[-1]
                                node.replace_all_uses_with(val_node)
                                sub_graph.erase_node(node)

                    # For debug mode, the graph of LoopBody will attach a new GraphModule as
                    # owning_module for debugging while the release mode will not. The lint will
                    # check whether the graph has owning_module to decide if it needs to check
                    # call_module. LoopBody might contain get_index as a module call. But it
                    # is just a function. Hence, it cannot pass the lint check for debug mode.
                    # We bypass the check if the owning_module is None. Eventually, we should call
                    # get_index via call_function but not call_module.
                    if sub_graph.owning_module is None:
                        sub_graph.lint()

                _eliminate_duplicate_to_node(sub_graph)

            eliminate_to_dtype(sub_graph)

        sub_blocks = [loop_body.root_block] + list(loop_body.subblocks.values())
        for sub_block in sub_blocks:
            add_to_dtype(sub_block.graph)

    def legalize_lowp_fp_dtype(self, nodes):
        if all(
            isinstance(_node, SchedulerNode) and self.is_lowp_fp_scheduler(_node)
            for _node in nodes
        ):
            # Mark the load node to load bf16/fp16
            for _node in nodes:
                sub_blocks = [_node._body.root_block] + list(
                    _node._body.subblocks.values()
                )
                for sub_block in sub_blocks:
                    for fx_node in sub_block.graph.nodes:
                        if fx_node.target in ["load", "store"]:
                            assert fx_node.meta
                            assert OptimizationContext.key in fx_node.meta
                            opt_ctx: OptimizationContext = fx_node.meta[
                                OptimizationContext.key
                            ]
                            assert opt_ctx.dtype in DTYPE_LOWP_FP

            # Bypass the legalization as the kernel can run with bf16/fp16 directly
            return

        for _node in nodes:
            assert isinstance(_node, SchedulerNode)
            assert isinstance(_node._body, ir.LoopBody)
            node: SchedulerNode = _node

            def is_memory_copy_scheduler_node(node: SchedulerNode):
                op_counts = node.read_writes.op_counts
                return (
                    len(op_counts) == 2 and "load" in op_counts and "store" in op_counts
                )

            should_legalize = not is_memory_copy_scheduler_node(node)
            if should_legalize:
                body: ir.LoopBody = node._body
                self.legalize_lowp_fp_dtype_loopbody(body)

    def codegen_functions(self, fn_list, var_sizes_list, vec_dtype=torch.float):
        # TODO(jgong5): remove vec_dtype arg with alternative tiling factors for various dtypes
        assert len(fn_list) == len(var_sizes_list)
        kernel_group = self.kernel_group
        group, reduction_group = max(var_sizes_list, key=lambda sizes: len(sizes[1]))

        self.set_ranges(group, reduction_group)

        def codegen_kernel(cls, *args):
            with kernel_group.new_kernel(cls, *args) as kernel:
                # Ugly hack to maintain the metrics kernel count since
                # we only count in CppKernelProxy, not those contained in it
                metrics.generated_kernel_count -= 1

                run(kernel)
                return kernel

        def run(kernel):
            vars, reduction_vars = kernel.set_ranges(group, reduction_group)
            in_suffix = False
            for fn, var_sizes in zip(fn_list, var_sizes_list):
                if var_sizes in [
                    (group, reduction_group),
                    (tuple(itertools.chain(group, reduction_group)), ()),
                ]:
                    assert not in_suffix
                    fn(vars, reduction_vars)
                else:
                    in_suffix = True
                    assert var_sizes == (
                        group,
                        (),
                    ), f"unexpected group: {var_sizes} != {group}, {reduction_group}"
                    # we can fuse in some extra pointwise into the suffix
                    with kernel.write_to_suffix():
                        fn(vars, ())

        scalar_kernel = codegen_kernel(CppKernel)
        V.graph.removed_buffers |= scalar_kernel.removed_buffers
        V.graph.inplaced_to_remove |= scalar_kernel.inplaced_to_remove
        self.loop_nest = LoopNestWithSplit.build(scalar_kernel)

        if not self.picked_vec_isa:
            return

        def select_tiling_indices(tiling_factor):
            all_index = []
            for fn, var_sizes in zip(fn_list, var_sizes_list):
                rw = dependencies.extract_read_writes(fn, *var_sizes)
                all_index += [dep.index for dep in itertools.chain(rw.reads, rw.writes)]
            contig_vars = set()
            contig_vars_list = []
            non_contig_stride_const = set()
            non_contig_stride_other = set()
            for index in all_index:
                for var in index.free_symbols:
                    if not re.search(r"^d\d+$", var.name):
                        continue
                    stride = stride_at_vec_range(index, var, tiling_factor)
                    if stride == 0:
                        continue
                    elif stride == 1:
                        contig_vars.add(int(var.name[1:]))
                        contig_vars_list.append(int(var.name[1:]))
                    elif all(symbol_is_type(s, SymT.SIZE) for s in stride.free_symbols):
                        non_contig_stride_const.add(int(var.name[1:]))
                    else:
                        non_contig_stride_other.add(int(var.name[1:]))
            contig_only = (
                contig_vars - non_contig_stride_const - non_contig_stride_other
            )
            if len(contig_vars) == 0:
                # no contiguous vars
                return [len(self.itervars) - 1]
            if contig_only:
                return sorted(contig_only)[-1:]
            contig_and_const_stride = (
                contig_vars & non_contig_stride_const
            ) - non_contig_stride_other
            contig_vars_sorted = sorted(contig_vars)
            if (
                len(contig_vars_sorted) == 2
                and contig_vars_sorted[-1] in contig_and_const_stride
                and contig_vars_sorted[-1] == len(self.itervars) - 1
            ):
                return contig_vars_sorted
            return sorted(contig_vars_sorted, key=contig_vars_list.count)[-1:]

        def select_tiling(dtype: torch.dtype = torch.float):
            # TODO(jgong5): support alternative tiling factors and data types
            tiling_factor = self.picked_vec_isa.nelements(dtype=dtype)
            tiling_indices = select_tiling_indices(tiling_factor)
            if tiling_indices:
                could_vec = True
                for tiling_indice in tiling_indices:
                    with CppVecKernelChecker(
                        deepcopy(self.kernel_group.args),
                        parallel_num_threads(),
                        tiling_factor,
                        tiling_indice,
                    ) as vec_checker:
                        run(vec_checker)
                        could_vec = could_vec and vec_checker.simd_vec
                        if not could_vec:
                            break
                if could_vec:
                    if len(tiling_indices) == 1:
                        return [tiling_factor], tiling_indices
                    if len(tiling_indices) == 2:
                        return [tiling_factor, tiling_factor], tiling_indices
            return [], []

        # Kernels share the same global contexts like V.graph.wrapper_code, V.kernel.args.
        # But the generated scalar kernel has updated these global contexts. Hence, the other kernels
        # should not do this again to avoid context conflict. By now, we only control the
        # config.inplace_buffers. In the future, we could maintain more contexts.
        with torch._inductor.config.patch(inplace_buffers=False):
            tiling_factors, tiling_indices = select_tiling(vec_dtype)
            assert len(tiling_factors) == len(tiling_indices)
            if len(tiling_indices) == 1:
                metrics.generated_cpp_vec_kernel_count += 1
                loop = self.loop_nest.split_with_tiling(
                    tiling_indices[0], factor=tiling_factors[0]
                )
                if loop.simd_vec:
                    vec_kernel = codegen_kernel(
                        CppVecKernel, tiling_factors[0], tiling_indices[0], vec_dtype
                    )
                    kernel = CppKernelDispatcher(
                        self.loop_nest, scalar_kernel, vec_kernel, None, tiling_indices
                    )
                    self.loop_nest.set_kernel(kernel)
            elif len(tiling_indices) == 2:
                """
                For 2-d tiling, if there are enough values ( dim_size > tiling_factor) for vectorization in both dimensions,
                we generate the following loop structure:
                for (x0 = 0; x0 < x0_size; x0 += tiling_factor)
                    for (x1 = 0; x1 < x1_size; x1 += tiling_factor)
                        if (x0 < x0_tiling_idx && x1 < x1_tiling_idx)
                            Tile2D kernel
                        if (x0 < x0_tiling_idx && x1 >= x1_tiling_idx)
                            Vec kernel
                        if (x0 >= x0_tiling_idx && x1 >= x1_tiling_idx)
                            Scalar kernel
                 ______________________
                |                  |   |
                |                  | V |
                |   Tile2D         | E |
                |                  | C | -- outer loop(x0)
                |                  |   |
                |__________________|___|
                |   Scalar             |
                |______________________|
                          |
                     inner loop(x1)
                If there is no enough values for inner loop dimension, x1_tiling_idx will be 0.
                We will not generate Tile2D kernel.
                for (x0 = 0; x0 < x0_size; x0 += tiling_factor)
                    for (x1 = 0; x1 < x1_size; x1 += 1)
                        if (x0 < x0_tiling_idx && x1 >= x1_tiling_idx)
                            Vec kernel
                        if (x0 >= x0_tiling_idx && x1 >= x1_tiling_idx)
                            Scalar kernel
                 _______
                |      |
                |      |
                | VEC  |
                |      |
                |      |
                |______|
                |Scalar|
                |______|

                """
                assert (
                    tiling_indices[1] == len(self.itervars) - 1
                    and tiling_factors[0] == tiling_factors[1]
                )
                metrics.generated_cpp_vec_kernel_count += 2
                outer_loop = self.loop_nest.split_with_tiling(
                    tiling_indices[0], factor=tiling_factors[0]
                )
                if outer_loop.simd_vec:
                    vec_kernel = codegen_kernel(
                        CppVecKernel, tiling_factors[0], tiling_indices[0], vec_dtype
                    )
                    # we need to further split inner loop only if outer loop have enough value to be vectorized
                    inner_loop = self.loop_nest.split_with_tiling(
                        tiling_indices[1], factor=tiling_factors[0]
                    )
                    if inner_loop.simd_vec:
                        tile2d_kernel = codegen_kernel(
                            CppTile2DKernel,
                            tiling_factors[0],
                            tiling_indices,
                            vec_dtype,
                        )
                    else:
                        tile2d_kernel = None
                    kernel = CppKernelDispatcher(
                        self.loop_nest,
                        scalar_kernel,
                        vec_kernel,
                        tile2d_kernel,
                        tiling_indices,
                    )
                    self.loop_nest.set_kernel(kernel)

    def codegen_loop_bodies(self, loop_bodies, var_sizes_list):
        for body in loop_bodies:
            self.legalize_lowp_fp_dtype_loopbody(body)
            DataTypePropagation.propagate_loopbody(body)
        self.codegen_functions(loop_bodies, var_sizes_list)

    def codegen_nodes(self, nodes: List[SchedulerNode]):
        # Legalize BF16 node by adding to_dtype explicitly
        self.legalize_lowp_fp_dtype(nodes)
        self.data_type_propagation(nodes)

        assert len(nodes) >= 1
        first_node = nodes[0]
        vec_dtype = (
            first_node._lowp_fp_type  # type: ignore[attr-defined]
            if all(
                hasattr(_node, "_lowp_fp_type")
                and _node._lowp_fp_type == first_node._lowp_fp_type  # type: ignore[attr-defined]
                for _node in nodes
            )
            else torch.float
        )

        def fn(node, *index_vars):
            node.decide_inplace_update()
            node.mark_run()
            if isinstance(V.kernel, NullKernelHandler):
                return node._body(*index_vars)
            else:
                return node.codegen(index_vars)

        fn_list = [functools.partial(fn, node) for node in nodes]

        if (
            isinstance(V.local_buffer_context, LocalBufferContext)
            and V.local_buffer_context.local_buffers
        ):
            fn_list = [
                V.local_buffer_context.localize_function(
                    fn,
                )
                for fn in fn_list
            ]

        var_sizes_list = [node.group[1] for node in nodes]
        self.codegen_functions(fn_list, var_sizes_list, vec_dtype)

    def codegen_loops(self, code, worksharing):
        self.codegen_loops_impl(self.loop_nest, code, worksharing)


class OuterLoopFusedKernel(CppKernel):
    def __init__(self, kernel_group):
        super().__init__(kernel_group.args, kernel_group.ws.num_threads)
        self.inner: List[LoopNestWithSplit] = []
        self.fusion_depth = 0

    def decide_parallel_depth(self, max_parallel_depth, threads) -> int:
        kernels_parallel_depth = []
        nested_kernels: List[CppKernel] = [loop.get_kernel() for loop in self.inner]
        for kernel in nested_kernels:
            # For any ScalarKernel, VecKernel, or Tile2DKernel,
            # they should all have the same call_ranges
            call_ranges = kernel.call_ranges
            assert call_ranges is not None
            kernels_parallel_depth.append(
                kernel.decide_parallel_depth(len(call_ranges), threads)
            )
        return min(
            max_parallel_depth,
            max(kernels_parallel_depth),
        )


class ReasonFusedNodes(Enum):
    SAME_VARS_REDUCE = "same_vars_reduce"
    COMPATIBLE_REDUCTION = "compatible_reduction"
    COMPATIBLE_RANGES_NO_REDUCTION = "compatible_ranges_no_reduction"


class CppScheduling(BaseScheduling):
    # ctypes limits the number of args to 1024, refer to:
    # https://github.com/python/cpython/commit/a285af7e626d1b81cf09f8b2bf7656f100bc1237
    # We set a conservative threshold here.
    MAX_FUSED_KERNEL_ARGS_NUM = 500
    backend_features = dict.fromkeys(
        [
            BackendFeature.INPLACE_BUFFERS,
            BackendFeature.REDUCE_TO_SINGLE_ELEMENT,
        ]
    )

    @classmethod
    def get_backend_features(cls, device: torch.device):
        return cls.backend_features

    def __init__(self, scheduler):
        super().__init__()
        self.scheduler = scheduler
        if scheduler:
            self.reset_kernel_group()
        self._ready_to_flush = False

    def _set_flush_status(self, status: bool):
        self._ready_to_flush = status

    def group_fn(self, sizes):
        return tuple(tuple(map(V.graph.sizevars.simplify, s)) for s in sizes)

    def reset_kernel_group(self):
        from .cpp_wrapper_cpu import CppWrapperCpu

        self.kernel_group: Union[CppWrapperKernelGroup, KernelGroup]
        if isinstance(V.graph.wrapper_code, CppWrapperCpu):
            self.kernel_group = CppWrapperKernelGroup()
        else:
            self.kernel_group = KernelGroup()

    def fuse(self, node1, node2):
        if node1.is_foreach() or node2.is_foreach():
            return ForeachKernelSchedulerNode.fuse(node1, node2)
        elif node1.is_template():
            assert not node2.is_template()
            return FusedSchedulerNode.fuse(node1, node2)
        else:
            if (
                self._why_fuse_nodes(node1, node2)
                == ReasonFusedNodes.COMPATIBLE_RANGES_NO_REDUCTION
            ):
                assert isinstance(node1, (SchedulerNode, FusedSchedulerNode))
                assert isinstance(node2, (SchedulerNode, FusedSchedulerNode))

                _, (vars1, reduce1) = node1.group
                _, (vars2, reduce2) = node2.group
                assert reduce1 == () and reduce2 == (), (reduce1, reduce2)

                def get_indexing_ranges_exprs(node):
                    if isinstance(node, FusedSchedulerNode):
                        assert len(node.snodes) > 0, node.snodes
                        var_ranges = None
                        indexing_exprs = set()
                        for snode in node.snodes:
                            v, exprs = get_indexing_ranges_exprs(snode)
                            if var_ranges is None:
                                var_ranges = v
                            assert var_ranges == v, (var_ranges, v, node.snodes)
                            indexing_exprs.update(exprs)
                        return var_ranges, list(indexing_exprs)
                    else:
                        assert isinstance(node, SchedulerNode)
                        comp_buffer = node.node
                        assert isinstance(comp_buffer, ir.ComputedBuffer)
                        _, body, _ = comp_buffer.get_default_sizes_body()
                        return body.var_ranges, list(body.indexing_exprs.values())

                node_to_recomp = node1 if len(vars1) < len(vars2) else node2
                assert isinstance(node_to_recomp, SchedulerNode)

                ref_node = node2 if len(vars1) < len(vars2) else node1

                extra_indexing_constraints = get_indexing_ranges_exprs(ref_node)

                node_to_recomp.recompute_size_and_body(
                    extra_indexing_constraints=extra_indexing_constraints
                )

                _, (vars1, _) = node1.group
                _, (vars2, _) = node2.group
                assert vars1 == vars2, (vars1, vars2)
                return FusedSchedulerNode.fuse(node1, node2)
            elif self.can_fuse_vertical_outer_loop(node1, node2):
                return OuterLoopFusedSchedulerNode.fuse(
                    node1, node2, self._get_outer_loop_fusion_depth(node1, node2)
                )
            else:
                return FusedSchedulerNode.fuse(node1, node2)

    def _why_fuse_nodes(self, node1, node2) -> Optional[ReasonFusedNodes]:
        _, (vars1, reduce1) = node1.group
        _, (vars2, reduce2) = node2.group

        if vars1 == vars2 and reduce1 == reduce2:
            return ReasonFusedNodes.SAME_VARS_REDUCE
        if reduce1 == () and vars1 == vars2 + reduce2:
            return ReasonFusedNodes.COMPATIBLE_REDUCTION
        if self._can_fuse_nodes_with_compatible_ranges(node1, node2):
            return ReasonFusedNodes.COMPATIBLE_RANGES_NO_REDUCTION
        # TODO(jansel): allow fusion pointwise (vars1, ()) suffix?
        return None

    def _can_fuse_nodes_with_compatible_ranges(self, node1, node2):
        # Here we try to fuse SchedulerNode/FusedSchedulerNode with compatible ranges
        # e.g. (s0, s1, s2) and (s0 * s1 * s2)
        _, (vars1, reduce1) = node1.group
        _, (vars2, reduce2) = node2.group

        c1 = reduce1 == () and reduce2 == ()
        c2 = math.prod(vars1) == math.prod(vars2)
        c3 = len(vars1) == 1 or len(vars2) == 1
        if not (c1 and c2 and c3):
            return False

        node_to_recomp = node1 if len(vars1) < len(vars2) else node2
        ref_node = node2 if len(vars1) < len(vars2) else node1

        # We can not recompute sizes and body for nodes other than SchedulerNode
        # TODO: we can extend fusion support with compatible ranges for FusedSchedulerNode
        if isinstance(node_to_recomp, FusedSchedulerNode):
            return False

        # It may happen that node1 and node2 compatible number of elements
        # but different original ranges, for example:
        # {d0: s0, d1: s1, d2: s2} vs {d0: s0*s1*s2}
        # See https://github.com/pytorch/pytorch/pull/120077/files#r1500427848 for more details
        # TODO: we can fix if it allows us to CSE at least one of the variables

        assert isinstance(node_to_recomp, SchedulerNode)
        if isinstance(node_to_recomp.node, ir.TemplateBuffer):
            return False
        assert isinstance(node_to_recomp.node, ir.ComputedBuffer)
        # node.data.get_size() is a cheaper version of node.get_read_writes().var_ranges
        # but without variable name
        ranges2 = node_to_recomp.node.data.get_size()
        ranges1 = None
        if isinstance(ref_node, FusedSchedulerNode):
            ranges_set = set()
            for snode in ref_node.snodes:
                if isinstance(snode.node, ir.TemplateBuffer):
                    break
                assert isinstance(snode.node, ir.ComputedBuffer)
                ranges_set.add(tuple(snode.node.data.get_size()))

            if len(ranges_set) != 1:
                return False

            ranges1 = list(next(iter(ranges_set)))
        else:
            assert isinstance(ref_node, SchedulerNode)
            assert isinstance(ref_node.node, ir.ComputedBuffer)
            ranges1 = ref_node.node.data.get_size()

        if ranges1 != ranges2:
            return False

        return True

    def _can_fuse_horizontal_impl(self, node1, node2):
        assert isinstance(node1, (FusedSchedulerNode, SchedulerNode))
        assert isinstance(node2, (FusedSchedulerNode, SchedulerNode))
        if any(
            isinstance(node, OuterLoopFusedSchedulerNode) for node in (node1, node2)
        ):
            return False
        return self._why_fuse_nodes(node1, node2) is not None

    def can_fuse_horizontal(self, node1, node2):
        if node1.is_template() or node2.is_template():
            return False
        if (
            len(node1.get_nodes()) + len(node2.get_nodes())
            > config.cpp.max_horizontal_fusion_size
        ):
            return False

        return self._can_fuse_horizontal_impl(node1, node2)

    def _get_outer_loop_fusion_depth(self, node1, node2):
        DISABLE_OUTER_LOOP_FUSION = 0
        if not all(
            type(node)
            in (OuterLoopFusedSchedulerNode, FusedSchedulerNode, SchedulerNode)
            for node in (node1, node2)
        ):
            return DISABLE_OUTER_LOOP_FUSION

        _node1 = (
            node1.get_outer_nodes()[-1]
            if isinstance(node1, OuterLoopFusedSchedulerNode)
            else node1
        )
        assert isinstance(_node1, (FusedSchedulerNode, SchedulerNode))
        _node2 = (
            node2.get_outer_nodes()[0]
            if isinstance(node2, OuterLoopFusedSchedulerNode)
            else node2
        )
        assert isinstance(_node2, (FusedSchedulerNode, SchedulerNode))

        _, (vars1, reduce1) = _node1.group
        _, (vars2, reduce2) = _node2.group
        if vars1 == () and vars2 == () and reduce1 != () and reduce2 != ():
            # Reduction only
            return DISABLE_OUTER_LOOP_FUSION
        if all(type(node) is OuterLoopFusedSchedulerNode for node in (node1, node2)):
            return (
                node1.outer_loop_fusion_depth
                if node1.outer_loop_fusion_depth == node2.outer_loop_fusion_depth
                else DISABLE_OUTER_LOOP_FUSION
            )
        outer_loop_fusion_depth = min(len(vars1), len(vars2))
        if (
            outer_loop_fusion_depth >= 1
            and vars1[:outer_loop_fusion_depth] == vars2[:outer_loop_fusion_depth]
        ):
            if any(
                type(node) is OuterLoopFusedSchedulerNode for node in (node1, node2)
            ):
                _compare_node = (
                    node1 if type(node1) is OuterLoopFusedSchedulerNode else node2
                )
                if _compare_node.outer_loop_fusion_depth == outer_loop_fusion_depth:
                    # Same outer loop fusion depth as prev nodes in OuterLoopFusedSchedulerNode
                    return outer_loop_fusion_depth
                else:
                    return DISABLE_OUTER_LOOP_FUSION
            else:
                # First 2 nodes to generate OuterLoopFusedSchedulerNode
                return outer_loop_fusion_depth
        return DISABLE_OUTER_LOOP_FUSION

    def can_fuse_vertical_outer_loop(self, node1, node2):
        return (
            not node1.is_template()
            and not node2.is_template()
            and node1.get_operation_names() & node2.ancestors
            and not (
                self._can_fuse_horizontal_impl(node1, node2)
                and not node1.is_reduction()
            )
            and self._get_outer_loop_fusion_depth(node1, node2) >= 1
        )

    def get_fusion_pair_priority(self, node1, node2):
        if self.can_fuse_vertical_outer_loop(node1, node2):
            # Outer loop fusion with lower priority
            return 1
        else:
            return 0

    def can_fuse_vertical(self, node1, node2):
        if node2.is_template():
            # TODO(jgong5): support pre-op fusion with template
            return False
        if node1.is_template():
            return not node2.is_reduction()
        return (
            self._can_fuse_horizontal_impl(node1, node2) and not node1.is_reduction()
        ) or self.can_fuse_vertical_outer_loop(node1, node2)

    def codegen_outer_loop_node(
        self,
        node: OuterLoopFusedSchedulerNode,
    ):
        """
        Generate the code for the outer loop fused scheduler node.
        1. Codegen with fused outer loop: depends on the analysis of
            the outer loop fused scheduler node, with or without the local buffer.
        2. If failed, fallback to standard codegen.
        """
        kernel_group = self.kernel_group
        generated_cpp_vec_kernel_count = metrics.generated_cpp_vec_kernel_count
        cpp_kernel_proxy_list: List[CppKernelProxy] = []
        nodes_list: List[List[SchedulerNode]] = []
        assert isinstance(node, OuterLoopFusedSchedulerNode)

        def try_outer_loop_fusion_with_local_buf(node: OuterLoopFusedSchedulerNode):
            """
            Codegen code with fused outer loop and local Buffer.
            """
            assert isinstance(node, OuterLoopFusedSchedulerNode)
            cpp_kernel_proxy_list.clear()
            nodes_list.clear()

            def get_call_ranges(node: BaseSchedulerNode):
                assert isinstance(node, (SchedulerNode, FusedSchedulerNode))
                nodes: List[SchedulerNode] = node.get_nodes()  # type: ignore[assignment]
                _, (group, reduction_group) = max(
                    nodes, key=lambda x: int(x.is_reduction())
                ).group
                call_ranges = tuple(group) + tuple(reduction_group)
                return call_ranges

            local_buffers: List[ir.Buffer] = []
            # Map local buffer name to a list of global buffers
            local_to_global_buffers: Dict[str, List[ir.Buffer]] = {}
            if all(
                len(get_call_ranges(_node)) == node.outer_loop_fusion_depth + 1
                for _node in node.get_outer_nodes()
            ):
                # Ref to the typical case of local buffer
                # in https://github.com/pytorch/pytorch/blob/
                # 1115a25c36340554442f28f9570abd42f0aface2/aten/src/ATen/native/cpu/SoftMaxKernel.cpp#L159
                # where the buffer is with size of last dim and contiguous.
                # Only support this typical case at first.
                visited_scheduler_nodes: Set[str] = set()
                for scheduler_node in node.get_nodes():
                    # all users inside same OuterLoopFusedSchedulerNode
                    assert isinstance(scheduler_node, SchedulerNode)
                    visited_scheduler_nodes.add(scheduler_node.get_name())
                    if (
                        scheduler_node.is_reduction()
                        or len(scheduler_node.get_outputs()) != 1
                    ):
                        continue

                    scheduler_buffer = scheduler_node.get_outputs()[0]
                    if all(
                        user.node in node.get_nodes() for user in scheduler_buffer.users
                    ):
                        global_buffer = scheduler_buffer.node
                        assert isinstance(global_buffer, ir.ComputedBuffer)
                        global_buffer_layout = global_buffer.get_layout()
                        size_offset = node.outer_loop_fusion_depth - len(
                            get_call_ranges(scheduler_node)
                        )

                        def is_all_write_read_contiguous():
                            contiguous_index_expr = 0
                            stride = 1
                            for var, range in reversed(
                                scheduler_node._body.var_ranges.items()
                            ):
                                contiguous_index_expr += stride * var
                                stride *= range
                            write_index_expr = scheduler_node._body.writes_name2expr[
                                scheduler_buffer.get_name()
                            ]

                            def is_contiguous_index(x):
                                return x == contiguous_index_expr

                            return is_contiguous_index(write_index_expr) and all(
                                isinstance(user.node, SchedulerNode)
                                and is_contiguous_index(
                                    user.node._body.reads_name2expr[
                                        scheduler_buffer.get_name()
                                    ],
                                )
                                for user in scheduler_buffer.users
                            )

                        if not (
                            global_buffer_layout.is_contiguous()
                            and is_all_write_read_contiguous()
                        ):
                            continue
                        # Local Buffer is a view of global buffer
                        local_buffer_layout = ir.FixedLayout(
                            global_buffer_layout.device,
                            global_buffer_layout.dtype,
                            global_buffer_layout.size[size_offset:],
                            global_buffer_layout.stride[size_offset:],
                        )

                        def try_share_local_buffer(local_buffer_layout, local_buffers):
                            for local_buf in local_buffers:
                                if local_buffer_layout == local_buf.layout and all(
                                    all(
                                        user.node.get_name() in visited_scheduler_nodes
                                        for user in V.graph.scheduler.name_to_buf[
                                            global_buffer.name
                                        ].users
                                    )
                                    for global_buffer in local_to_global_buffers[
                                        local_buf.name
                                    ]
                                    if global_buffer.name is not None
                                ):
                                    return local_buf
                            return None

                        local_buf_prefix = "local_buffer_data"
                        # Share existing local buffer
                        local_buffer_used = try_share_local_buffer(
                            local_buffer_layout, local_buffers
                        )
                        if not local_buffer_used:
                            # Create new local buffer
                            local_buffer_used = ir.Buffer(
                                f"{local_buf_prefix}_{len(local_buffers)}",
                                local_buffer_layout,
                            )
                            local_buffers.append(local_buffer_used)
                            local_to_global_buffers[local_buffer_used.name] = []
                        local_to_global_buffers[local_buffer_used.name].append(
                            global_buffer,
                        )

            with LocalBufferContext(kernel_group.args) as scope:
                if len(local_buffers) > 0:
                    for local_buffer in local_buffers:
                        assert local_buffer.name is not None
                        scope.add_local_buffer(
                            local_buffer, local_to_global_buffers[local_buffer.name]
                        )
                for _node in node.get_outer_nodes():
                    assert isinstance(_node, (FusedSchedulerNode, SchedulerNode))
                    cpp_kernel_proxy = CppKernelProxy(kernel_group)
                    cpp_kernel_proxy.codegen_nodes(_node.get_nodes())  # type: ignore[arg-type]
                    cpp_kernel_proxy_list.append(cpp_kernel_proxy)
                    nodes_list.append(_node.get_nodes())  # type: ignore[arg-type]

                if not node.check_outer_fusion_loop_level_attr(
                    cpp_kernel_proxy_list, node.outer_loop_fusion_depth
                ):
                    return False
                metrics.cpp_outer_loop_fused_inner_counts.append(
                    metrics.CppOuterLoopFusedCount(
                        len(cpp_kernel_proxy_list),
                        local_buffer_number=len(scope.local_buffers),
                    )
                )
                outer_fusion_cpp_kernel_proxy = node.merge_outer_fusion_kernels(
                    cpp_kernel_proxy_list,
                )
                kernel_group.finalize_kernel(
                    outer_fusion_cpp_kernel_proxy,
                    [_node for _nodes in nodes_list for _node in _nodes],
                )

            return True

        if not try_outer_loop_fusion_with_local_buf(node):
            # Reset generated_cpp_vec_kernel_count to codegen again
            metrics.generated_cpp_vec_kernel_count = generated_cpp_vec_kernel_count
            cpp_kernel_proxy_list.clear()
            nodes_list.clear()
            # Similar as comment in
            # https://github.com/pytorch/pytorch/blob/469383755fe416eb1c41fa724762ad3eaecdff07/torch/_inductor/codegen/cpp.py#L3269-L3272
            # Kernels share the same global contexts like V.graph.wrapper_code, V.kernel.args.
            with torch._inductor.config.patch(inplace_buffers=False):
                for _node in node.get_outer_nodes():
                    assert isinstance(_node, (FusedSchedulerNode, SchedulerNode))
                    _nodes: List[SchedulerNode] = _node.get_nodes()  # type: ignore[assignment]
                    cpp_kernel_proxy = CppKernelProxy(kernel_group)
                    cpp_kernel_proxy.codegen_nodes(_nodes)
                    kernel_group.finalize_kernel(cpp_kernel_proxy, _nodes)

    def codegen_node(
        self,
        node: Union[OuterLoopFusedSchedulerNode, FusedSchedulerNode, SchedulerNode],
    ):
        """
        Turn an set of pre-fused nodes into a C++ kernel.
        """
        kernel_group = self.kernel_group

        if isinstance(node, OuterLoopFusedSchedulerNode):
            self.codegen_outer_loop_node(node)
        else:
            nodes: List[SchedulerNode] = node.get_nodes()  # type: ignore[assignment]
            cpp_kernel_proxy = CppKernelProxy(kernel_group)
            cpp_kernel_proxy.codegen_nodes(nodes)
            kernel_group.finalize_kernel(cpp_kernel_proxy, nodes)

        args_num = self._get_scheduled_num_args()
        if args_num > CppScheduling.MAX_FUSED_KERNEL_ARGS_NUM:
            self._set_flush_status(True)

    def is_cpp_template(self, node: BaseSchedulerNode) -> bool:
        return isinstance(node, SchedulerNode) and isinstance(
            node.node, ir.CppTemplateBuffer
        )

    def codegen_template(
        self,
        template_node: BaseSchedulerNode,
        epilogue_nodes: Sequence[BaseSchedulerNode],
    ):
        """
        Codegen a CPP template, possibly with fused epilogues
        """
        counters["inductor"]["cpp_epilogue_fusion_counter"] += len(epilogue_nodes)
        assert self.is_cpp_template(
            template_node
        ), "Template node passed to CppScheduler.codegen_template must be a SchedulerNode that wraps a CppTemplateBuffer"
        template_node = cast(SchedulerNode, template_node)
        _, (_, rnumel) = template_node.group
        assert rnumel == ()
        ctb: ir.CppTemplateBuffer = cast(ir.CppTemplateBuffer, template_node.node)
        epilogue_ir_nodes: List[Optional[ir.Operation]] = [
            n.node for n in epilogue_nodes
        ]
        assert all(
            isinstance(n, ir.ComputedBuffer) for n in epilogue_ir_nodes
        ), "Epilogue nodes must all be instances of ir.ComputedBuffer"
        kernel, render = ctb.make_kernel_render(ctb, epilogue_nodes=epilogue_ir_nodes)
        with kernel:
            for node in [template_node, *epilogue_nodes]:
                node.mark_run()  # type: ignore[attr-defined]
            src_code = render()

        with V.set_kernel_handler(kernel):
            node_schedule = [template_node, *epilogue_nodes]
            kernel_name = self.define_kernel(src_code, node_schedule, kernel.args)
        kernel.call_kernel(kernel_name, ctb)
        V.graph.removed_buffers |= kernel.removed_buffers
        self.scheduler.free_buffers()

    def _get_scheduled_num_args(self):
        return self.kernel_group.get_num_args()

    def ready_to_flush(self):
        return self._ready_to_flush

    def codegen_sync(self):
        pass

    def define_kernel(self, src_code, nodes, kernel_args=None):
        wrapper = V.graph.wrapper_code
        fused_name = (
            get_fused_kernel_name(nodes, config.cpp.descriptive_names)
            if config.cpp.descriptive_names
            else ""
        )
        kernel_name = "_".join(["cpp", fused_name, wrapper.next_kernel_suffix()])
        kernel_decl_name = kernel_name if V.graph.cpp_wrapper else "kernel"
        src_code = src_code.replace(str(Placeholder.KERNEL_NAME), kernel_decl_name)
        src_code = src_code.replace(str(Placeholder.DESCRIPTIVE_NAME), kernel_name)
        # TODO(voz): Ostensibly, we should not need this. But there are cases where C++ codegen does
        # not use BracesBuffer, so we have no good indicator of a C++ buffer atm.
        src_code = src_code.replace("#pragma CMT", "//")

        compile_wrapper = IndentedBuffer()
        args = self.kernel_group.args if kernel_args is None else kernel_args
        _, _, arg_types = args.cpp_argdefs()
        if not V.graph.cpp_wrapper:
            compile_wrapper.writeline(f"async_compile.cpp_pybinding({arg_types!r}, '''")
        compile_wrapper.splice(src_code, strip=True)
        if not V.graph.cpp_wrapper:
            compile_wrapper.writeline("''')")
        wrapper.define_kernel(kernel_name, compile_wrapper.getvalue(), cuda=False)
        return kernel_name

    def flush(self):
        src_code = self.kernel_group.codegen_group()
        if src_code:
            kernel_name = self.define_kernel(
                src_code, self.kernel_group.scheduled_nodes
            )
            self.kernel_group.call_kernel(V.graph.wrapper_code, kernel_name)
        self.reset_kernel_group()
        self._set_flush_status(False)


class KernelGroup:
    def __init__(self):
        super().__init__()
        self.args = KernelArgs()
        self.loops_code = BracesBuffer()
        self.ws = WorkSharing(self.loops_code)
        self.stack = contextlib.ExitStack()
        self.stack.enter_context(self.ws)
        self.scheduled_nodes = []

    def new_kernel(self, cls, *args):
        return cls(self.args, parallel_num_threads(), *args)

    def finalize_kernel(self, new_kernel, nodes):
        self.scheduled_nodes += nodes
        code = self.loops_code
        ws = self.ws
        new_kernel.codegen_loops(code, ws)

    def get_num_args(self):
        arg_defs, call_args, arg_types = self.args.cpp_argdefs()
        args_num = len(arg_defs)
        return args_num

    def get_export_declaration(self):
        return "__declspec(dllexport)" if _IS_WINDOWS else ""

    def codegen_group(self, name=None) -> str:
        self.stack.close()
        if not self.scheduled_nodes:
            return ""
        code = BracesBuffer()
        # 1. Include header files
        # TODO: support kernel profile on other platforms
        enable_kernel_profile = (
            config.cpp.enable_kernel_profile and sys.platform == "linux"
        )
        if enable_kernel_profile:
            code.writelines(["#include <ATen/record_function.h>"])
        code.writeline(codecache.cpp_prefix())

        # 2. Function definition
        kernel_decl_name = str(Placeholder.KERNEL_NAME) if name is None else name
        kernel_name = str(Placeholder.DESCRIPTIVE_NAME) if name is None else name
        arg_defs, _, _ = self.args.cpp_argdefs()
        arg_defs = ",\n".ljust(25).join(arg_defs)
        func_export_decl = self.get_export_declaration()
        code.writeline(
            f'extern "C" {func_export_decl} void {kernel_decl_name}({arg_defs})'
        )

        # 3. Function body
        with code.indent():
            if enable_kernel_profile:
                graph_id = V.graph.graph_id
                prefix = "graph_" + str(graph_id) + "_" if graph_id is not None else ""
                code.writelines(
                    [
                        f'RECORD_FUNCTION("{prefix + kernel_name}", c10::ArrayRef<c10::IValue>({{}}));'
                    ]
                )
            for old, new in self.args.aliases():
                code.writeline(f"auto {old} = {new};")
            code.splice(self.loops_code)
        return code.getvalue()

    def call_kernel(self, wrapper, kernel_name):
        _, call_args, arg_types = self.args.cpp_argdefs()
        wrapper.generate_kernel_call(
            kernel_name, call_args, cuda=False, arg_types=arg_types
        )


class CppWrapperKernelGroup(KernelGroup):
    def __init__(self):
        super().__init__()
        self.args = CppWrapperKernelArgs()


class WorkSharing:
    def __init__(self, code):
        self.code = code
        self.in_parallel = False
        self.num_threads = None
        self.stack = contextlib.ExitStack()

    def parallel(self, threads):
        if self.in_parallel and threads != self.num_threads:
            # wrong number of threads
            self.close()
        if not self.in_parallel:
            self.num_threads = threads
            self.in_parallel = True
            if config.cpp.dynamic_threads:
                self.code.writeline("#pragma omp parallel")
            else:
                self.code.writeline(f"#pragma omp parallel num_threads({threads})")
            self.stack.enter_context(self.code.indent())
            self.code.writeline(
                "int tid = omp_get_thread_num();",
            )

    def single(self):
        if self.in_parallel:
            self.code.writeline("#pragma omp single")
        return self.in_parallel

    def close(self):
        self.stack.close()
        self.in_parallel = False

    def __enter__(self):
        self.stack.__enter__()
        return self

    def __exit__(self, exc_type, exc_val, exc_tb):
        self.stack.__exit__(exc_type, exc_val, exc_tb)


@dataclasses.dataclass
class LoopLevel:
    var: Optional[sympy.Expr] = None
    size: Optional[sympy.Expr] = None
    offset: sympy.Expr = sympy.Integer(0)
    steps: sympy.Expr = sympy.Integer(1)
    parallel: int = 0
    simd_omp: bool = False
    simd_vec: bool = False
    collapsed: bool = False
    is_reduction: bool = False
    # kernel assigned to this loop level, only valid when it is a leaf
    kernel: Optional[CppKernel] = None

    def __post_init__(self):
        # Regarding the C++/OpenMP backend, `cpu_vec_isa.pick_vec_isa()` to check
        # vectorization ISA is a time-consuming and one-shot operation. It leads
        # to taking a longer time to import `codegen.cpp` package because the
        # `LoopLevel` of the package is decorated by `@dataclasses.dataclass` while
        # the decorator will invoke `cpu_vec_isa.pick_vec_isa()` to initialize the
        # `simd_nelements` of the `LoopLevel`. It might introduce additional compilation
        # overhead to the Triton backend. Therefore, we moved the `simd_nelements` to
        # `__post_init__`
        picked_vec_isa: cpu_vec_isa.VecISA = cpu_vec_isa.pick_vec_isa()
        self.simd_nelements: int = picked_vec_isa.nelements() if picked_vec_isa else 0

    def split_with_tiling(self, factor):
        sympy_factor = sympy.Integer(factor)
        loop = LoopLevel(self.var, self.size)
        tiling_idx = FloorDiv(loop.size, sympy_factor) * sympy_factor
        if tiling_idx != 0:
            loop.steps = sympy_factor
            loop.simd_vec = True
        loop.parallel = self.parallel
        loop.collapsed = False
        loop.is_reduction = self.is_reduction
        return loop

    def lines(self):
        offset_expr = cexpr_index(self.offset)
        size_expr = cexpr_index(self.size)
        if config.cpp.no_redundant_loops and offset_expr == size_expr:
            return None
        simd = (
            f"simd simdlen({self.simd_nelements}) "
            if self.simd_omp and self.simd_nelements > 1
            else ""
        )
        if self.parallel:
            # TODO(jansel): look into chunk size and other schedules
            line1 = "#pragma omp for"
            if self.parallel > 1:
                line1 += f" collapse({self.parallel})"
            if self.simd_omp:
                line1 = line1.replace(" for ", f" for {simd}")
        elif self.simd_vec:
            line1 = ""
        elif self.simd_omp:
            line1 = f"#pragma omp {simd}"
        elif not self.is_reduction and cpp_builder.is_gcc():
            line1 = "#pragma GCC ivdep"
        else:
            line1 = ""
        offset_str = f"{INDEX_TYPE} {self.var}={offset_expr}"
        size_str = f"{self.var}<{size_expr}"
        steps_str = f"{self.var}+={cexpr_index(self.steps)}"
        line2 = f"for({offset_str}; {size_str}; {steps_str})"
        if self.collapsed or not line1:
            return [line2]
        return [line1, line2]


@dataclasses.dataclass
class LoopNestWithSplit:
    """
    A loop-nest like structure but with some loop level split along
    the loop range into the main tiling loop and the tail. It is built
    with the `build` method as a loop nest and then split with
    `split_with_tiling` at some depth.

    A typical case is for vectorization where we typically split at the inner-most
    loop level. A more complicated case is 2D tiling where we split at
    both inner-most and outer levels.
    """

    loops: Optional[List[LoopLevel]] = None
    kernel: Optional[CppKernel] = None
    outer_fused_kernel: Optional[OuterLoopFusedKernel] = None

    @staticmethod
    def build(kernel: CppKernel):
        """Build a LoopNest with the given `kernel` as the leaf"""
        itervars = kernel.itervars
        ranges = kernel.ranges
        reduction_depth = kernel.reduction_depth
        assert reduction_depth is not None

        loops: Optional[List[LoopLevel]] = None
        for loop_idx, (var, size) in enumerate(zip(itervars, ranges)):
            loop = LoopLevel(var, size)
            if not loops:
                loops = [loop]
            else:
                loops.append(loop)
            if loop_idx >= reduction_depth:
                loop.is_reduction = kernel.is_reduction

        loop_nest = LoopNestWithSplit(loops)

        # not split
        _kernel = CppKernelDispatcher(loop_nest, kernel)

        loop_nest.kernel = _kernel
        return loop_nest

    def __bool__(self):
        return bool(self.root)

    @cache_on_self
    def max_parallel_depth(self):
        """
        Maximal allowed depth for parallelism:
        1) Levels without splitting and
        2) All reduction or non-reduction levels
        When the loop is split at the top level, the max depth is 1.
        """
        if self.loops is None:
            return 0

        max_depth = 0
        is_reduction = self.loops[0].is_reduction
        for loop in self.loops:
            if loop.is_reduction != is_reduction:
                break
            max_depth += 1
        return max_depth

    def is_reduction_only(self):
        """
        Whether all the loops are for reduction. Reduction loops
        are always the inner most ones.
        """
        return self.loops is not None and self.loops[0].is_reduction

    def mark_parallel(self, par_depth):
        assert (
            par_depth <= self.max_parallel_depth()
        ), "Parallel depth cannot exceed the maximal allowed parallel depth"
        assert self.loops is not None
        assert len(self.loops) >= par_depth
        loop = self.loops[0]
        loop.parallel = par_depth
        for i in range(1, par_depth):
            self.loops[i].collapsed = True

    def split_with_tiling(self, depth, factor):
        """
        Split the loop into main and tail loops at given `depth` so that the range
        of the main loop has range `floor_div(range, factor) * factor` and
        the tail loop handles the remainder. The main loop is tiled
        according to the `factor`.
        """
        self.loops[depth] = self.loops[depth].split_with_tiling(factor)
        return self.loops[depth]

    def get_kernel(self) -> CppKernel:
        return self.kernel

    def set_kernel(self, kernel):
        self.kernel = kernel<|MERGE_RESOLUTION|>--- conflicted
+++ resolved
@@ -42,6 +42,7 @@
     is_welford_reduction,
     parallel_num_threads,
     Placeholder,
+    PlaceHolderLine,
     sympy_index_symbol,
     sympy_index_symbol_with_prefix,
     sympy_product,
@@ -192,6 +193,74 @@
     return acc
 
 
+def find_reduction_var_from_name(acc, varname_map):
+    suffix = None
+    if not isinstance(acc, CppCSEVariable):
+        assert "." in acc
+        var_name, suffix = acc.split(".")
+        assert var_name in varname_map
+        acc = varname_map[var_name]
+    return acc, suffix
+
+
+def is_to_lowp_dtype(expr):
+    to_exprs = ["convert<half>", "convert<bfloat16>"]
+    return any(to_expr in expr for to_expr in to_exprs)
+
+
+def get_lowp_to_fp32_expr(lowp_var, kernel):
+    if isinstance(kernel, CppVecKernel):
+        return f"at::vec::convert<float>({lowp_var})"
+    else:
+        assert isinstance(kernel, CppKernel)
+        return f"c10::convert<float>({lowp_var})"
+
+
+def transform_kernel_codes_under_inner_loop(
+    code: IndentedBuffer, var: str, new_var: str, loop_start, loop_end
+):
+    r"""
+    f(var) is transformed to f(new_var) under the inner loop
+      \/
+    for (new_var = loop_start; new_var < loop_end; new_var++) {
+        f(new_var)
+    }
+    """
+    transformed_code = BracesBuffer()
+    with contextlib.ExitStack() as stack:
+        transformed_code.writeline(
+            f"for (long {new_var} = {cexpr_index(loop_start)}; {new_var} < {cexpr_index(loop_end)}; {new_var}++)"
+        )
+        stack.enter_context(transformed_code.indent())
+        for _, line in enumerate(code._lines):
+            deferred_name = None
+            if isinstance(line, DeferredLine):
+                deferred_name = line.name
+                line = line.line
+            if isinstance(line, PlaceHolderLine):
+                line = line()
+            assert isinstance(line, str)
+            new_line = re.sub(r"\b" + f"{var}" + r"\b", f"{new_var}", line)
+            if deferred_name:
+                new_line = DeferredLine(deferred_name, new_line)  # type: ignore[assignment]
+            transformed_code.writeline(new_line)
+    return transformed_code
+
+
+def extend_reduction_prefix_to_arr(
+    acc_var, acc_type, reduction_type, dtype, len, init_fn, code_buffer
+):
+    code_buffer.writeline(f"{acc_type} {acc_var}_arr[{len}];")
+    code_buffer.writelines(
+        [
+            f"for (int i = 0; i < {len}; i++)",
+            "{",
+            f"    {acc_var}_arr[i] = {init_fn(reduction_type, dtype)};",
+            "}",
+        ],
+    )
+
+
 index_value_name_counter = 1
 
 
@@ -365,6 +434,8 @@
             loop_fusion_depth: int,
             current_checking_depth: int,
         ) -> bool:
+            assert left_loop_nest.loops
+            assert right_loop_nest.loops
             left_loop_level = left_loop_nest.loops[current_checking_depth]
             right_loop_level = right_loop_nest.loops[current_checking_depth]
             # Check if same loop level attr
@@ -398,7 +469,7 @@
                     left_loop_nest,
                     right_loop_nest,
                     loop_fusion_depth,
-                    current_checking_depth + 1,
+                    current_checking_depth,
                 ):
                     return False
 
@@ -551,6 +622,18 @@
 
     def depends_on(self, itervar: sympy.Symbol):
         return itervar in self.dependent_itervars
+
+    def clone(self):
+        new_var = CppCSEVariable(self.name, self.bounds)
+        new_var.is_vec = self.is_vec
+        new_var.dtype = self.dtype
+        new_var.dependent_itervars = self.dependent_itervars
+        return new_var
+
+    def clone_rename(self, name):
+        new_var = self.clone()
+        new_var.name = name
+        return new_var
 
 
 class CppOverrides(OpOverrides):
@@ -1593,19 +1676,18 @@
         num_threads = (
             "max_threads" if config.cpp.dynamic_threads else parallel_num_threads()
         )
-        acc_per_thread = f"{acc}_arr[{num_threads}]"
-        acc_local_in_array = acc_per_thread.replace(f"[{num_threads}]", "[tid]")
+        acc_local_in_array = f"{acc}_arr[tid]"
         self.local_reduction_init.writeline(
             f"{acc_type} {acc_local} = {reduction_init_fn(reduction_type, dtype)};"
         )
-        self.parallel_reduction_prefix.writeline(f"{acc_type} {acc_per_thread};")
-        self.parallel_reduction_prefix.writelines(
-            [
-                f"for (int tid = 0; tid < {num_threads}; tid++)",
-                "{",
-                f"    {acc_local_in_array} = {reduction_init_fn(reduction_type, dtype)};",
-                "}",
-            ],
+        extend_reduction_prefix_to_arr(
+            acc,
+            acc_type,
+            reduction_type,
+            dtype,
+            num_threads,
+            reduction_init_fn,
+            self.parallel_reduction_prefix,
         )
         self.local_reduction_stores.writelines(
             [
@@ -1630,16 +1712,12 @@
                 welford_weight_reciprocal_vec_fn(dtype, num_threads)
             )
 
-    def get_reduction_var_pattern(self, line: str):
-        return re.search("tmp_acc[0-9]+", line)
-
     def update_stores_with_parallel_reduction(self):
-        for i, line in enumerate(self.stores._lines):
-            if isinstance(line, str):
-                m = self.get_reduction_var_pattern(line)
-                if m:
-                    var_name = m.group(0)
-                    self.stores._lines[i] = line.replace(var_name, f"{var_name}_local")
+        for _, line in enumerate(self.stores._lines):
+            if isinstance(line, PlaceHolderLine):
+                var = line.place_holder
+                assert var.name.startswith("tmp_acc")
+                line.place_holder = var.clone_rename(f"{var}_local")
 
     @contextlib.contextmanager
     def masked(self, mask):
@@ -1781,8 +1859,14 @@
                 index = index * self.ranges[i] + self.itervars[i]
             self.stores.writelines(
                 [
-                    f"if(!({compare_op}({acc}.value, {value}, {acc}.index, {cexpr_index(index)}))) {{",
-                    f"    {acc}.index = {cexpr_index(index)}; {acc}.value = {value};",
+                    PlaceHolderLine(
+                        acc,
+                        lambda x: f"if(!({compare_op}({x}.value, {value}, {x}.index, {cexpr_index(index)}))) {{",
+                    ),
+                    PlaceHolderLine(
+                        acc,
+                        lambda x: f"    {x}.index = {cexpr_index(index)}; {x}.value = {value};",
+                    ),
                     "}",
                 ]
             )
@@ -1812,7 +1896,10 @@
                 f"{acc_type} {acc} = {reduction_init(reduction_type, dtype)};"
             )
             self.stores.writeline(
-                f"{acc} = {reduction_combine(reduction_type, acc, value)};"
+                PlaceHolderLine(
+                    acc,
+                    lambda x: f"{x} = {reduction_combine(reduction_type, x, value)};",
+                )
             )
             self._gen_parallel_reduction_buffers(acc, acc_type, reduction_type, dtype)
         result = reduction_project(reduction_type, acc)
@@ -1820,10 +1907,22 @@
         return result
 
     def store_reduction(self, name, index, value):
+        acc, suffix = find_reduction_var_from_name(
+            value, self.reduction_cse.varname_map
+        )
         index = self.rename_indexing(index)
         var = self.args.output(name)
+        if suffix is not None:
+            line = PlaceHolderLine(
+                acc, lambda x: f"{var}[{cexpr_index(index)}] = {x}.{suffix};"
+            )
+        else:
+            line = PlaceHolderLine(acc, lambda x: f"{var}[{cexpr_index(index)}] = {x};")
         self.reduction_suffix.writeline(
-            DeferredLine(name, f"{var}[{cexpr_index(index)}] = {value};")
+            DeferredLine(
+                name,
+                line,
+            )
         )
 
     def set_ranges(self, lengths, reduction_lengths):
@@ -1853,19 +1952,8 @@
     def codegen_loops_impl(self, loop_nest, code, worksharing):
         threads = parallel_num_threads()
         assert self.call_ranges is not None
-<<<<<<< HEAD
         if loop_nest.outer_fused_kernel is not None:
             par_depth = loop_nest.outer_fused_kernel.decide_parallel_depth(
-=======
-        kernels = loop_nest.get_kernels()
-        has_outer_loop_kernel = any(
-            isinstance(kernel, OuterLoopFusedKernel) for kernel in kernels
-        )
-        if has_outer_loop_kernel:
-            assert len(kernels) == 1
-            assert isinstance(kernels[0], OuterLoopFusedKernel)
-            par_depth = kernels[0].decide_parallel_depth(
->>>>>>> bf4ec33a
                 loop_nest.max_parallel_depth(), threads
             )
         else:
@@ -1895,12 +1983,15 @@
                 assert isinstance(kernel, CppKernelDispatcher)
 
                 def is_parallel_reduction():
+                    assert _loop_nest.loops
                     root = _loop_nest.loops[0]
                     return root.is_reduction and root.parallel
 
                 if _loop_nest.loops is not None and is_parallel_reduction():
                     kernel.update_stores_with_parallel_reduction()
-                kernel.gen_code(code)
+                with contextlib.ExitStack() as stack:
+                    stack.enter_context(code.indent())
+                    kernel.gen_code(code)
 
             def get_reduction_prefix_suffix(kernel, parallel=False, buffer="prefix"):
                 if buffer == "suffix":
@@ -1917,10 +2008,11 @@
                         prefix = prefix + kernel.non_parallel_reduction_prefix
                     return prefix
 
-            def gen_loop_maybe_reduction(
+            def gen_loop_with_reduction(
                 _loop_nest: LoopNestWithSplit, depth: int = 0, in_reduction=False
             ):
                 kernel = _loop_nest.get_kernel()
+                assert _loop_nest.loops
                 loop = _loop_nest.loops[depth]
                 with contextlib.ExitStack() as stack_outer:
                     if loop.is_reduction and not in_reduction:
@@ -1949,7 +2041,7 @@
 
             def gen_loop_at(_loop_nest: LoopNestWithSplit, depth: int = 0):
                 with contextlib.ExitStack() as stack:
-                    loop = loop_nest.loops[depth]
+                    loop = _loop_nest.loops[depth]
                     loop_lines = loop.lines()
                     if loop_lines is None:
                         return
@@ -1969,18 +2061,15 @@
                     # avoid recursively generating the outer fused kernel
                     _loop_nest.outer_fused_kernel = None
                     gen_outer_fused_kernel(outer_kernel)
-                elif loop_nest.loops is None or depth == len(_loop_nest.loops):
+                elif _loop_nest.loops is None or depth == len(_loop_nest.loops):  # type: ignore[arg-type]
                     gen_kernel(_loop_nest)
                 else:
-                    gen_loop_maybe_reduction(_loop_nest, depth, in_reduction)
+                    gen_loop_with_reduction(_loop_nest, depth, in_reduction)
 
             stack.enter_context(code.indent())
-<<<<<<< HEAD
-            gen_loop_nest(loop_nest)
-=======
-            if loop_nest.root:
+            if loop_nest.loops:
                 if (
-                    has_outer_loop_kernel
+                    loop_nest.outer_fused_kernel
                     and isinstance(V.local_buffer_context, LocalBufferContext)
                     and V.local_buffer_context.local_buffers
                 ):
@@ -2003,10 +2092,7 @@
                         code.splice(
                             f"{local_buf_dtype}* {local_buffer_name} = buf_{local_buffer_name}.get();"
                         )
-                gen_loops(loop_nest.root)
-            else:
-                gen_kernel(loop_nest.kernel)
->>>>>>> bf4ec33a
+            gen_loop_nest(loop_nest)
 
     def codegen_loops(self, code, worksharing):
         loop_nest = LoopNestWithSplit.build(self)
@@ -2125,9 +2211,6 @@
         assert mask.dtype == torch.bool, repr(mask)
         num_vectors = self._get_num_vectors(dtype)
         return f"{mask}.template cast<{DTYPE_TO_CPP[dtype]},{num_vectors}>()"
-
-    def get_reduction_var_pattern(self, line: str):
-        return re.search("tmp_acc[0-9]+_vec", line)
 
     def _get_vec_load_line(
         self,
@@ -2385,14 +2468,14 @@
         if reduction_key in self.reduction_cse.reduction_cache:
             return self.reduction_cse.reduction_cache[reduction_key]
 
-        vec_ns = "at::vec"
-        vec = f"{vec_ns}::Vectorized<{DTYPE_TO_CPP[dtype]}>"
         acc_type_vec = self.reduction_acc_type_vec(reduction_type, dtype)
 
         acc = self.reduction_cse.generate(
             self.loads, f"reduction {reduction_key}", write=False
         )
-        acc_vec = f"{acc}_vec"
+        assert isinstance(acc, CppCSEVariable)
+        acc_vec = acc.clone_rename(f"{acc}_vec")
+        acc_vec.is_vec = True
         self.is_reduction = True
         self.reduction_prefix.writeline(
             f"{acc_type_vec} {acc_vec} = {self.reduction_init_vec(reduction_type, dtype)};"
@@ -2410,11 +2493,17 @@
                 self.welford_weight_reciprocal_vec(dtype, None)
             )
             self.stores.writeline(
-                f"{acc_vec} = {self.reduction_combine_vec(reduction_type, acc_vec, value, True)};"
+                PlaceHolderLine(
+                    acc_vec,
+                    lambda x: f"{x} = {self.reduction_combine_vec(reduction_type, x, value, True)};",
+                )
             )
         else:
             self.stores.writeline(
-                f"{acc_vec} = {self.reduction_combine_vec(reduction_type, acc_vec, value)};"
+                PlaceHolderLine(
+                    acc_vec,
+                    lambda x: f"{x} = {self.reduction_combine_vec(reduction_type, x, value)};",
+                )
             )
         self._gen_parallel_reduction_buffers(
             acc_vec,
@@ -3051,8 +3140,10 @@
         scalar_kernel,
         vec_kernel=None,
         tile2d_kernel=None,
-        split_at=[],
+        split_at=None,
     ):
+        if split_at is None:
+            split_at = []
         loops = [loop_nest.loops[level] for level in split_at]
         split_level = len(split_at)
         self.vec_kernel: Optional[CppVecKernel] = None
@@ -3060,42 +3151,16 @@
         self.check_and_set_kernels(
             loops, scalar_kernel, vec_kernel, tile2d_kernel, split_level
         )
-        self.itervars = []
-        self.itervars_tail = []
-        self.sizes = []
-        self.tiling_offsets = []
         self.scalar_var_ranges = OrderedDict()
         self.vec_var_ranges = OrderedDict()
         self.tile2d_var_ranges = OrderedDict()
-        self.reduction_var_dict = {}
-        self.need_arr_acc_var = False
         self.split_level = split_level
-        self.loops = loops
-        self.scalar_kernel: CppKernel = scalar_kernel
         self.call_ranges = self.scalar_kernel.call_ranges
         if split_level > 0:
-            assert split_level == len(loops)
-            for loop in loops:
-                self.itervars.append(loop.var)
-                self.itervars_tail.append(f"{loop.var}_tail")
-                self.sizes.append(loop.size)
-                self.tiling_offsets.append(FloorDiv(loop.size, loop.steps) * loop.steps)
             self.prepare_kernel_ranges(loops)
-            if (
-                not loops[0].is_reduction
-                and len(loop_nest.loops) > split_at[0] + 1
-                and loop_nest.loops[split_at[0] + 1].is_reduction
-            ):
-                self.need_arr_acc_var = True
-            if loops[0].steps != 1:
-                assert vec_kernel
-                assert self.call_ranges == vec_kernel.call_ranges
-                self.vec_kernel = vec_kernel
-                if split_level == 2 and self.loops[1].steps != 1:
-                    assert tile2d_kernel
-                    assert self.call_ranges == tile2d_kernel.call_ranges
-                    self.tile2d_kernel = tile2d_kernel
-        self.aggregate_reduction_buffers()
+        self.aggregate_reduction_buffers(
+            loop_nest, split_at[0] if split_level > 0 else None
+        )
 
     def check_and_set_kernels(
         self, loops, scalar_kernel, vec_kernel, tile2d_kernel, split_level
@@ -3112,27 +3177,6 @@
                 assert self.call_ranges == tile2d_kernel.call_ranges
                 self.tile2d_kernel = tile2d_kernel
 
-    def transform_kernel_codes_under_inner_loop(
-        self, code: BracesBuffer, var: str, new_var: str, loop_start, loop_end
-    ):
-        transformed_code = BracesBuffer()
-        with contextlib.ExitStack() as stack:
-            transformed_code.writeline(
-                f"for (long {new_var} = {cexpr_index(loop_start)}; {new_var} < {cexpr_index(loop_end)}; {new_var}++)"
-            )
-            stack.enter_context(transformed_code.indent())
-            for i, line in enumerate(code._lines):
-                if isinstance(line, DeferredLine):
-                    line.line = re.sub(
-                        r"\b" + f"{var}" + r"\b", f"{new_var}", line.line
-                    )
-                else:
-                    code._lines[i] = re.sub(
-                        r"\b" + f"{var}" + r"\b", f"{new_var}", line
-                    )
-            transformed_code.splice(code)
-        return transformed_code
-
     def gen_code(self, code):
         tile_2d_generated = False
         if self.tile2d_kernel:
@@ -3140,7 +3184,7 @@
         if self.vec_kernel:
             self.codegen_vec_kernel(code, tile_2d_generated)
         assert self.scalar_kernel
-        self.codegen_scalar_kernel(code, tile_2d_generated)
+        self.codegen_scalar_kernel(code)
 
     def prepare_kernel_ranges(self, loops):
         tiling_offset_0 = FloorDiv(loops[0].size, loops[0].steps) * loops[0].steps
@@ -3162,27 +3206,6 @@
             self.scalar_var_ranges[loops[0].var] = (tiling_offset_0, loops[0].size)
             self.scalar_var_ranges[loops[1].var] = (loops[1].offset, loops[1].size)
 
-    def replace_loop_vars(self, lines, var, new_var):
-        pattern = re.compile(f"(?<!{var}_){var}")
-        for i, line in enumerate(lines):
-            if isinstance(line, DeferredLine):
-                line.line = pattern.sub(new_var, line.line)
-            else:
-                modified_line = pattern.sub(new_var, line)
-                lines[i] = modified_line
-
-    def replace_vars(self, kernel, dim: List[int]):
-        for i in dim:
-            self.replace_loop_vars(
-                kernel.loads._lines, self.itervars[i], self.itervars_tail[i]
-            )
-            self.replace_loop_vars(
-                kernel.stores._lines, self.itervars[i], self.itervars_tail[i]
-            )
-            self.replace_loop_vars(
-                kernel.compute._lines, self.itervars[i], self.itervars_tail[i]
-            )
-
     def gen_kernel(self, kernel):
         code = BracesBuffer()
         with contextlib.ExitStack() as stack:
@@ -3204,12 +3227,7 @@
         elif len(conditions) == 2:
             return f"if({conditions[0]} && {conditions[1]})"
 
-    def codegen_scalar_kernel(self, code, tile_2d_generated):
-        if len(self.reduction_var_dict):
-            for k, v in self.reduction_var_dict.items():
-                self.replace_loop_vars(
-                    self.scalar_kernel.stores._lines, k, v["new_var"]
-                )
+    def codegen_scalar_kernel(self, code):
         kernel_code = self.gen_kernel(self.scalar_kernel)
         if self.split_level == 0:
             code.splice(kernel_code)
@@ -3221,18 +3239,15 @@
                 start, end = self.scalar_var_ranges[var]
                 if start == end:
                     return
-                if inner_var is None and tile_2d_generated:
-                    kernel_code = self.transform_kernel_codes_under_inner_loop(
-                        kernel_code, var, tail, start, end
-                    )
+                kernel_code = transform_kernel_codes_under_inner_loop(
+                    kernel_code, var, tail, start, end
+                )
+                if inner_var is None and self.split_level == 2:
                     conditions.append(
                         f"({var} >= {cexpr_index(start)} && {var} < {cexpr_index(start + sympy.Integer(1))})"
                     )
                     inner_var = var
                 else:
-                    kernel_code = self.transform_kernel_codes_under_inner_loop(
-                        kernel_code, var, tail, start, end
-                    )
                     conditions.append(
                         f"({var} >= {cexpr_index(start)} && {var} < {cexpr_index(end)})"
                     )
@@ -3241,6 +3256,7 @@
                 code.writeline(self.gen_if_conditions(conditions))
                 stack.enter_context(code.indent())
                 code.splice(kernel_code)
+                pass
 
     def codegen_vec_kernel(self, code, tile_2d_generated):
         assert self.split_level > 0
@@ -3256,7 +3272,7 @@
             )
             if inner_var is None and tile_2d_generated:
                 tail = f"{var}_tail"
-                kernel_code = self.transform_kernel_codes_under_inner_loop(
+                kernel_code = transform_kernel_codes_under_inner_loop(
                     kernel_code, var, tail, start, end
                 )
                 inner_var = var
@@ -3292,61 +3308,7 @@
         if self.scalar_kernel:
             self.scalar_kernel.update_stores_with_parallel_reduction()
 
-    def may_rewrite_scalar_reduction_prefix(self):
-        # float tmp_acc0 = 0; ->
-        # float tmp_acc0_arr[tail_size];
-        # for (int i = 0; i < tail_size; i++)
-        #   tmp_acc0_arr[i] = 0;
-        if not self.need_arr_acc_var:
-            return
-        if self.tiling_offsets[0] == 0 or self.tiling_offsets[0] == self.sizes[0]:
-            return
-        new_prefix = IndentedBuffer()
-        for i in range(len(self.scalar_kernel.reduction_prefix._lines)):
-            line = self.scalar_kernel.reduction_prefix._lines[i]
-            var, init_value = line.split(" = ")
-            _type, var_name = var.split()
-            new_var = f"{var_name}_arr"
-            self.reduction_var_dict[var_name] = {
-                "type": _type,
-                "new_var": f"{new_var}[{self.itervars_tail[0]} - {cexpr_index(self.tiling_offsets[0])}]",
-            }
-            tail_size = f"{self.sizes[0]} - {cexpr_index(self.tiling_offsets[0])}"
-            new_prefix.writeline(f"{_type} {new_var}[{tail_size}];")
-            new_prefix.writelines(
-                [
-                    f"for (int i = 0; i < {tail_size}; i++)",
-                    "{",
-                    f"    {new_var}[i] = {init_value}",
-                    "}",
-                ],
-            )
-        self.scalar_kernel.reduction_prefix = new_prefix
-
-    def rewrite_scalar_reduction_suffix(self):
-        # out_ptr0[x1] = tmp_acc0; ->
-        # out_ptr0[x1_tail] = tmp_acc0_arr[x1_tail - tail_start_idx];
-        if not self.need_arr_acc_var:
-            return
-        if self.tiling_offsets[0] == 0 or self.tiling_offsets[0] == self.sizes[0]:
-            return
-        for i in range(len(self.scalar_kernel.reduction_suffix._lines)):
-            line = self.scalar_kernel.reduction_suffix._lines[i]
-            if isinstance(line, DeferredLine):
-                line = line.line
-            line = line.replace(f"{self.itervars[0]}", f"{self.itervars_tail[0]}")
-            _, value = line.split(" = ")
-            value = value.rstrip(";")
-            if "." in value:
-                value = value.split(".")[0]
-            new_value = f"{value}_arr[{self.itervars_tail[0]} - {cexpr_index(self.tiling_offsets[0])}]"
-            line = line.replace(value, new_value)
-            if isinstance(self.scalar_kernel.reduction_suffix._lines[0], DeferredLine):
-                self.scalar_kernel.reduction_suffix._lines[i].line = line
-            else:
-                self.scalar_kernel.reduction_suffix._lines[i] = line
-
-    def aggregate_reduction_buffers(self):
+    def aggregate_reduction_buffers(self, loop_nest, outer_loop_level):
         def remove_duplicated_max_theads(lines):
             # "int max_threads = omp_get_max_threads();" may be generated in both scalar and vec kernel
             # remove one
@@ -3361,15 +3323,57 @@
         def aggregate_buffers(attr):
             buf = BracesBuffer()
             if self.scalar_kernel:
-                if attr == "reduction_prefix":
-                    self.may_rewrite_scalar_reduction_prefix()
                 buf.splice(getattr(self.scalar_kernel, attr))
             if self.vec_kernel:
                 buf.splice(getattr(self.vec_kernel, attr))
             remove_duplicated_max_theads(buf._lines)
             setattr(self, attr, buf)
 
-        def aggregate_reduction_suffix():
+        def extend_outer_loop_reduction():
+            outer_loop_offset = (
+                FloorDiv(outer_loop.size, outer_loop.steps) * outer_loop.steps
+            )
+            assert self.vec_kernel
+            arr_len = f"{self.vec_kernel.tiling_factor}"
+            new_prefix = IndentedBuffer()
+            for k, v in self.scalar_kernel.reduction_cse.reduction_cache.items():
+                if isinstance(v, tuple):
+                    v = v[0]
+                acc, _ = find_reduction_var_from_name(
+                    v, self.scalar_kernel.reduction_cse.varname_map
+                )
+                assert isinstance(acc, CSEVariable)
+                dtype, reduction_type, _ = k
+                acc_type = reduction_acc_type(reduction_type, dtype)
+                extend_reduction_prefix_to_arr(
+                    acc,
+                    acc_type,
+                    reduction_type,
+                    dtype,
+                    arr_len,
+                    reduction_init,
+                    new_prefix,
+                )
+                # we will visit arr variable later by tmp_acc_arr[tail - tiling_offset] in stores and reduction_suffix
+                # since they are PlaceHolderLine, we can update the name directly here
+                acc.name = f"{acc.name}_arr[{outer_loop.var}_tail - {cexpr_index(outer_loop_offset)}]"
+            self.scalar_kernel.reduction_prefix = new_prefix
+
+        split_outer_reduction_inner = False
+        if outer_loop_level is not None:
+            outer_loop = loop_nest.loops[outer_loop_level]
+            outer_looo_level_reduction = outer_loop.is_reduction
+            inner_loop_level_reduction = (
+                len(loop_nest.loops) > outer_loop_level + 1
+                and loop_nest.loops[outer_loop_level + 1].is_reduction
+            )
+            split_outer_reduction_inner = (
+                not outer_looo_level_reduction and inner_loop_level_reduction
+            )
+            if split_outer_reduction_inner:
+                extend_outer_loop_reduction()
+
+        def aggregate_reduction_suffix(split_outer_reduction_inner):
             #  For horizontal reduction, we should only choose vec kernel suffix
             #  scalar kernel suffix
             #  out_ptr1[static_cast<long>(x0)] = tmp_acc0;
@@ -3385,37 +3389,40 @@
                 return
 
             buf = BracesBuffer()
-            if self.scalar_kernel:
-                with contextlib.ExitStack() as stack:
-                    if self.need_arr_acc_var:
-                        self.rewrite_scalar_reduction_suffix()
-                        scalar_condition = IndentedBuffer()
-                        scalar_condition.writeline(
-                            f"if ({self.itervars[0]} >= {cexpr_index(self.tiling_offsets[0])})"
+
+            if split_outer_reduction_inner:
+                outer_var = outer_loop.var
+                tail_var = f"{outer_var}_tail"
+                tiling_offset = self.scalar_var_ranges[outer_var][0]
+                if self.scalar_kernel:
+                    with contextlib.ExitStack() as stack:
+                        buf.writeline(
+                            f"if ({outer_var} >= {cexpr_index(tiling_offset)})"
                         )
-                        scalar_loop = IndentedBuffer()
-                        scalar_loop.writeline(
-                            f"for (long {self.itervars_tail[0]} = {cexpr_index(self.tiling_offsets[0])}; "
-                            + f"{self.itervars_tail[0]} < {cexpr_index(self.sizes[0])}; {self.itervars_tail[0]}++)",
+                        stack.enter_context(buf.indent())
+                        buf.splice(
+                            transform_kernel_codes_under_inner_loop(
+                                self.scalar_kernel.reduction_suffix,
+                                outer_var,
+                                tail_var,
+                                tiling_offset,
+                                outer_loop.size,
+                            )
                         )
-                        buf.splice(scalar_condition)
-                        stack.enter_context(buf.indent())
-                        buf.splice(scalar_loop)
-                        stack.enter_context(buf.indent())
+                if self.vec_kernel:
+                    with contextlib.ExitStack() as stack:
+                        if split_outer_reduction_inner:
+                            buf.writeline(
+                                f"if ({outer_var} < {cexpr_index(tiling_offset)})"
+                            )
+                            stack.enter_context(buf.indent())
+                        buf.splice(self.vec_kernel.reduction_suffix)
+            else:
+                if self.scalar_kernel:
                     buf.splice(self.scalar_kernel.reduction_suffix)
-
-            if self.vec_kernel:
-                vec_condition = IndentedBuffer()
-                vec_condition.writeline(
-                    f"if ({self.itervars[0]} < {cexpr_index(self.tiling_offsets[0])})"
-                )
-                with contextlib.ExitStack() as stack:
-                    buf.splice(vec_condition)
-                    stack.enter_context(buf.indent())
-                    buf.splice(self.vec_kernel.reduction_suffix)
             self.reduction_suffix = buf
 
-        aggregate_reduction_suffix()
+        aggregate_reduction_suffix(split_outer_reduction_inner)
         aggregate_buffers("reduction_prefix")
         aggregate_buffers("parallel_reduction_prefix")
         aggregate_buffers("parallel_reduction_suffix")
@@ -4756,7 +4763,7 @@
         return loop_nest
 
     def __bool__(self):
-        return bool(self.root)
+        return bool(self.loops)
 
     @cache_on_self
     def max_parallel_depth(self):
@@ -4802,10 +4809,12 @@
         the tail loop handles the remainder. The main loop is tiled
         according to the `factor`.
         """
+        assert self.loops
         self.loops[depth] = self.loops[depth].split_with_tiling(factor)
         return self.loops[depth]
 
     def get_kernel(self) -> CppKernel:
+        assert self.kernel
         return self.kernel
 
     def set_kernel(self, kernel):
