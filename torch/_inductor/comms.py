# mypy: allow-untyped-defs
# pyre-strict
from __future__ import annotations

import heapq
import logging
import operator
import sys
from collections import defaultdict
<<<<<<< HEAD
from typing import Dict, List, Set, TYPE_CHECKING, Union, Callable, cast, Tuple, Any, Optional
import math
from torch._dispatch.python import enable_python_dispatcher
from .virtualized import V
from torch.utils._ordered_set import OrderedSet
=======
from typing import Any, Dict, List, TYPE_CHECKING
>>>>>>> 8d4926e3

import torch
from torch.multiprocessing.reductions import StorageWeakRef
from torch.utils._ordered_set import OrderedSet

from . import config, ir
from .dependencies import WeakDep
from .utils import (
    contains_collective,
    contains_wait,
    find_recursive_deps_of_node,
    find_recursive_users_of_node,
    is_collective,
    is_fallback_op,
    is_wait,
)


log = logging.getLogger(__name__)
overlap_log = torch._logging.getArtifactLogger(__name__, "overlap")

if TYPE_CHECKING:
    from .scheduler import BaseSchedulerNode


def sink_waits(snodes: List[BaseSchedulerNode]) -> List[BaseSchedulerNode]:
    """
    Greedily schedules waits as late as possible.
    """
    return _schedule_for_comm(
        snodes, raise_comms=False, sink_waits=True, reorder_for_overlap=False
    )


def raise_comms(snodes: List[BaseSchedulerNode]) -> List[BaseSchedulerNode]:
    """
    Greedily schedules comms as early as possible.
    """
    return _schedule_for_comm(
        snodes, raise_comms=True, sink_waits=False, reorder_for_overlap=False
    )


def reorder_compute_for_overlap(
    snodes: List[BaseSchedulerNode],
) -> List[BaseSchedulerNode]:
    """
    This achieves the following overall scheduling procedure:
        Step 1: Given that we've currently scheduled comm N, we now schedule all compute nodes
            that are required for comm N + 1 but do not depend on comm N, to run at the same time with comm N.
        Step 2: If all those compute nodes are sufficient to overlap comm N, we're done.
            Otherwise, we now need to look elsewhere to find compute that overlaps with comm N.
            We prioritize compute nodes that are needed sooner.
        Step 3: We schedule the compute nodes dependent on comm N and required for comm N + 1.
        Step 4: We schedule comm N + 1.
        Repeat this for subsequent comm nodes.
    """
    return _schedule_for_comm(
        snodes, raise_comms=True, sink_waits=True, reorder_for_overlap=True
    )


def _schedule_for_comm(
    snodes: List[BaseSchedulerNode],
    raise_comms: bool,
    sink_waits: bool,
    reorder_for_overlap: bool,
) -> List[BaseSchedulerNode]:
    """
    Schedule `snodes` for various comm optimization objectives.

    Args:
        snodes: the nodes to be scheduled.
        raise_comms: whether to greedily schedule collectives as early as possible
        sink_wait: whether to greedily schedule waits as late as possible
        reorder_compute_for_overlap: whether to reorder compute nodes to
            optimize for compute/communication overlapping.

    Returns:
        The new schedule order.

    Some notes on the synergy between different options:
        - `raise_comms` provides more overlapping oppurtunies for `reorder_compute_for_overlap`.
        - When both `raise_comms` and `sink_waits` is `True`, `raise_comms` is prioritized.
    """
    # We assign each node a tuple of scores (score_0, score_1, score_2),
    # decreasing in importance, with a lower value indicating a higher ranking:
    #
    # - score_0: the lowest comm_idx among the comm nodes that the node blocks.
    # If a node doesn't block any comm nodes, its score_0 is set to
    # sys.maxsize. This score ensures that comm nodes get scheduled as early as
    # possible.
    # - score_1: 1 if the node is a wait node, 0 otherwise. This score ensures
    # that wait nodes are deferred as late as possible.
    # - score_2: the index of the node in the original topological order. This
    # score provides stability in case of ties.
    #
    # When only raise_comms is True, only score_0 and score_2 are considered.
    # When only sink_waits is True, only score_1 and score_2 are considered.
    # When neither is True, the original order is yielded.
    buf_name_to_snode = {}
    name_to_fused_node = {}
    scores_0, scores_1, scores_2 = {}, {}, {}
    for idx, snode in enumerate(snodes):
        for buf_name in snode.get_buffer_names():
            buf_name_to_snode[buf_name] = snode

        for op_name in snode.get_operation_names():
            name_to_fused_node[op_name] = snode
        name_to_fused_node[snode.get_name()] = snode

        node_name = snode.get_name()
        scores_0[node_name] = sys.maxsize
        scores_1[node_name] = 0
        scores_2[node_name] = idx

    comm_idx = 0
    for snode in snodes:
        if raise_comms and contains_collective(snode):
            scores_0[snode.get_name()] = comm_idx
            for anc in snode.ancestors:
                anc_fused_name = name_to_fused_node[anc].get_name()
                scores_0[anc_fused_name] = min(scores_0[anc_fused_name], comm_idx)
            comm_idx += 1
        elif sink_waits and contains_wait(snode):
            scores_1[snode.get_name()] = 1

    class Runnable:
        def __init__(self, snode) -> None:
            self.snode = snode
            name = next(iter(snode.get_operation_names()))
            fused_name = name_to_fused_node[name].get_name()
            self.score = (
                scores_0[fused_name],
                scores_1[fused_name],
                scores_2[fused_name],
            )

        def __lt__(self, other):
            return self.score < other.score

    unmet_deps: Dict[BaseSchedulerNode, OrderedSet[str]] = {
        snode: OrderedSet(dep.name for dep in snode.unmet_dependencies)
        for snode in snodes
    }

    ready: List[Runnable] = []
    buffer_users: Dict[str, OrderedSet[BaseSchedulerNode]] = defaultdict(OrderedSet)
    snode_to_cost = {snode: estimate_op_runtime(snode) for snode in snodes}

    for snode, deps in unmet_deps.items():
        if len(deps) == 0:
            heapq.heappush(ready, Runnable(snode))
        for dep in deps:
            buffer_users[dep].add(snode)

    scheduled = []

    def schedule(snode):
        """
        Schedules `snode` and put all unblocked nodes onto the ready queue.
        """
        scheduled.append(snode)
        for buf_name in snode.get_buffer_names():
            for snode in buffer_users[buf_name]:
                unmet_deps[snode].remove(buf_name)
                if len(unmet_deps[snode]) == 0:
                    heapq.heappush(ready, Runnable(snode))

    def get_overlapping_candidate():
        """
        Return the next node in the ready queue that's neither a collective or
        a wait.
        """
        candidates = [
            x
            for x in ready
            if not contains_collective(x.snode) and not contains_wait(x.snode)
        ]
        if len(candidates) == 0:
            return None
        return min(candidates, key=lambda x: x.score)

    def schedule_collective_for_overlap(snode):
        """
        Schedules collective node `snode`, along with one or more compute nodes
        to overlap with it. The strategy is described in the comment of
        `reorder_compute_for_overlap`.
        """
        assert contains_collective(snode)
        schedule(snode)

        collective_cost = snode_to_cost[snode]
        while (
            collective_cost > 0
            and (candidate := get_overlapping_candidate()) is not None
        ):
            ready.remove(candidate)
            schedule(candidate.snode)
            collective_cost -= snode_to_cost[candidate.snode]
        heapq.heapify(ready)

    while len(ready):
        snode = heapq.heappop(ready).snode
        if reorder_for_overlap and contains_collective(snode):
            schedule_collective_for_overlap(snode)
        else:
            schedule(snode)

    for snode, deps in unmet_deps.items():
        assert len(deps) == 0, (
            "Detected unscheduled nodes. "
            f"Nodes with unmet dependencies: {unmet_deps}"
        )
    return scheduled


def decide_global_ordering_of_comms(
    nodes: List[BaseSchedulerNode], name_to_buf, name_to_fused_node
) -> List[BaseSchedulerNode]:
    """
    Decide global ordering of comms, by just enforcing the ordering that's in the input graph
    (might not be the same ordering as the eager mode program).
    TODO: Come up with a better approach
    """
<<<<<<< HEAD
    # # If FSDP2 is used, we apply FSDP-specific passes.
    # if any(
    #     is_fallback_op(
    #         x.node,
    #         {
    #             torch.ops.fsdp.all_gather_copy_in.default,
    #             torch.ops.fsdp.chunk_cat.default,
    #         },
    #     )
    #     for x in nodes
    # ):
    #     nodes = enforce_comm_ordering_for_fsdp(nodes, name_to_buf, name_to_fused_node)
=======
    if not torch.distributed.is_available():
        return nodes
>>>>>>> 8d4926e3

    comm_nodes = [n for n in nodes if contains_collective(n)]

    for i in range(1, len(comm_nodes)):
        # Enforce ordering by making previous comm a `WeakDep` dependency of the next comm
        mutating_buf = next(iter(comm_nodes[i].get_buffer_names()))
        for buf in comm_nodes[i - 1].get_buffer_names():
            comm_nodes[i].add_fake_dep(WeakDep(buf, mutating_buf=mutating_buf))

    return nodes


def estimate_op_runtime(snode: BaseSchedulerNode) -> float:
    """
    Returns estimated op runtime in nanoseconds (ns)
    """
    if config.estimate_op_runtime == "default":
        runtime = snode.get_estimated_runtime()
    else:
        assert callable(config.estimate_op_runtime)
        runtime = config.estimate_op_runtime(snode)
    return runtime


def node_summary(snode):
    detail = ""
    if isinstance(snode.node, ir.ExternKernelOut):
        detail = f" ({snode.node.python_kernel_name})"
    out_tensor_info = ""
    layout = snode.node.get_output_spec()
    if isinstance(layout, ir.Layout):
        out_tensor_info = f" (size={layout.size}, stride={layout.stride})"
    node_name = snode.node.maybe_get_name() or ""
    return f"{snode.node.__class__.__name__}{detail}{out_tensor_info} ({node_name})"


def visualize_overlap(order):
    total_est_runtime: float = 0.0
    cur_comm_node = None
    for snode in order:
        if cur_comm_node is None:
            if contains_collective(snode):
                total_est_runtime += estimate_op_runtime(snode)
                cur_comm_node = snode.node
            elif is_wait(snode.node):
                raise AssertionError(
                    "Wait is not expected when there is no collective running"
                )
            else:  # exposed compute op
                total_est_runtime += estimate_op_runtime(snode)
            overlap_log.debug(f"{node_summary(snode)}")  # noqa: G004
        else:  # cur_comm_node is not None
            if contains_collective(snode):
                raise AssertionError(
                    "Found two collectives running at the same time. "
                    "`visualize_overlap` needs to be updated to handle this case"
                )
            elif is_wait(snode.node):  # end of this comm op
                overlap_log.debug(f"{node_summary(snode)}")  # noqa: G004
                cur_comm_node = None
            else:  # overlapped compute op
                overlap_log.debug(f"| {node_summary(snode)}")  # noqa: G004
    overlap_log.debug(
        f"Est. runtime (ms): {total_est_runtime / 1000 / 1000}"  # noqa: G004
    )


def reorder_compute_and_comm_for_overlap(
    snodes: List[BaseSchedulerNode],
) -> List[BaseSchedulerNode]:
    order = snodes

    for p in config.reorder_for_compute_comm_overlap_passes:
        if isinstance(p, str) and p in globals():
            p = globals()[p]  # it is a builtin pass
        if torch.distributed.get_rank() == 0:
            overlap_log.debug(
                f"==== Visualize overlap before reordering pass {p} ===="  # noqa: G004
            )
            try:
                visualize_overlap(order)
            except Exception as e:
                overlap_log.debug(str(e))
        order = p(order)  # type: ignore[operator]
        if torch.distributed.get_rank() == 0:
            overlap_log.debug(
                f"==== Visualize overlap after reordering pass {p} ===="  # noqa: G004
            )
            try:
                visualize_overlap(order)
            except Exception as e:
                overlap_log.debug(str(e))
    return order


def bucket_fsdp_all_gather_concat(gm: torch.fx.GraphModule, all_gather_bucket_cap_mb: float) -> None:
    def is_all_gather_into_tensor(node: torch.fx.Node) -> bool:
        return (
            node.op == "call_function"
            and node.target == torch.ops._c10d_functional.all_gather_into_tensor.default
        )
    
    def is_wait_tensor(node: torch.fx.Node) -> bool:
        return (
            node.op == "call_function"
            and node.target == torch.ops._c10d_functional.wait_tensor.default
        )

    def is_graph_input(node: torch.fx.Node) -> bool:
        return node.op == "placeholder"

    node_list = gm.graph.nodes

    # Prerequisite: Check if there is any all_gather node
    found_all_gather = False
    for node in node_list:
        if is_all_gather_into_tensor(node):
            found_all_gather = True
            break
    if not found_all_gather:
        return

    ag_nodes: List[torch.fx.Node] = []
    ag_node_to_wait_node: Dict[torch.fx.Node, torch.fx.Node] = {}

    # Step 1: Find all all_gather nodes
    for node in node_list:
        if (
            is_wait_tensor(node)
            and is_all_gather_into_tensor(node.args[0])
        ):
            ag_wait_node = node
            ag_node = node.args[0]
            assert is_graph_input(ag_node.args[0]) or (
                ag_node.args[0].op == "call_function"
                and ag_node.args[0].target == torch.ops.prims.convert_element_type.default
                and is_graph_input(ag_node.args[0].args[0])
            ), f"Assume all_gather_into_tensor input is either graph input or dtype conversion of graph input, but got {ag_node.args[0]}"
            ag_nodes.append(ag_node)
            ag_node_to_wait_node[ag_node] = ag_wait_node
    
    # Step 2: Put all_gather nodes into buckets
    ag_buckets: List[List[torch.fx.Node]] = []
    ag_node_to_bucket_id = {}
    bucket_id_to_actual_bucket_size = {}
    cur_bucket: List[torch.fx.Node] = []
    cur_bucket_size_bytes: int = 0
    cur_bucket_id: int = 0
    # Convert MiB to bytes
    all_gather_bucket_size_bytes = int(all_gather_bucket_cap_mb * 1024 * 1024)
    for ag_node in ag_nodes:
        assert is_all_gather_into_tensor(ag_node)
        assert "val" in ag_node.meta
        ag_output_size_bytes = ag_node.meta["val"].numel() * torch.finfo(ag_node.meta["val"].dtype).bits // 8 
        if cur_bucket_size_bytes + ag_output_size_bytes > all_gather_bucket_size_bytes and cur_bucket:
            # Current bucket is full, create new bucket
            ag_buckets.append(cur_bucket)
            for n in cur_bucket:
                ag_node_to_bucket_id[n] = cur_bucket_id
            bucket_id_to_actual_bucket_size[cur_bucket_id] = cur_bucket_size_bytes
            cur_bucket = []
            cur_bucket_size_bytes = 0
            cur_bucket_id += 1
        cur_bucket_size_bytes += ag_output_size_bytes
        cur_bucket.append(ag_node)
    if cur_bucket:
        # add remaining nodes in the last bucket
        ag_buckets.append(cur_bucket)
        for n in cur_bucket:
            ag_node_to_bucket_id[n] = cur_bucket_id
        bucket_id_to_actual_bucket_size[cur_bucket_id] = cur_bucket_size_bytes

    assert len(ag_buckets) > 0
    # for bucket_id, ag_bucket in enumerate(ag_buckets):
    #     log.warning(f"AG Bucket {bucket_id}: size: {bucket_id_to_actual_bucket_size[bucket_id]}, # AG nodes: {len(ag_bucket)}, AG nodes: {ag_bucket}")

    # Step 3: Create new (bucketed) all_gather nodes
    bucket_id_to_bucketed_op_info = {}
    bucket_id_is_scheduled = {}
    for bucket_id, ag_bucket in enumerate(ag_buckets):
        _, group_size, group_name = list(ag_node_to_wait_node.keys())[0].args
        ag_input_nodes = []
        wait_nodes = []
        for ag_node in ag_bucket:
            assert ag_node in ag_node_to_wait_node and ag_node.args[1] == group_size and ag_node.args[2] == group_name
            ag_input_nodes.append(ag_node.args[0])
            wait_nodes.append(ag_node_to_wait_node[ag_node])
        bucket_id_to_bucketed_op_info[bucket_id] = (ag_input_nodes, group_size, group_name, wait_nodes)

    ag_wait_nodes = list(ag_node_to_wait_node.values())
    ag_and_wait_nodes = OrderedSet(ag_nodes + ag_wait_nodes)
    new_graph: torch.fx.Graph = torch.fx.Graph()
    env: Dict[torch.fx.Node, torch.fx.Node] = {}

    def env_lookup(x: torch.fx.Node, node_user: Union[torch.fx.Node, str]) -> torch.fx.Node:
        assert x in env, f"Dependent node {x} not in env when creating downstream node {node_user}"
        return env[x]

    def node_copy(node: torch.fx.Node, arg_transform: Callable[[torch.fx.Node], "Argument"]) -> torch.fx.Node:
        if node not in env:
            new_node = new_graph.node_copy(node, arg_transform=arg_transform)
            env[node] = new_node
        else:
            new_node = env[node]
        return new_node

    def new_graph_call_function(
        target: Callable[..., Any],
        args: Optional[Tuple["Argument", ...]] = None,
        kwargs: Optional[Dict[str, "Argument"]] = None,
        type_expr: Optional[Any] = None,
    ) -> torch.fx.Node:
        from torch.utils._pytree import tree_map_only
        new_node = new_graph.call_function(target, args, kwargs)
        args_val = tree_map_only(
            torch.fx.Node, lambda x: x.meta["val"], args
        )
        kwargs_val = tree_map_only(
            torch.fx.Node, lambda x: x.meta["val"], kwargs
        )
        with V.fake_mode, enable_python_dispatcher():
            new_fake_tensor = target(*args_val, **kwargs_val)
        new_node.meta["val"] = new_fake_tensor
        return new_node

    for node in node_list:
        if node not in ag_and_wait_nodes:
            # not all_gather or its wait_tensor - schedule it normally
            node_copy(node, lambda x: env_lookup(x, node))
        elif node in ag_node_to_wait_node:
            assert node in ag_node_to_bucket_id
            bucket_id = ag_node_to_bucket_id[node]
            if bucket_id not in bucket_id_is_scheduled:
                ag_input_nodes, group_size, group_name, orig_wait_nodes = bucket_id_to_bucketed_op_info[bucket_id]
                device = ag_input_nodes[0].meta["val"].device
                rank = device.index
                dtype = ag_input_nodes[0].meta["val"].dtype
                # TODO(yf225): if we want to support mixed dtype in the same bucket, we need to first view all all_gather inputs as uint8 (common denominator),
                # then do the all_gather, then view the output back to the original dtype. Look at FSDP2 to see how to do this.
                assert all(n.meta["val"].dtype == dtype for n in ag_input_nodes), "All all_gather inputs in the same bucket must have the same dtype"
                # must schedule all the all_gather input nodes first, before the bucketed all_gather node
                param_all_gather_inputs_orig = [
                    node_copy(ag_input_node, lambda x: env_lookup(x, ag_input_node))
                    for ag_input_node in ag_input_nodes
                ]
                # schedule the bucketed all_gather node
                param_all_gather_inputs_flattened = [
                    new_graph_call_function(
                        torch.ops.aten.reshape.default,
                        (n, [-1]),
                        {}
                    )
                    for n in param_all_gather_inputs_orig
                ]
                inp_split_sizes = [n.meta["val"].numel() for n in param_all_gather_inputs_orig]
                param_all_gather_outputs = [
                    new_graph_call_function(
                        torch.ops.aten.empty.memory_format,
                        ([n.meta["val"].numel() * group_size],),
                        {
                            "dtype": n.meta["val"].dtype,
                            "device": n.meta["val"].device,
                            "pin_memory": False,
                        },
                    )
                    for n in param_all_gather_inputs_orig
                ]
                # TODO(yf225): This assumes dim-0 sharding.
                # If we need to support sharding on another dim, we should look at how FSDP2 does it (e.g. search for `shard_dim` in FSDP2 codebase)
                param_all_gather_outputs_shape_orig = [
                    (n.meta["val"].shape[0] * group_size,) + n.meta["val"].shape[1:] for n in param_all_gather_inputs_orig
                ]
                all_gather_input_numel = sum(inp_split_sizes)
                all_gather_copy_in = new_graph_call_function(
                    torch.ops.fsdp.all_gather_copy_in.default,
                    (
                        param_all_gather_inputs_flattened,
                        inp_split_sizes,
                        all_gather_input_numel,
                        group_size,
                        rank,
                        dtype,
                        device,
                    ),
                    {},
                )
                all_gather_input = new_graph_call_function(
                    operator.getitem,
                    (all_gather_copy_in, 0),
                    {},
                )
                all_gather_output = new_graph_call_function(
                    operator.getitem,
                    (all_gather_copy_in, 1),
                    {},
                )
                all_gather_into_tensor_out = new_graph_call_function(
                    torch.ops._c10d_functional.all_gather_into_tensor_out.default,
                    (all_gather_input, group_size, group_name),
                    {"out": all_gather_output},
                )
                wait_tensor = new_graph_call_function(
                    torch.ops._c10d_functional.wait_tensor.default,
                    (all_gather_into_tensor_out,),
                    {},
                )
                all_gather_output_reshaped = new_graph_call_function(
                    torch.ops.aten.reshape.default,
                    (wait_tensor, [group_size, -1]),
                    {},
                )
                outs_flattened = [new_graph_call_function(
                    torch.ops.aten.reshape.default,
                    (n, [group_size, -1]),
                    {},
                ) for n in param_all_gather_outputs]
                split_with_sizes_copy = new_graph_call_function(
                    torch.ops.fsdp.split_with_sizes_copy.default,
                    (all_gather_output_reshaped, inp_split_sizes),
                    {
                        "dim": 1, "out": outs_flattened
                    },
                )
                outs = [new_graph_call_function(
                    torch.ops.aten.reshape.default,
                    (n, orig_shape),
                    {},
                ) for n, orig_shape in zip(outs_flattened, param_all_gather_outputs_shape_orig)]
                assert len(orig_wait_nodes) == len(outs), f"len(orig_wait_nodes)={len(orig_wait_nodes)}, len(outs)={len(outs)}, orig_wait_nodes={orig_wait_nodes}, outs={outs}"
                assert len(orig_wait_nodes) > 0
                for orig_wait_node, out in zip(orig_wait_nodes, outs):
                    env[orig_wait_node] = out
                bucket_id_is_scheduled[bucket_id] = True
        else:
            continue
    gm.graph = new_graph


def bucket_fsdp_reduce_scatter_concat(gm: torch.fx.GraphModule, reduce_scatter_bucket_cap_mb: float) -> None:
    def is_reduce_scatter_tensor(node: torch.fx.Node) -> bool:
        return (
            node.op == "call_function"
            and node.target == torch.ops._c10d_functional.reduce_scatter_tensor.default
        )
    
    def is_wait_tensor(node: torch.fx.Node) -> bool:
        return (
            node.op == "call_function"
            and node.target == torch.ops._c10d_functional.wait_tensor.default
        )

    def find_recursive_users_of_fx_node(
        node, collected_node_set, criteria_cb=None
    ):
        if criteria_cb and criteria_cb(node):
            return
        for user_node in node.users:
            if user_node in collected_node_set:
                continue
            collected_node_set.add(user_node)
            find_recursive_users_of_fx_node(
                user_node,
                collected_node_set,
                criteria_cb=criteria_cb,
            )

    node_list = list(gm.graph.nodes)

    # Prerequisite: Check if there is any reduce_scatter node
    found_reduce_scatter = False
    for node in node_list:
        if is_reduce_scatter_tensor(node):
            found_reduce_scatter = True
            break
    if not found_reduce_scatter:
        return

    rs_nodes: List[torch.fx.Node] = []
    rs_node_to_wait_node: Dict[torch.fx.Node, torch.fx.Node] = {}

    # Step 1: Find all reduce_scatter nodes
    for node in node_list:
        if (
            is_wait_tensor(node)
            and is_reduce_scatter_tensor(node.args[0])
        ):
            rs_wait_node = node
            rs_node = node.args[0]
            rs_nodes.append(rs_node)
            rs_node_to_wait_node[rs_node] = rs_wait_node
    
    # Step 2: Put reduce_scatter nodes into buckets
    rs_buckets: List[List[torch.fx.Node]] = []
    rs_node_to_bucket_id = {}
    bucket_id_to_actual_bucket_size = {}
    cur_bucket: List[torch.fx.Node] = []
    cur_bucket_size_bytes: int = 0
    cur_bucket_id: int = 0
    # Convert MiB to bytes
    reduce_scatter_bucket_size_bytes = int(reduce_scatter_bucket_cap_mb * 1024 * 1024)
    for rs_node in rs_nodes:
        assert is_reduce_scatter_tensor(rs_node)
        rs_input = rs_node.args[0]
        assert "val" in rs_input.meta
        rs_input_size_bytes = rs_input.meta["val"].numel() * torch.finfo(rs_input.meta["val"].dtype).bits // 8 
        if cur_bucket_size_bytes + rs_input_size_bytes > reduce_scatter_bucket_size_bytes and cur_bucket:
            # Current bucket is full, create new bucket
            rs_buckets.append(cur_bucket)
            for n in cur_bucket:
                rs_node_to_bucket_id[n] = cur_bucket_id
            bucket_id_to_actual_bucket_size[cur_bucket_id] = cur_bucket_size_bytes
            cur_bucket = []
            cur_bucket_size_bytes = 0
            cur_bucket_id += 1
        cur_bucket_size_bytes += rs_input_size_bytes
        cur_bucket.append(rs_node)
    if cur_bucket:
        # add remaining nodes in the last bucket
        rs_buckets.append(cur_bucket)
        for n in cur_bucket:
            rs_node_to_bucket_id[n] = cur_bucket_id
        bucket_id_to_actual_bucket_size[cur_bucket_id] = cur_bucket_size_bytes

    assert len(rs_buckets) > 0
    # for bucket_id, rs_bucket in enumerate(rs_buckets):
    #     log.warning(f"RS Bucket {bucket_id}: size: {bucket_id_to_actual_bucket_size[bucket_id]}, # RS nodes: {len(rs_bucket)}, RS nodes: {rs_bucket}")

    # Step 3: Create new (bucketed) reduce_scatter nodes
    order = {x: i for i, x in enumerate(node_list)}
    rs_wait_nodes = list(rs_node_to_wait_node.values())
    for n in rs_wait_nodes:
        assert len(n.users) == 1, f"Expect only one user for {n}, but got {n.users}"
    rs_and_its_recursive_users = OrderedSet(rs_nodes + rs_wait_nodes)
    
    bucket_id_to_bucketed_op_info = {}
    bucket_id_is_scheduled = {}
    for bucket_id, rs_bucket in enumerate(rs_buckets):
        _, reduce_op, group_size, group_name = list(rs_node_to_wait_node.keys())[0].args
        rs_input_nodes = []
        wait_nodes = []
        wait_node_recursive_users = OrderedSet()
        for rs_node in rs_bucket:
            assert rs_node in rs_node_to_wait_node and rs_node.args[1] == reduce_op and rs_node.args[2] == group_size and rs_node.args[3] == group_name
            rs_input_nodes.append(rs_node.args[0])
            wait_node = rs_node_to_wait_node[rs_node]
            wait_nodes.append(wait_node)
            find_recursive_users_of_fx_node(wait_node, wait_node_recursive_users)
            rs_and_its_recursive_users |= wait_node_recursive_users
        bucket_id_to_bucketed_op_info[bucket_id] = (rs_input_nodes, reduce_op, group_size, group_name, wait_nodes, wait_node_recursive_users)

    new_graph: torch.fx.Graph = torch.fx.Graph()
    env: Dict[torch.fx.Node, torch.fx.Node] = {}

    def env_lookup(x: torch.fx.Node, node_user: Union[torch.fx.Node, str]) -> torch.fx.Node:
        assert x in env, f"Dependent node {x} not in env when creating downstream node {node_user}"
        return env[x]

    def node_copy(node: torch.fx.Node, arg_transform: Callable[[torch.fx.Node], "Argument"]) -> torch.fx.Node:
        new_node = new_graph.node_copy(node, arg_transform=arg_transform)
        env[node] = new_node
        return new_node

    def new_graph_call_function(
        target: Callable[..., Any],
        args: Optional[Tuple["Argument", ...]] = None,
        kwargs: Optional[Dict[str, "Argument"]] = None,
        type_expr: Optional[Any] = None,
    ) -> torch.fx.Node:
        from torch.utils._pytree import tree_map_only
        new_node = new_graph.call_function(target, args, kwargs)
        args_val = tree_map_only(
            torch.fx.Node, lambda x: x.meta["val"], args
        )
        kwargs_val = tree_map_only(
            torch.fx.Node, lambda x: x.meta["val"], kwargs
        )
        with V.fake_mode, enable_python_dispatcher():
            new_fake_tensor = target(*args_val, **kwargs_val)
        new_node.meta["val"] = new_fake_tensor
        return new_node

    for node in node_list:
        if node not in rs_and_its_recursive_users:
            # not reduce_scatter or its (recursive) users - schedule it normally
            node_copy(node, lambda x: env_lookup(x, node))
        elif node in rs_node_to_wait_node:
            assert node in rs_node_to_bucket_id
            bucket_id = rs_node_to_bucket_id[node]
            if bucket_id not in bucket_id_is_scheduled and rs_buckets[bucket_id][-1] == node:
                # If we are at the last node in the bucket, we can start to schedule the bucketed reduce_scatter node
                rs_input_nodes, reduce_op, group_size, group_name, orig_wait_nodes, orig_wait_node_recursive_users = bucket_id_to_bucketed_op_info[bucket_id]
                unsharded_grads = [
                    node_copy(rs_input_node, lambda x: env_lookup(x, rs_input_node))
                    for rs_input_node in rs_input_nodes
                ]
                reduce_dtype = unsharded_grads[0].meta["val"].dtype
                # Only float32 and bfloat16 are supported for now.
                # To support fp16, please see FSDP2 `_get_gradient_divide_factors`.
                assert reduce_dtype in (torch.float32, torch.bfloat16), f"reduce_dtype {reduce_dtype} is not supported"
                assert all(grad.meta["val"].dtype == reduce_dtype for grad in unsharded_grads)
                device = unsharded_grads[0].meta["val"].device
                rank = device.index
                # TODO(yf225): need more work if we want to support non-dim-0 sharding (e.g. search for `shard_dim` in FSDP2 codebase)
                shard_dim = 0

                def _get_dim0_padded_size(tensor_size: torch.Size, dim0_factor: int) -> torch.Size:
                    padded_dim0 = math.ceil(tensor_size[0] / dim0_factor) * dim0_factor
                    return cast(torch.Size, torch.Size([padded_dim0]) + tensor_size[1:])

                padded_unsharded_sizes = tuple(
                    _get_dim0_padded_size(grad.meta["val"].size(), group_size) for grad in unsharded_grads
                )
                reduce_scatter_input_numel = sum(s.numel() for s in padded_unsharded_sizes)
                reduce_scatter_input = new_graph_call_function(
                    torch.ops.aten.empty.memory_format,
                    ([reduce_scatter_input_numel],),
                    {
                        "dtype": reduce_dtype,
                        "device": device,
                        "pin_memory": False,
                    }
                )
                reduce_scatter_input_reshaped = new_graph_call_function(
                    torch.ops.aten.reshape.default,
                    (reduce_scatter_input, [group_size, -1]),
                    {},
                )
                chunk_cat = new_graph_call_function(
                    torch.ops.fsdp.chunk_cat.default,
                    (unsharded_grads,),
                    {
                        "dim": 0,
                        "num_chunks": group_size,
                        "out": reduce_scatter_input_reshaped,
                    }
                )
                reduce_scatter_tensor = new_graph_call_function(
                    torch.ops._c10d_functional.reduce_scatter_tensor.default,
                    (reduce_scatter_input, reduce_op, group_size, group_name),
                    {},
                )
                wait_tensor = new_graph_call_function(
                    torch.ops._c10d_functional.wait_tensor.default,
                    (reduce_scatter_tensor,),
                    {},
                )

                def _chunk_with_empty(
                    tensor: torch.Tensor, num_chunks: int, dim: int
                ) -> List[torch.Tensor]:
                    chunks = list(torch.chunk(tensor, num_chunks, dim=dim))
                    while len(chunks) < num_chunks:
                        chunks.append(chunks[0].new_empty(0))
                    return chunks

                reduce_output = wait_tensor
                # View out and accumulate sharded gradients
                new_sharded_grads = []
                flat_grad_offset = 0  # [0, reduce_scatter_output_numel - 1]
                for padded_unsharded_size, unsharded_grad in zip(
                    padded_unsharded_sizes, unsharded_grads
                ):
                    # NOTE: we only care about the shape of tensors in `chunks`, so using meta tensor here
                    chunks = _chunk_with_empty(torch.empty_like(unsharded_grad.meta["val"], device="meta"), group_size, dim=shard_dim)
                    sharded_param = chunks[rank]
                    sharded_size = sharded_param.size()
                    contiguous_sharded_stride = torch._prims_common.make_contiguous_strides_for(sharded_size)
                    # Assume even sharding for Shard(i), i > 0; otherwise would require
                    # copy-out for contiguous strides
                    new_sharded_grad = new_graph_call_function(
                        torch.ops.aten.as_strided.default,
                        (reduce_output,),
                        {
                            "size": sharded_size,
                            "stride": contiguous_sharded_stride,
                            "storage_offset": flat_grad_offset,
                        },
                    )
                    new_sharded_grads.append(new_sharded_grad)
                    padded_sharded_numel = padded_unsharded_size.numel() // group_size
                    flat_grad_offset += padded_sharded_numel
                assert len(orig_wait_nodes) == len(new_sharded_grads), f"len(orig_wait_nodes)={len(orig_wait_nodes)}, len(new_sharded_grads)={len(new_sharded_grads)}, orig_wait_nodes={orig_wait_nodes}, new_sharded_grads={new_sharded_grads}"
                assert len(orig_wait_nodes) > 0
                for orig_wait_node, new_sharded_grad in zip(orig_wait_nodes, new_sharded_grads):
                    env[orig_wait_node] = new_sharded_grad
                for user in sorted(orig_wait_node_recursive_users, key=lambda x: order[x]):
                    if user.op != "output":
                        node_copy(user, lambda x: env_lookup(x, user))
                bucket_id_is_scheduled[bucket_id] = True
        else:
            continue
    assert node_list[-1].op == "output"
    output_node = node_list[-1]
    node_copy(output_node, lambda x: env_lookup(x, output_node))
    gm.graph = new_graph


def remove_fsdp2_unsharded_param_graph_input_usage(graph: torch.fx.Graph):
    """
    This FX graph pass replaces uses of FSDP2 unsharded params with their corresponding
    graph intermediates that were fsdp.copy_ into the unsharded params in the original graph.

    NOTE: Can only apply this pass to any of the FSDP2 unsharded params that have this pattern
    (or repetition of): `resize_(full) -> copy_ -> resize_(0)`. Because of this, for partial-graph case
    where `resize_(full) -> copy_` is in one graph and `resize_(0)` is in another graph, we can't
    remove these resize and copy ops and thus we will have worse performance there.

    In other words, "do we try to remove all the resize_(full) -> copy_ -> resize_(0) nodes for this unsharded param"
    is actually a per-unsharded-param decision, since for each unsharded param, we look at its resize sequence pattern
    (in `check_resize_pattern()`) to determine if its set of resize and copy nodes can be removed.
    """
    node_list = list(graph.nodes)

    # Find all graph inputs and their resize counts
    graph_input_to_resized_to_full_node_idxes = defaultdict(list)
    graph_input_to_resized_to_0_node_idxes = defaultdict(list)
    for idx, node in enumerate(node_list):
        if (
            node.op == "call_function"
            and node.target == torch.ops.inductor.resize_storage_bytes_.default
        ):
            assert (
                node.args[0].op == "placeholder"
            ), f"""\
Resize can only operate on graph inputs, but got {node} which is resizing non-graph-input {node.args[0]}
"""
            graph_input = node.args[0]
            new_size = node.args[1]
            if new_size > 0:
                graph_input_to_resized_to_full_node_idxes[graph_input].append(idx)
            else:
                graph_input_to_resized_to_0_node_idxes[graph_input].append(idx)

    def check_resize_pattern(graph_input):
        # Check the number of resize-to-full and resize-to-0 nodes are equal,
        # and that for each (resize-to-full, resize-to-0) pair, the resize-to-full node
        # always happens before the resize-to-0 node.
        # This is the precondition for being able to remove all the resize and copy nodes
        # for this specific unsharded param.
        resized_to_full_idxes = graph_input_to_resized_to_full_node_idxes.get(
            graph_input, []
        )
        resized_to_0_idxes = graph_input_to_resized_to_0_node_idxes.get(graph_input, [])

        if not len(resized_to_full_idxes) == len(resized_to_0_idxes):
            log.warning(
                f"""
Unequal number of resize-to-full and resize-to-0 nodes for graph input {graph_input}:
{len(resized_to_full_idxes)} vs. {len(resized_to_0_idxes)}.
Skipping `remove_fsdp2_unsharded_param_graph_input_usage` FX graph pass.
"""  # noqa: G004
            )
            return False

        # Check the sequence: (resize_to_full -> resize_to_0)+
        for resize_to_full_idx, resize_to_0_idx in zip(
            resized_to_full_idxes, resized_to_0_idxes
        ):
            if resize_to_full_idx >= resize_to_0_idx:
                log.warning(
                    f"""
For graph input {graph_input}: resize-to-full node {node_list[resize_to_full_idx]} at index {resize_to_full_idx}
happens after resize-to-0 node {node_list[resize_to_0_idx]} at index {resize_to_0_idx}.
Skipping `remove_fsdp2_unsharded_param_graph_input_usage` FX graph pass for that unsharded param.
"""  # noqa: G004
                )
                return False
        return True

    # Find all eligible unsharded params and their corresponding graph intermediates.
    unsharded_param_to_fsdp_copy_node_idxes = defaultdict(list)
    for idx, node in enumerate(node_list):
        if node.op == "call_function" and node.target == torch.ops.fsdp.copy_.default:
            fsdp_copy_node = node
            unsharded_param = node.args[0]
            assert (
                unsharded_param.op == "placeholder"
            ), f"""
Assumed all FSDP2 `unsharded_param`s to be graph input, but it's not true!
Offending node: {unsharded_param}. Graph: {graph}
"""
            if check_resize_pattern(unsharded_param):
                unsharded_param_to_fsdp_copy_node_idxes[unsharded_param].append(idx)

    def is_allowed_mutation(node):
        return (
            node.target == torch.ops.fsdp.copy_.default
            or node.target == torch.ops.inductor.resize_storage_bytes_.default
        )

    def is_node_mutating_unsharded_param_or_its_alias(node, unsharded_params):
        # Check whether the node is mutating any of the unsharded params or their aliases.
        mutated_arg_idxes = (
            [
                i
                for i, x in enumerate(node.target._schema.arguments)
                if x.alias_info is not None and x.alias_info.is_write
            ]
            if isinstance(node.target, torch._ops.OpOverload)
            else []
        )
        mutated_node_arg_storages = OrderedSet(
            [
                StorageWeakRef(node.args[i].meta["val"].untyped_storage())
                for i in mutated_arg_idxes
            ]
        )
        storages_of_unsharded_params = OrderedSet(
            [
                StorageWeakRef(unsharded_param.meta["val"].untyped_storage())
                for unsharded_param in unsharded_params
            ]
        )
        return len(mutated_node_arg_storages & storages_of_unsharded_params) > 0

    # Check no user mutation on any unsharded_param
    for node in node_list:
        if (
            node.op == "call_function"
            and isinstance(node.target, torch._ops.OpOverload)
            and node.target._schema.is_mutable
            and not is_allowed_mutation(node)
        ):
            assert not is_node_mutating_unsharded_param_or_its_alias(
                node, unsharded_param_to_fsdp_copy_node_idxes.keys()
            ), f"""\
User mutation on FSDP2 unsharded param is not allowed when Traceable FSDP2 is used. Violating node: {node}
"""

    # For each `fsdp.copy_(unsharded_param, Y)`, replace downstream usage of `unsharded_param` with `Y`.
    #
    # NOTE: Because of "layer reuse" use case, there could be multiple `fsdp.copy_` to the same `unsharded_param` graph input.
    # e.g.
    # ```
    #     fsdp_copy_1 = fsdp.copy_(unsharded_param_1, Y1)
    #     ... (use of unsharded_param_1)                     -> Subgraph 1
    #     fsdp_copy_2 = fsdp.copy_(unsharded_param_1, Y2)
    #     ... (use of unsharded_param_1)                     -> Subgraph 2
    #     fsdp_copy_3 = fsdp.copy_(unsharded_param_1, Y3)
    #     ... (use of unsharded_param_1)                     -> Subgraph 3
    # ```
    # We must do the replacement only within each subgraph.
    for (
        unsharded_param,
        fsdp_copy_node_idxes,
    ) in unsharded_param_to_fsdp_copy_node_idxes.items():
        for i, fsdp_copy_node_idx in enumerate(fsdp_copy_node_idxes):
            fsdp_copy_node = node_list[fsdp_copy_node_idx]
            assert fsdp_copy_node.args[0] is unsharded_param
            _, replacement = fsdp_copy_node.args
            # subgraph_start_idx is exclusive
            subgraph_start_idx = fsdp_copy_node_idx + 1
            # subgraph_end_idx is exclusive (also intentionally don't replace args in return op)
            subgraph_end_idx = (
                fsdp_copy_node_idxes[i + 1]
                if i < len(fsdp_copy_node_idxes) - 1
                else len(node_list) - 1
            )
            subgraph_nodes = node_list[subgraph_start_idx:subgraph_end_idx]
            assert not any(
                is_node_mutating_unsharded_param_or_its_alias(node, [unsharded_param])
                for node in subgraph_nodes
            ), f"""\
Assumed no ops mutating unsharded param {unsharded_param} in subgraph {subgraph_nodes}, but it's not true!
Graph: {graph}
"""
            for node in subgraph_nodes:
                if (
                    node.op == "call_function"
                    and unsharded_param in node.args
                    and node.target != torch.ops.inductor.resize_storage_bytes_.default
                ):  # TODO(yf225): implement replacement in kwargs
                    new_args = tuple(
                        replacement if arg is unsharded_param else arg
                        for arg in node.args
                    )
                    node.args = new_args

    # Delete `fsdp.copy_(unsharded_param, Y)` nodes
    for (
        unsharded_param,
        fsdp_copy_node_idxes,
    ) in unsharded_param_to_fsdp_copy_node_idxes.items():
        for i, fsdp_copy_node_idx in enumerate(fsdp_copy_node_idxes):
            fsdp_copy_node = node_list[fsdp_copy_node_idx]
            graph.erase_node(fsdp_copy_node)

    # Delete `resize_(unsharded_param, ...)` nodes
    for node in node_list:
        if (
            node.op == "call_function"
            and node.target == torch.ops.inductor.resize_storage_bytes_.default
            and node.args[0] in unsharded_param_to_fsdp_copy_node_idxes
        ):
            graph.erase_node(node)


def reinplace_fsdp_all_gather(graph: torch.fx.Graph) -> None:
    try:
        import torch.distributed.fsdp._fully_shard._fsdp_collectives

        assert torch.distributed.is_available()
        # Assert existence of these ops
        assert (
            torch.ops._c10d_functional.all_gather_into_tensor
            and torch.ops._c10d_functional.all_gather_into_tensor_out
        )
    except (ImportError, AttributeError, AssertionError):
        return

    from .pattern_matcher import (
        CallFunction,
        KeywordArg,
        Match,
        PatternMatcherPass,
        register_graph_pattern,
    )

    """
    all_gather_copy_in = torch.ops.fsdp.all_gather_copy_in.default(...);
    getitem = all_gather_copy_in[0];
    (getitem_1 = all_gather_copy_in[1];)  # optional

    all_gather_into_tensor = torch.ops._c10d_functional.all_gather_into_tensor.default(getitem, ...);

    ->

    all_gather_copy_in = torch.ops.fsdp.all_gather_copy_in.default(...);
    getitem = all_gather_copy_in[0];
    getitem_1 = all_gather_copy_in[1];

    all_gather_into_tensor = torch.ops._c10d_functional.all_gather_into_tensor_out.default(getitem, ..., out=getitem_1);
    """

    def remove_unused_getitem(g):
        # Remove `getitem_X = all_gather_copy_in[1]` which is never used.
        node_list = list(g.nodes)
        for n in node_list:
            if (
                n.target == operator.getitem
                and n.args[0].target is torch.ops.fsdp.all_gather_copy_in.default
                and n.args[1] == 1
            ):
                g.erase_node(n)

    graph_pass = PatternMatcherPass()

    @register_graph_pattern(
        CallFunction(
            torch.ops._c10d_functional.all_gather_into_tensor.default,
            CallFunction(
                operator.getitem,
                CallFunction(
                    torch.ops.fsdp.all_gather_copy_in.default,
                    KeywordArg("all_gather_inputs"),
                    KeywordArg("inp_split_sizes"),
                    KeywordArg("all_gather_input_numel"),
                    KeywordArg("world_size"),
                    KeywordArg("rank"),
                    KeywordArg("dtype"),
                    KeywordArg("device"),
                ),
                KeywordArg("item_idx"),
            ),
            KeywordArg("group_size"),
            KeywordArg("group_name"),
        ),
        pass_dict=graph_pass,
        extra_check=lambda match: match.kwargs["item_idx"] == 0,
    )
    def reinplace_all_gather(match: Match, *args, **kwargs):
        def repl(
            *args,
        ):
            copy_in_args = args[:-2]
            group_size = args[-2]
            group_name = args[-1]
            all_gather_copy_in = torch.ops.fsdp.all_gather_copy_in.default(
                *copy_in_args
            )
            getitem = all_gather_copy_in[0]
            getitem_1 = all_gather_copy_in[1]
            all_gather_into_tensor = (
                torch.ops._c10d_functional.all_gather_into_tensor_out.default(
                    getitem, group_size, group_name, out=getitem_1
                )
            )
            return all_gather_into_tensor

        match.replace_by_example(
            repl,
            [
                kwargs["all_gather_inputs"],
                kwargs["inp_split_sizes"],
                kwargs["all_gather_input_numel"],
                kwargs["world_size"],
                kwargs["rank"],
                kwargs["dtype"],
                kwargs["device"],
                kwargs["group_size"],
                kwargs["group_name"],
            ],
        )

    remove_unused_getitem(graph)
    graph_pass.apply(graph)  # type: ignore[arg-type]


def get_op_idx(snode):
    assert not isinstance(
        snode,
        (
            torch._inductor.scheduler.FusedSchedulerNode,
            torch._inductor.scheduler.GroupedSchedulerNode,
        ),
    )
    return int(snode.get_name()[2:])


def enforce_comm_ordering_for_fsdp(
    snodes: List[torch._inductor.scheduler.BaseSchedulerNode],
    name_to_buf: Dict[str, torch._inductor.scheduler.SchedulerBuffer],
    name_to_fused_node: Dict[str, BaseSchedulerNode],
) -> List[torch._inductor.scheduler.BaseSchedulerNode]:
    from . import scheduler

    new_order: list[BaseSchedulerNode] = []
    scheduled = OrderedSet[Any]()
    ag_exists = False
    rs_exists = False
    ag_grouped_node_to_wait_grouped_node = {}
    rs_grouped_node_to_wait_grouped_node = {}
    snode_name_to_final_snode = {}

    def _create_group_node(snodes_to_group):
        group_node = scheduler.GroupedSchedulerNode.create(snodes_to_group)
        for snode in snodes_to_group:
            snode_name_to_final_snode[snode.get_name()] = group_node
        snode_name_to_final_snode[group_node.get_name()] = group_node
        return group_node

    # Create grouped nodes for specific sets of ops
    for snode in snodes:
        # Case 1: Handle AllGather
        if is_collective(
            snode.node, op=torch.ops._c10d_functional.all_gather_into_tensor_out.default
        ) and any(
            is_fallback_op(
                name_to_fused_node[x].node, torch.ops.fsdp.all_gather_copy_in.default
            )
            for x in snode.ancestors
        ):
            ag_exists = True
            ag_snode = snode
            ag_related_snode_set: OrderedSet[scheduler.BaseSchedulerNode] = OrderedSet()

            # Find the "cast + copy_in + getitem + all_gather" code block
            find_recursive_deps_of_node(
                ag_snode,
                ag_related_snode_set,
                name_to_buf,
                name_to_fused_node,
            )

            # Find the "all_gather + all_gather_wait_tensor + copy_out" code block
            allowed_ops = OrderedSet(
                [
                    torch.ops._c10d_functional.all_gather_into_tensor_out.default,
                    torch.ops._c10d_functional.wait_tensor.default,
                    torch.ops.fsdp.split_with_sizes_copy.default,
                ]
            )
            find_recursive_users_of_node(
                ag_snode,
                ag_related_snode_set,
                name_to_buf,
                name_to_fused_node,
                criteria_cb=lambda x: not (
                    isinstance(x, scheduler.NopKernelSchedulerNode)
                    or (
                        isinstance(x, scheduler.ExternKernelSchedulerNode)
                        and x.node.op_overload in allowed_ops  # type: ignore[union-attr]
                    )
                ),
            )

            # sort nodes by original operation order
            ag_related_snodes = sorted(
                ag_related_snode_set, key=lambda x: get_op_idx(x)
            )

            # In the "reuse layer" case, some ops in the 2nd all-gather code block could also
            # depend on ops in the 1st all-gather code block, and we don't want to group them together.
            end_idx_of_current_ag_block = len(ag_related_snodes)
            copy_out_count = 0
            for i in range(len(ag_related_snodes)):
                cur_snode = ag_related_snodes[i]
                if is_fallback_op(
                    cur_snode.node, torch.ops.fsdp.split_with_sizes_copy.default
                ):
                    copy_out_count += 1
                if copy_out_count > 1:
                    end_idx_of_current_ag_block = i
                    break

            ag_related_snodes = ag_related_snodes[:end_idx_of_current_ag_block]

            # Group "cast + copy_in + getitem + all_gather" into one GroupedSchedulerNode
            wait_node_idx = None
            for i in range(len(ag_related_snodes) - 1):
                if isinstance(ag_related_snodes[i + 1].node, ir._WaitKernel):
                    wait_node_idx = i + 1
                    break
            assert wait_node_idx is not None
            ag_group_node = _create_group_node(ag_related_snodes[:wait_node_idx])

            # Group "all_gather_wait_tensor + copy_out" into one GroupedSchedulerNode
            ag_wait_group_node = _create_group_node(ag_related_snodes[wait_node_idx:])

            ag_grouped_node_to_wait_grouped_node[ag_group_node] = ag_wait_group_node

        # Case 2: Handle ReduceScatter
        elif is_fallback_op(snode.node, torch.ops.fsdp.chunk_cat.default):
            rs_exists = True
            rs_snode = snode

            # Find the "reduce_scatter copy-in + reduce_scatter comm + reduce_scatter wait" code block
            rs_related_snode_set: OrderedSet[scheduler.BaseSchedulerNode] = OrderedSet()
            find_recursive_users_of_node(
                rs_snode,
                rs_related_snode_set,
                name_to_buf,
                name_to_fused_node,
            )

            # sort nodes by original operation order
            rs_related_snodes = sorted(
                rs_related_snode_set, key=lambda x: get_op_idx(x)
            )

            # Group "reduce_scatter copy-in + reduce_scatter comm" into one GroupedSchedulerNode
            wait_node_idx = None
            for i in range(len(rs_related_snodes) - 1):
                if isinstance(rs_related_snodes[i + 1].node, ir._WaitKernel):
                    wait_node_idx = i + 1
                    break
            assert wait_node_idx is not None
            rs_group_node = _create_group_node(rs_related_snodes[:wait_node_idx])

            # Group "reduce_scatter wait + related output nodes" into one GroupedSchedulerNode
            rs_wait_group_node = _create_group_node(rs_related_snodes[wait_node_idx:])

            rs_grouped_node_to_wait_grouped_node[rs_group_node] = rs_wait_group_node

    assert len(snode_name_to_final_snode) > 0
    if ag_exists:
        assert len(ag_grouped_node_to_wait_grouped_node) > 0
    if rs_exists:
        assert len(rs_grouped_node_to_wait_grouped_node) > 0

    # Build the new node schedule, taking GroupedSchedulerNode into account
    for snode in snodes:
        if snode.get_name() in snode_name_to_final_snode:
            snode = snode_name_to_final_snode[snode.get_name()]
        if snode in scheduled:
            continue
        new_order.append(snode)
        scheduled.add(snode)

    # Enforce AllGather ordering: previous AllGather's "wait then copy_out" group node must run
    # before next AllGather's "copy_in then AG" group node
    prev_ag_wait = None
    for ag_group_node, wait_group_node in ag_grouped_node_to_wait_grouped_node.items():
        if prev_ag_wait is not None:
            mutating_buf = next(iter(ag_group_node.get_buffer_names()))
            for o in prev_ag_wait.get_outputs():
                ag_group_node.add_fake_dep(
                    WeakDep(o.get_name(), mutating_buf=mutating_buf)
                )
        prev_ag_wait = wait_group_node

    # Enforce ReduceScatter ordering: previous ReduceScatter's "wait" group node must run
    # before next ReduceScatter's "copy_in then RS" group node
    prev_rs_wait = None
    for rs_group_node, wait_group_node in rs_grouped_node_to_wait_grouped_node.items():
        if prev_rs_wait is not None:
            mutating_buf = next(iter(rs_group_node.get_buffer_names()))
            for o in prev_rs_wait.get_outputs():
                rs_group_node.add_fake_dep(
                    WeakDep(o.get_name(), mutating_buf=mutating_buf)
                )
        prev_rs_wait = wait_group_node

    return new_order  # type: ignore[return-value]<|MERGE_RESOLUTION|>--- conflicted
+++ resolved
@@ -7,15 +7,11 @@
 import operator
 import sys
 from collections import defaultdict
-<<<<<<< HEAD
 from typing import Dict, List, Set, TYPE_CHECKING, Union, Callable, cast, Tuple, Any, Optional
 import math
 from torch._dispatch.python import enable_python_dispatcher
 from .virtualized import V
 from torch.utils._ordered_set import OrderedSet
-=======
-from typing import Any, Dict, List, TYPE_CHECKING
->>>>>>> 8d4926e3
 
 import torch
 from torch.multiprocessing.reductions import StorageWeakRef
@@ -241,23 +237,8 @@
     (might not be the same ordering as the eager mode program).
     TODO: Come up with a better approach
     """
-<<<<<<< HEAD
-    # # If FSDP2 is used, we apply FSDP-specific passes.
-    # if any(
-    #     is_fallback_op(
-    #         x.node,
-    #         {
-    #             torch.ops.fsdp.all_gather_copy_in.default,
-    #             torch.ops.fsdp.chunk_cat.default,
-    #         },
-    #     )
-    #     for x in nodes
-    # ):
-    #     nodes = enforce_comm_ordering_for_fsdp(nodes, name_to_buf, name_to_fused_node)
-=======
     if not torch.distributed.is_available():
         return nodes
->>>>>>> 8d4926e3
 
     comm_nodes = [n for n in nodes if contains_collective(n)]
 
