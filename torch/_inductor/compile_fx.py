from __future__ import annotations

import contextlib
import functools
import io
import itertools
import json
import logging
import pathlib
import sys
import time
import warnings
from itertools import count
from typing import (
    Any,
    Callable,
    ContextManager,
    Dict,
    Generator,
    List,
    Optional,
    Sequence,
    Tuple,
    TYPE_CHECKING,
    TypeVar,
    Union,
)
from typing_extensions import Never, ParamSpec, Protocol, TypedDict, Unpack
from unittest import mock

import torch._inductor.async_compile  # noqa: F401 required to warm up AsyncCompile pools
import torch.fx
import torch.utils._pytree as pytree
from functorch.compile import min_cut_rematerialization_partition
from torch import fx
from torch._dispatch.python import enable_python_dispatcher
from torch._dynamo import (
    compiled_autograd,
    config as dynamo_config,
    logging as dynamo_logging,
    utils as dynamo_utils,
)
from torch._dynamo.device_interface import get_interface_for_device
from torch._dynamo.repro.after_aot import wrap_compiler_debug
from torch._dynamo.utils import (
    counters,
    detect_fake_mode,
    dynamo_timed,
    flatten_graph_inputs,
    get_chromium_event_logger,
    lazy_format_graph_code,
    set_feature_use,
)
from torch._functorch import config as functorch_config
from torch._functorch.aot_autograd import aot_export_module, make_boxed_func
from torch._inductor.codecache import code_hash, FxGraphCache, output_code_log
from torch._inductor.cudagraph_utils import BoxedDeviceIndex, PlaceholderInfo
from torch._inductor.debug import save_args_for_compile_fx_inner
from torch._inductor.output_code import (
    CompiledAOTI,
    CompiledFxGraph,
    get_expanded_dims,
    index_expanded_dims,
    OutputCode,
)
from torch._inductor.runtime.runtime_utils import cache_dir
from torch._inductor.utils import (
    BoxedBool,
    count_tangents,
    fresh_inductor_cache,
    InputType,
    is_gpu,
    should_assume_input_aligned,
    should_use_remote_fx_graph_cache,
    tensor_is_aligned,
)
from torch._logging import trace_structured
from torch._utils_internal import compile_time_strobelight_meta
from torch.fx import GraphModule
from torch.fx.experimental.symbolic_shapes import free_unbacked_symbols, SymExprPrinter
from torch.fx.passes.fake_tensor_prop import FakeTensorProp
from torch.monitor import _WaitCounter
from torch.utils._ordered_set import OrderedSet

from .._dynamo.backends.common import aot_autograd
from ..fx._lazy_graph_module import _use_lazy_graph_module
from ..fx.graph import _PyTreeCodeGen
from . import config, metrics
from .debug import DebugContext
from .decomposition import select_decomp_table
from .fx_passes.joint_graph import joint_graph_passes
from .fx_passes.post_grad import post_grad_passes, view_to_reshape
from .fx_passes.pre_grad import pre_grad_passes
from .graph import GraphLowering
from .ir import get_device_type, IRNode
from .output_code import complex_memory_overlap as complex_memory_overlap  # noqa: F401
from .triton_bundler import TritonBundler
from .utils import (
    align_inputs_from_check_idxs,
    clone_preserve_strides,
    copy_misaligned_inputs,
    get_cloned_parameter_buffer_name,
    get_first_incompatible_cudagraph_node,
    maybe_get_suppress_shape_guards_ctx,
    output_node,
    remove_unaligned_input_idxs,
    shape_env_from_inputs,
)
from .virtualized import V


if TYPE_CHECKING:
    from torch._inductor.output_code import _StrideExprStr
    from torch._ops import OpOverload

    from .ir import ExternKernelNode


_P = ParamSpec("_P")
_T = TypeVar("_T")

if TYPE_CHECKING or not config.is_fbcode():
    # no-op decorator
    def time_and_log(attr: str) -> Callable[[Callable[_P, _T]], Callable[_P, _T]]:
        return dynamo_utils.identity

    def log_optimus_to_scuba(*args: object, **kwargs: object) -> None:
        pass

else:
    from torch._inductor.fb.utils import log_optimus_to_scuba, time_and_log

if TYPE_CHECKING:
    from torch._functorch._aot_autograd.schemas import (
        FQN,
        GraphInputName,
        GraphSignature,
    )


log = logging.getLogger(__name__)
perf_hint_log = torch._logging.getArtifactLogger(__name__, "perf_hints")
post_grad_graphs_log = torch._logging.getArtifactLogger(__name__, "post_grad_graphs")
static_inputs_log = torch._logging.getArtifactLogger(
    __name__, "cudagraph_static_inputs"
)


def get_static_input_idxs(num_fixed: int) -> List[int]:
    # If we are inlining NNModules, we treat all torch.nn.Parameters as static for the purposes
    # of cudagraphs. Rather than copying these into cudagraph-owned memory
    # like we do for normal inputs on each run, we will re-record a cudagraph if these
    # parameter locations change.
    context = torch._guards.TracingContext.try_get()
    fixed = list(range(num_fixed))
    if not context or not context.fw_metadata:
        return fixed

    return fixed + context.fw_metadata.static_input_indices


def record_original_output_strides(gm: GraphModule) -> None:
    output_node = gm.graph.find_nodes(op="output")[0]
    output_strides = []
    for output in output_node.args[0]:
        if (
            isinstance(output, torch.fx.Node)
            and (val := output.meta.get("val")) is not None
            and isinstance(val, torch.Tensor)
        ):
            output_strides.append(val.stride())
        else:
            output_strides.append(None)
    output_node.meta["original_output_strides"] = output_strides


@functools.lru_cache(None)
def _step_logger() -> Callable[..., None]:
    return dynamo_logging.get_step_logger(log)


@functools.lru_cache(None)
def _warn_tf32_disabled() -> None:
    if (
        torch.cuda.is_available()
        and not torch.backends.cuda.matmul.allow_tf32
        and torch.cuda.get_device_capability() >= (8, 0)
    ):
        warnings.warn(
            "TensorFloat32 tensor cores for float32 matrix multiplication available but not enabled. "
            "Consider setting `torch.set_float32_matmul_precision('high')` for better performance."
        )


def _unlift_graph(
    mod: GraphModule, gm: GraphModule, graph_signature: GraphSignature
) -> GraphModule:
    from torch.export.unflatten import _assign_attr, _AttrKind

    state_dict: Dict[str, Union[torch.nn.parameter.Parameter, torch.Tensor]] = {}
    for name, param in mod.named_parameters(remove_duplicate=False):
        state_dict[name] = param
        _assign_attr(
            param,
            gm,
            name,
            attr_kind=_AttrKind.PARAMETER,
        )
    for name, buffer in mod.named_buffers(remove_duplicate=False):
        state_dict[name] = buffer
        _assign_attr(
            buffer,
            gm,
            name,
            attr_kind=_AttrKind.BUFFER,
        )

    placeholder_nodes = gm.graph.find_nodes(op="placeholder")
    lifted_inputs: List[Optional[FQN]] = []

    # In AOTI, module parameters and buffers are not lifted as graph inputs.
    # As a result, mutation to buffers has side effect which makes their initial
    # values different from Eager. So we clone them here as a copy.
    # We are not cloning for parameters, although it will be needed if we want to
    # support training.
    for node in placeholder_nodes:
        node_name = node.name
        if node_name in graph_signature.inputs_to_parameters:
            parameter_name = graph_signature.inputs_to_parameters[node_name]
            lifted_inputs.append(parameter_name)
        elif node_name in graph_signature.inputs_to_buffers:
            buffer_name = graph_signature.inputs_to_buffers[node_name]
            lifted_inputs.append(buffer_name)
            gm.meta[
                get_cloned_parameter_buffer_name(buffer_name)
            ] = clone_preserve_strides(state_dict[buffer_name])
        else:
            assert node_name in graph_signature.user_inputs
            lifted_inputs.append(None)

    from torch.export._unlift import _unlift

    outputs = list(gm.graph.nodes)[-1].args[0]
    mutated_outputs = []
    buffer_mutations = graph_signature.buffers_to_mutate
    user_input_mutations = graph_signature.user_inputs_to_mutate
    output_tokens = graph_signature.output_tokens
    for idx, out in enumerate(outputs):
        value: Optional[Union[FQN, GraphInputName]] = None

        if idx < len(buffer_mutations) + len(user_input_mutations) + len(output_tokens):
            if out.name in buffer_mutations:
                value = buffer_mutations[out.name]
            elif out.name in user_input_mutations:
                value = user_input_mutations[out.name]

        mutated_outputs.append(value)

    unlifted_gm = _unlift(
        gm,
        lifted_inputs,
        mutated_outputs,
        pytree.LeafSpec(),
        None,
        state_dict,
        {},
    )
    return unlifted_gm


def _get_subgraph_names(gm: GraphModule) -> Generator[str, None, None]:
    for node in sorted(
        itertools.chain(
            gm.graph.find_nodes(op="call_function", target=torch.ops.higher_order.cond),
            gm.graph.find_nodes(
                op="call_function", target=torch.ops.higher_order.while_loop
            ),
        )
    ):
        if node.target == torch.ops.higher_order.cond:
            true_subgraph_name = node.args[1].name
            false_subgraph_name = node.args[2].name
            yield true_subgraph_name
            yield false_subgraph_name
        elif node.target == torch.ops.higher_order.while_loop:
            cond_subgraph_name = node.args[0].name
            body_subgraph_name = node.args[1].name
            yield cond_subgraph_name
            yield body_subgraph_name


def _recursive_pre_grad_passes(
    gm: GraphModule, example_inputs: Sequence[InputType]
) -> GraphModule:
    with dynamo_timed(
        "_recursive_pre_grad_passes",
        log_pt2_compile_event=True,
        dynamo_compile_column_us="pre_grad_pass_time_us",
    ):
        for subgraph_name in _get_subgraph_names(gm):
            subgraph = getattr(gm, subgraph_name)
            # as we don't have recursive example inputs, passing empty set here
            new_subgraph = _recursive_pre_grad_passes(subgraph, ())
            setattr(gm, subgraph_name, new_subgraph)
        return pre_grad_passes(gm, example_inputs)


def _recursive_joint_graph_passes(gm: GraphModule) -> None:
    with dynamo_timed(
        "_recursive_joint_graph_passes",
        log_pt2_compile_event=True,
        dynamo_compile_column_us="joint_graph_pass_time_us",
    ):
        for subgraph_name in _get_subgraph_names(gm):
            subgraph = getattr(gm, subgraph_name)
            _recursive_joint_graph_passes(subgraph)
        joint_graph_passes(gm)


def _recursive_post_grad_passes(gm: GraphModule, is_inference: bool = False) -> None:
    with dynamo_timed(
        "_recursive_post_grad_passes",
        log_pt2_compile_event=True,
        dynamo_compile_column_us="post_grad_pass_time_us",
    ):
        for subgraph_name in _get_subgraph_names(gm):
            subgraph = getattr(gm, subgraph_name)
            _recursive_post_grad_passes(subgraph, is_inference)
        post_grad_passes(gm, is_inference)


def split_const_gm(
    gm: GraphModule,
    skip_constructor: bool = True,
    lifted_constant_names: Optional[List[str]] = None,
    skip_folding_node_fn: Optional[Callable[[torch.fx.Node], bool]] = None,
) -> Tuple[GraphModule, Dict[str, int]]:
    """
    This function takes an GraphModule input "gm".
    The gm will be split into 2 components,
      1) const_gm, which consists the subgraph of gm that can be constant folded.
      2) gm (being inplace modified,) which returns the graph after constant folding.

    If an additional "lifted_constants" argument is passed in, we will assume the gm has
    been lifted and run the transformation accordingly.

    When a "skip_folding_node_fn" callback is passed, we will skip constant folding on
    the nodes for which the callback returns True.

    const_output_index is a mapping of corresponding node name from gm to the
    output index of const_gm.
    Returns (const_gm, const_output_index)
    """
    from torch._inductor.constant_folding import (
        CONST_MODULE_TAG,
        META_TAG,
        MODULE_TAG,
        replace_node_with_constant,
        run_and_get_constant_graph,
    )

    const_gm = run_and_get_constant_graph(
        gm, skip_constructor, lifted_constant_names, skip_folding_node_fn
    )
    const_result = const_gm() if lifted_constant_names is None else None

    const_outputs = {
        x.name: idx for idx, x in enumerate(tuple(const_gm.graph.nodes)[-1].args[0])
    }

    to_erase_node = []
    to_replace_node = []
    const_output_index = {}
    for node in gm.graph.nodes:
        if node.name in const_outputs:
            to_replace_node.append(node)
        elif node.meta[META_TAG] == CONST_MODULE_TAG and node.op != "placeholder":
            to_erase_node.append(node)

    for node in to_replace_node:
        new_const_name = "_FOLDED_CONST_" + node.name
        replace_node_with_constant(
            gm,
            node,
            (
                const_result[const_outputs[node.name]]
                if lifted_constant_names is None
                else None
            ),
            new_const_name,
        )
        const_output_index[new_const_name] = const_outputs[node.name]
    for node in to_erase_node[::-1]:
        if node.users:
            for n in node.users:
                assert n.meta[META_TAG] == MODULE_TAG, f"node: {node} user not empty."
        else:
            gm.graph.erase_node(node)
    gm.recompile()

    return const_gm, const_output_index


def is_tf32_warning_applicable(gm: GraphModule) -> bool:
    aten = torch.ops.aten
    tf32_ops = {
        aten.mm.default,
        aten.addmm.default,
        aten.bmm.default,
        aten.baddbmm.default,
    }
    for target in tf32_ops:
        for node in gm.graph.find_nodes(op="call_function", target=target):
            if (
                isinstance(node.meta.get("val", None), torch.Tensor)
                and node.meta["val"].dtype == torch.float32
                and node.meta["val"].device.type == "cuda"
            ):
                return True
    return False


def maybe_disable_comprehensive_padding(
    example_inputs: Sequence[InputType],
) -> contextlib.AbstractContextManager[None, None]:
    """
    For CPU backend, enable comprehensive padding causes some unit tests
    fail due to changing number of generated kernels. Skip for now.
    """
    has_gpu = any(
        is_gpu(t.device.type) for t in example_inputs if isinstance(t, torch.Tensor)
    )

    if config.disable_padding_cpu and config.comprehensive_padding and not has_gpu:
        perf_hint_log.info("Skip comprehensive padding on CPU")
        return config.patch(comprehensive_padding=False)
    elif config.aot_inductor.use_runtime_constant_folding:
        perf_hint_log.info(
            "Skip comprehensive padding for use_runtime_constant_folding"
        )
        return config.patch(comprehensive_padding=False)
    else:
        return contextlib.nullcontext()


def fake_tensor_prop(
    gm: GraphModule,
    example_inputs: Sequence[InputType],
    force_allow_non_fake_inputs: bool = False,
) -> torch._subclasses.FakeTensorMode:
    """
    If we can not detect fake mode from the context of inputs, create one.

    The created fake mode will be returned.
    """
    # Ensure that decomps that support symbolic shapes are used
    with enable_python_dispatcher():
        fake_mode = detect_fake_mode(example_inputs)
        if not fake_mode:
            fake_mode = torch._subclasses.FakeTensorMode(allow_non_fake_inputs=True)
            FakeTensorProp(gm, mode=fake_mode).propagate(*example_inputs)
        else:
            ctx = (
                contextlib.nullcontext()
                if not force_allow_non_fake_inputs
                else mock.patch.object(fake_mode, "allow_non_fake_inputs", True)
            )
            with ctx:  # type: ignore[attr-defined]
                FakeTensorProp(gm, mode=fake_mode).propagate_dont_convert_inputs(
                    *example_inputs
                )

    return fake_mode


# pass config dict back to user
def get_patched_config_dict(
    config_patches: Optional[Union[str, Dict[str, Any]]] = None
) -> Dict[str, Any]:
    with config.patch(config_patches):
        return config.get_config_copy()


@contextlib.contextmanager
def with_fresh_cache_if_config() -> Generator[None, None, None]:
    if config.force_disable_caches:
        # Don't delete the cache dir because it has to survive beyond the
        # compile_fx call. Let's put the temp dirs under the default cache
        # dir so they're easier to locate.
        with fresh_inductor_cache(dir=cache_dir(), delete=False):
            yield
    else:
        yield


class _CompileFxKwargs(TypedDict, total=False):
    cudagraphs: Optional[BoxedBool]
    static_input_idxs: Sequence[int]
    is_backward: bool
    graph_id: Optional[int]
    cpp_wrapper: bool
    aot_mode: bool
    is_inference: bool
    layout_opt: Optional[bool]
    extern_node_serializer: Optional[Callable[[List[ExternKernelNode]], Any]]
    boxed_forward_device_index: Optional[BoxedDeviceIndex]


class _CompileFxCallable(Protocol):
    def __call__(
        self,
        gm: GraphModule,
        example_inputs: Sequence[InputType],
        **kwargs: Unpack[_CompileFxKwargs],
    ) -> OutputCode:
        ...


def compile_fx_inner(
    gm: GraphModule,
    example_inputs: Sequence[InputType],
    **kwargs: Unpack[_CompileFxKwargs],
) -> OutputCode:
    kwargs.setdefault("cudagraphs", None)
    kwargs.setdefault("static_input_idxs", ())
    kwargs.setdefault("is_backward", False)
    kwargs.setdefault("graph_id", None)
    kwargs.setdefault("cpp_wrapper", False)
    kwargs.setdefault("aot_mode", False)
    kwargs.setdefault("is_inference", False)
    kwargs.setdefault("boxed_forward_device_index", None)
    kwargs.setdefault("layout_opt", None)
    kwargs.setdefault("extern_node_serializer", None)

    # Need with_fresh_cache_if_config for compile_fx_inner even if we already have one for
    # compile_fx. The reason is the compilation for backward graph may happen after
    # compile_fx return and we may want to use the _LazyGraphModule for compiling
    # the backward graph as well.
    with contextlib.ExitStack() as stack:
        stack.enter_context(torch.utils._python_dispatch._disable_current_modes())
        stack.enter_context(_use_lazy_graph_module(dynamo_config.use_lazy_graph_module))
        stack.enter_context(
            dynamo_utils.dynamo_timed(
                "compile_fx_inner",
                phase_name="inductor_compile",
                log_pt2_compile_event=True,
                dynamo_compile_column_us="inductor_cumulative_compile_time_us",
            )
        )
        # NB: Why is this the dynamo_compile counter?  The rule here is that
        # if it gets an entry in the dynamo_compile table, we also want to
        # tick up the wait counter.  We have to displeasingly manually trigger
        # the counter here because we may dropped into compile_fx directly
        # from lazy backwards compilation.
        stack.enter_context(_WaitCounter("pytorch.wait_counter.dynamo_compile").guard())
        stack.enter_context(with_fresh_cache_if_config())
        stack.enter_context(DebugContext())

        get_chromium_event_logger().add_event_data(
            "inductor_compile",
            is_backward=kwargs["is_backward"],
        )

        return wrap_compiler_debug(_compile_fx_inner, compiler_name="inductor")(
            gm,
            example_inputs,
            **kwargs,
        )


@time_and_log(attr="compilation time (in seconds)")
def _compile_fx_inner(
    gm: GraphModule,
    example_inputs: Sequence[InputType],
    **graph_kwargs: Unpack[_CompileFxKwargs],
) -> OutputCode:
    """
    Inductor API that compiles a single graph.

    If you change the argument list for this function, make sure you
    also update the call to save_args_for_compile_fx_inner below accordingly.
    """
    aot_mode: bool = graph_kwargs.setdefault("aot_mode", False)

    if dynamo_utils.count_calls(gm.graph) == 0 and not aot_mode:
        # trigger the real recompilation for _LazyGraphModule before returning
        # the forward method.
        from torch.fx._lazy_graph_module import _LazyGraphModule

        _LazyGraphModule.force_recompile(gm)
        return make_boxed_func(gm.forward)

    static_input_idxs: Sequence[int] = graph_kwargs.setdefault("static_input_idxs", ())
    static_inputs_log.debug("static input idxs compile_fx_inner: %s", static_input_idxs)
    inputs_to_check = get_input_idxs_to_check(example_inputs, static_input_idxs)

    assert isinstance(
        next(iter(reversed(gm.graph.nodes))).args[0], (tuple, list)
    ), f"inductor can only compile FX graphs which return a tuple/list, but got {gm.graph}"

    if (cudagraphs := graph_kwargs.get("cudagraphs")) is None:
        graph_kwargs["cudagraphs"] = cudagraphs = BoxedBool(config.triton.cudagraphs)
    if config.save_args:
        save_args_for_compile_fx_inner(
            gm,
            example_inputs,
            **graph_kwargs,
        )

    boxed_forward_device_index = graph_kwargs.get("boxed_forward_device_index")

    start = time.time()

    fx_graph_remote_cache = should_use_remote_fx_graph_cache()

    with _WaitCounter("pytorch.wait_counter.fx_codegen_and_compile").guard() as _:
        use_cache = (
            not config.force_disable_caches
            and (config.fx_graph_cache or fx_graph_remote_cache)
            and not aot_mode
        )
        local = config.fx_graph_cache
        remote = fx_graph_remote_cache
        set_feature_use("pytorch/remote_cache:fx_graph_memcache_version", use_cache)

        # TODO: This is a hack purely to get some info to extract_tensor_metadata_for_cache_key,
        # figure out how to not have to modify example inputs
        for i, input in enumerate(example_inputs):
            if (
                isinstance(input, torch.Tensor)
                and input.device.type == "cuda"
                and i in static_input_idxs
            ):
                input._is_inductor_static = True  # type: ignore[attr-defined]

        mb_compiled_graph: Optional[OutputCode] = None
        key_info = None
        cache_info = None
        remote_cache = None

        # TODO: this time will be slightly inconsistent with the one computed
        # in prepare_key/load_with_key, dump those settings of "cache_event_time"
        start_time = time.time_ns()

        if use_cache:
            (key_info, cache_info) = FxGraphCache.prepare_key(
                gm, example_inputs, graph_kwargs, inputs_to_check, remote
            )

            # Attempt a cache lookup
            if key_info is not None:
                key, debug_lines = key_info
                if remote:
                    remote_cache = FxGraphCache.get_remote_cache()
                mb_compiled_graph, cache_info = FxGraphCache.load_with_key(
                    key,
                    debug_lines,
                    example_inputs,
                    local,
                    remote_cache,
                    is_backward=graph_kwargs.get("is_backward", False),
                    gm=gm,
                )

        # CACHE BYPASS: Compile the graph, don't save it to the cache
        # (this can happen either because cache was disabled, or we
        # determined the input is uncacheable)
        if cache_info is None or cache_info["cache_state"] == "bypass":
            assert mb_compiled_graph is None
            mb_compiled_graph = fx_codegen_and_compile(
                gm, example_inputs, inputs_to_check, **graph_kwargs
            )

        # CACHE MISS: Compile the graph and save to cache
        elif cache_info["cache_state"] == "miss":
            assert mb_compiled_graph is None
            assert key_info is not None
            TritonBundler.begin_compile()
            try:
                mb_compiled_graph = fx_codegen_and_compile(
                    gm, example_inputs, inputs_to_check, **graph_kwargs
                )
                assert mb_compiled_graph is not None
                mb_compiled_graph._time_taken_ns = time.time_ns() - start_time
                cache_key = key_info[0]
                mb_compiled_graph._fx_graph_cache_key = cache_key
                (
                    triton_bundle,
                    triton_bundler_meta,
                ) = TritonBundler.collect()
                mb_compiled_graph.set_triton_bundle(triton_bundle)
            finally:
                TritonBundler.end_compile()
            if triton_bundler_meta is not None:
                cache_info["triton_bundler_meta"] = str(triton_bundler_meta)
            cache_info["time_taken_ns"] = mb_compiled_graph._time_taken_ns
            FxGraphCache._save_graph(
                cache_key,
                mb_compiled_graph,
                example_inputs,
                local,
                remote_cache,
            )

        # CACHE HIT: not much to really do, just make sure the cache key
        # is recorded on the graph
        else:
            assert cache_info["cache_state"] == "hit"
            assert mb_compiled_graph is not None
            assert key_info is not None
            cache_key = key_info[0]
            mb_compiled_graph._fx_graph_cache_key = cache_key

        assert mb_compiled_graph is not None
        compiled_graph = mb_compiled_graph

        # Logging and observability: we log a single chromium event
        # and a tlparse log for every cache action.
        # In the event of a bypass, we also logged to the remote table earlier
        # with log_cache_bypass.
        chromium_log = get_chromium_event_logger()
        cache_state = (
            cache_info["cache_state"] if cache_info is not None else "disabled"
        )
        # Here for grepping:
        # fx_graph_cache_hit
        # fx_graph_cache_miss
        # fx_graph_cache_bypass
        # fx_graph_cache_disabled
        chromium_log.log_instant_event(
            f"fx_graph_cache_{cache_state}",
            start_time,
            metadata=cache_info,
        )
        # Add event data about cache hits/miss
        # TODO: add remote cache get/put timings here too
        chromium_log.add_event_data(
            "inductor_compile",
            cache_state=cache_state,
            cache_event_time=start_time,
            key=cache_info.get("key") if cache_info else None,
            components=cache_info.get("components") if cache_info else None,
            cache_bypass_reason=cache_info.get("cache_bypass_reason")
            if cache_info
            else "cache not enabled",
            remote_cache_enabled=remote,
            local_cache_enabled=local,
        )

        # Don't clog up the main tlparse output with disabled cache
        if cache_info is not None:
            torch._logging.trace_structured(
                "artifact",
                metadata_fn=lambda: {
                    "name": f"fx_graph_cache_{cache_state}",
                    "encoding": "json",
                },
                payload_fn=lambda: json.dumps(cache_info),
            )

        compiled_graph.post_compile(example_inputs, cudagraphs, gm)

    log.debug("FX codegen and compilation took %.3fs", time.time() - start)

    _step_logger()(
        logging.INFO,
        "torchinductor done compiling "
        f"{'BACKWARDS' if graph_kwargs['is_backward'] else 'FORWARDS'} "
        f"graph {graph_kwargs['graph_id']}",
    )
    return compiled_graph


def fx_codegen_and_compile(
    gm: GraphModule,
    example_inputs: Sequence[InputType],
    # This is derivable from the other inputs to this function, but we pass it
    # in explicitly because it's nontrivial to compute
    inputs_to_check: Sequence[int],
    **graph_kwargs: Unpack[_CompileFxKwargs],
) -> OutputCode:
    # Sorry about the mess, we need graph_kwargs to continue to be able
    # to propagate it further on
    # TODO: _CompileFxKwargs actually has stronger types than in the
    # signature, need to tighten it up
    assert "cudagraphs" in graph_kwargs and graph_kwargs["cudagraphs"] is not None
    cudagraphs: BoxedBool = graph_kwargs["cudagraphs"]
    static_input_idxs: Sequence[int] = graph_kwargs.get("static_input_idxs", ())
    is_backward: bool = graph_kwargs.get("is_backward", False)
    graph_id: Optional[int] = graph_kwargs.get("graph_id", None)
    cpp_wrapper: bool = graph_kwargs.get("cpp_wrapper", False)
    aot_mode: bool = graph_kwargs.get("aot_mode", False)
    is_inference: bool = graph_kwargs.get("is_inference", False)
    layout_opt: Optional[bool] = graph_kwargs.get("layout_opt", None)
    extern_node_serializer: Optional[
        Callable[[List[ExternKernelNode]], Any]
    ] = graph_kwargs.get("extern_node_serializer", None)
    boxed_forward_device_index: Optional[BoxedDeviceIndex] = graph_kwargs.get(
        "boxed_forward_device_index", None
    )

    with _WaitCounter(
        "pytorch.wait_counter.actual_codegen_and_compile"
    ).guard(), dynamo_utils.preserve_rng_state():
        if (sleep_sec := config.sleep_sec_TESTING_ONLY) is not None:
            import time

            log.warning(
                "Sleeping for %s since sleep_sec_TESTING_ONLY is set", sleep_sec
            )
            time.sleep(sleep_sec)

        if is_tf32_warning_applicable(gm):
            _warn_tf32_disabled()

        inductor_counters = counters["inductor"].copy()

        # lift the maximum depth of the Python interpreter stack
        # to adapt large/deep models
        sys.setrecursionlimit(max(sys.getrecursionlimit(), 2000))

        _step_logger()(
            logging.INFO,
            "torchinductor compiling "
            f"{'BACKWARDS' if is_backward else 'FORWARDS'} "
            f"graph {graph_id}",
        )

        def log_graph_runnable() -> str:
            fd = io.StringIO()
            torch._dynamo.repro.after_aot.save_graph_repro(
                fd, gm, example_inputs, "inductor", save_dir=None
            )
            return fd.getvalue()

        torch._logging.trace_structured(
            "artifact",
            metadata_fn=lambda: {
                "name": "fx_graph_runnable",
                "encoding": "string",
            },
            payload_fn=lambda: log_graph_runnable(),
        )

        V.debug.fx_graph(gm, example_inputs)
        # TODO: Should we actually dump this?  It should be redundant with the aot
        # structured logs...
        # trace_structured("inductor_input_graph", payload_fn=lambda: gm.print_readable(print_output=False))

        shape_env = shape_env_from_inputs(example_inputs)

        # Convert view to reshape in the graph. This is necessary primarily for
        # layout optimization. Do it unconditionally for uniformity.
        #
        # It's needed because when we do layout optimization, an contiguous tensor
        # in eager mode may becomes a channels last tensor. A view op previously
        # can be applied to the contiguous tensor may not be able to be applied
        # on the channels tensor any more. An error like
        #   RuntimeError: view size is not compatible with input tensor's size and stride
        #   (at least one dimension spans across two contiguous subspaces). Use .reshape(...) instead.
        # will be printed.
        #
        # Replace view op to reshape op in this case.
        # As an example, timm_resnest/botnet26t_256/convnext_base etc. will fail if we don't do this.
        #
        # Also this has to be done before FakeTensorProp below to avoid the failed
        # .view() call.
        view_to_reshape(gm)

        # It is safe to run FakeTensorProp under no_grad because by the time
        # we're in inductor, we assume that AOTAutograd has already "taken care"
        # of autograd, so there should be no more autograd-related API's in the
        # graph.
        with torch.no_grad():
            fake_mode = fake_tensor_prop(gm, example_inputs)

        record_original_output_strides(gm)

        # pattern matcher passes might not preserve striding information
        # on node.meta["val"]. if in the future we rely on these being
        # correct we will need to fix.

        with V.set_fake_mode(fake_mode):
            # has some issues with memory in training
            cuda_context = get_cuda_device_context(gm)
            with cuda_context:
                _recursive_post_grad_passes(gm, is_inference=is_inference)
            V.debug.fx_graph_transformed(gm, example_inputs)
            post_grad_graphs_log.debug(
                "%s",
                lazy_format_graph_code(
                    "AFTER POST GRAD",
                    gm,
                    include_stride=True,
                    include_device=True,
                    colored=True,
                ),
            )
            trace_structured(
                "inductor_post_grad_graph",
                payload_fn=lambda: gm.print_readable(
                    print_output=False, include_stride=True, include_device=True
                ),
            )
            if config.is_fbcode():
                log_optimus_to_scuba(
                    extra_logging={"pt2_configs": str(get_patched_config_dict())}
                )

        with V.set_fake_mode(fake_mode), maybe_disable_comprehensive_padding(
            example_inputs
        ):
            const_output_index = None
            const_graph = None
            const_code = None

            if (
                aot_mode or config.aoti_wrapper
            ) and config.aot_inductor.use_runtime_constant_folding:
                const_gm, const_output_index = split_const_gm(gm)

                const_graph = GraphLowering(
                    const_gm,
                    example_inputs=[],
                    shape_env=shape_env,
                    graph_id=graph_id,
                    cpp_wrapper=cpp_wrapper,
                    aot_mode=aot_mode or config.aoti_wrapper,
                    extern_node_serializer=extern_node_serializer,
                    is_inference=is_inference,
                    is_backward=is_backward,
                    is_const_graph=True,
                )
                with V.set_graph_handler(const_graph):
                    assert cpp_wrapper, "AOT mode only supports C++ wrapper"
                    const_graph.run()

                    const_code, _ = const_graph.codegen_with_cpp_wrapper()

            graph = GraphLowering(
                gm,
                # example_inputs will be used by AOTInductor to dry-run the generated code for Triton kernel tuning.
                # For the forward pass, we have the real inputs to be used as example_inputs. For the backward pass,
                # we currently use fake tensors and defake them later.
                example_inputs=example_inputs,
                shape_env=shape_env,
                graph_id=graph_id,
                cpp_wrapper=cpp_wrapper,
                aot_mode=aot_mode or config.aoti_wrapper,
                extern_node_serializer=extern_node_serializer,
                is_inference=is_inference,
                is_backward=is_backward,
                const_output_index=const_output_index,
                const_code=const_code,
                const_module=const_graph,
            )
            metrics_helper = metrics.CachedMetricsHelper()
            with V.set_graph_handler(graph):
                graph.run(*example_inputs)
                output_strides: List[Optional[Tuple[_StrideExprStr, ...]]] = []
                if graph.graph_outputs is not None:
                    # We'll put the output strides in the compiled graph so we
                    # can later return them to the caller via TracingContext
                    p = SymExprPrinter()
                    for out in graph.graph_outputs:
                        if (
                            isinstance(out, IRNode)
                            and out.has_tensor_output()
                            and len(free_unbacked_symbols(out.get_stride())) == 0
                        ):
                            # Convert to string for eval on the load path
                            output_strides.append(
                                tuple(p.doprint(s) for s in out.get_layout().stride)
                            )
                        else:
                            output_strides.append(None)

                _check_triton_bf16_support(graph)

                # TODO: The switching between AOT mode and not here is a bit
                # messy, but it's localized to the block of code below so I'm
                # not going to touch it for now

                compiled_fn: Any

                with dynamo_timed(
                    "GraphLowering.compile_to_fn", log_pt2_compile_event=True
                ):
                    if graph.aot_mode or config.aoti_wrapper:
                        from .codecache import AotCodeCompiler

                        assert graph.cpp_wrapper, "AOT mode only supports C++ wrapper"
                        code, linemap = graph.codegen_with_cpp_wrapper()
                        output_code_log.debug("Output code: \n%s", code)

                        serialized_extern_kernel_nodes = None
                        if graph.extern_kernel_nodes:
                            serialized_extern_kernel_nodes = (
                                graph.extern_node_serializer(graph.extern_kernel_nodes)
                            )
                            output_code_log.debug(
                                "Serialized Extern Kernel Nodes: \n%s",
                                serialized_extern_kernel_nodes,
                            )

                        additional_files = graph.wrapper_code.additional_files

                        with dynamo_timed(
                            "AotCodeCompiler.compile", log_pt2_compile_event=True
                        ):
                            # Directly return the file path with the compiled code
                            compiled_fn = AotCodeCompiler.compile(
                                graph,
                                code,
                                serialized_extern_kernel_nodes,
                                device_type=graph.device_type,
                                additional_files=additional_files,
                            )
                    else:
                        compiled_fn = graph.compile_to_module().call

                num_bytes, nodes_num_elem, node_runtimes = graph.count_bytes()
                metrics.num_bytes_accessed += num_bytes
                metrics.node_runtimes += node_runtimes
                metrics.nodes_num_elem += nodes_num_elem

                if (
                    cudagraphs
                    and config.triton.cudagraph_skip_dynamic_graphs
                    and not V.graph.disable_cudagraphs_reason
                    and torch._inductor.utils.any_is_symbolic(*example_inputs)
                ):
                    stack_trace = None
                    for node in gm.graph.nodes:
                        meta_val = node.meta.get("val", None)
                        if (
                            node.op == "placeholder"
                            or not isinstance(meta_val, torch.Tensor)
                            or not torch._inductor.utils.any_is_symbolic(meta_val)
                        ):
                            continue

                        if stack_trace := node.meta.get("stack_trace", None):
                            break
                    disable = "graph with symbolic shapes inputs and config.triton.cudagraph_skip_dynamic_graphs=True."
                    if stack_trace:
                        disable = f"{disable} Found from {stack_trace}\n"
                    else:
                        disable = f"{disable}\n"
                    V.graph.disable_cudagraphs_reason = disable

                if cudagraphs and not V.graph.disable_cudagraphs_reason:
                    maybe_incompat_node = get_first_incompatible_cudagraph_node(gm)
                    if maybe_incompat_node:
                        disable = f"disabling cudagraphs due to incompatible op {maybe_incompat_node.target}"
                        if stack_trace := maybe_incompat_node.meta.get(
                            "stack_trace", None
                        ):
                            disable = f"{disable} Found from {stack_trace}\n"
                        V.graph.disable_cudagraphs_reason = disable

<<<<<<< HEAD
                if isinstance(compiled_fn, (str, list)):
                    # TODO: unconditionally packaging this is not always
                    # desirable
                    # TODO: probably should live in codecache, maybe...
                    from torch._inductor.codecache import get_hash, get_path
                    from torch._inductor.package import package_aoti

                    key = get_hash(":".join(compiled_fn), "", "code")
                    basename, subdir, path = get_path(key, "pt2", "")
                    pathlib.Path(path).parent.mkdir(parents=True, exist_ok=True)
                    output_code_log.debug("Package written to %s", path)
                    # TODO: This write isn't atomic
                    # TODO: Not clear if non cuda:0 device handled correctly
                    return CompiledAOTI(package_aoti(path, compiled_fn))
=======
                if V.aot_compilation is True:
                    assert isinstance(compiled_fn, (str, list))
                    return CompiledAOTI(compiled_fn)
>>>>>>> 039e5a7c

                # TODO: Hoist this above V.aot_compilation
                if cudagraphs and not V.graph.disable_cudagraphs_reason:
                    from torch._inductor.cudagraph_utils import (
                        check_lowering_disable_cudagraph,
                    )

                    V.graph.disable_cudagraphs_reason = (
                        check_lowering_disable_cudagraph(V.graph.device_node_mapping)
                    )

                return CompiledFxGraph(
                    compiled_fn,
                    graph,
                    gm,
                    output_strides,
                    V.graph.disable_cudagraphs_reason,
                    metrics_helper.get_deltas(),
                    counters["inductor"] - inductor_counters,
                    cudagraphs,
                    example_inputs,
                    static_input_idxs,
                    graph_kwargs,
                    inputs_to_check,
                    boxed_forward_device_index,
                )


def get_input_idxs_to_check(
    inputs: Sequence[InputType],
    static_input_idxs: Sequence[int],
) -> Sequence[int]:
    """
    This function runs at compile time, and generates a list of indices for which we
    might need to do a copy to preserve alignment requirements.
    """
    ids_to_check = []

    for i, input in enumerate(inputs):
        if not isinstance(input, torch.Tensor):
            # non-tensors don't need alignment
            continue
        if not is_gpu(input.device.type):
            # right now we only care for gpu tensors
            continue
        with maybe_get_suppress_shape_guards_ctx():
            # suppress guards so that tensor_is_aligned and should_assume_input_aligned
            # do not add guards on input's storage offset
            if i in static_input_idxs and tensor_is_aligned(input):
                continue
            if not should_assume_input_aligned(input):
                continue

        # if we get here, then
        # (a) our triton code assumes that the input is aligned
        # (b) we can't be sure ahead of time that the input will actually be aligned.
        # therefore, at runtime, we'll need to check that the input is aligned
        # (and if not, clone it to make it aligned.)
        ids_to_check.append(i)

    return ids_to_check


def cudagraphify(
    model: Callable[..., Any],
    static_input_idxs: Sequence[int] = (),
    *,
    device_index: int,
    stack_traces: List[Optional[str]],
    is_backward: bool,
    is_inference: bool,
    constants: Tuple[torch.Tensor, ...] = (),
    placeholders: Sequence[PlaceholderInfo] = (),
    mutated_input_idxs: Tuple[int, ...] = (),
) -> Callable[..., Any]:
    from torch._inductor.cudagraph_trees import (
        cudagraphify_impl as new_cudagraphify_impl,
    )

    cudagraphify_fn: Callable[..., Any]
    if config.triton.cudagraph_trees:
        cudagraphify_fn = functools.partial(
            new_cudagraphify_impl,
            device_index=device_index,
            stack_traces=stack_traces,
            is_backward=is_backward,
            is_inference=is_inference,
            constants=constants,
            placeholders=placeholders,
            mutated_input_idxs=mutated_input_idxs,
        )
    else:
        cudagraphify_fn = cudagraphify_impl

    compiled_fn = None

    def run(new_inputs: Sequence[InputType]) -> Any:
        nonlocal compiled_fn
        if compiled_fn is None:
            with dynamo_utils.dynamo_timed(
                "cudagraphify",
                log_pt2_compile_event=True,
            ), dynamo_utils.preserve_rng_state():
                compiled_fn = cudagraphify_fn(model, new_inputs, static_input_idxs)
        return compiled_fn(new_inputs)

    return run


def static_input(x: torch.Tensor) -> torch.Tensor:
    """
    Copy and input while preserving strides
    """
    return torch.empty_strided(x.size(), x.stride(), dtype=x.dtype, device=x.device)


def index_expanded_dims_and_copy_(
    dst: torch.Tensor,
    src: torch.Tensor,
    expanded_dims: List[int],
) -> None:
    "Index into expanded dimensions of both dst and src then copy_"
    dst = index_expanded_dims(dst, expanded_dims)
    src = index_expanded_dims(src, expanded_dims)
    dst.copy_(src)


def cudagraphify_impl(
    model: Callable[..., Any],
    inputs: List[torch.Tensor],
    static_input_idxs: Sequence[int] = (),
) -> Callable[[List[InputType]], Any]:
    """
    Assumes inputs[static_input_idxs[i]] are always the same memory address
    """
    check_input_idxs = get_input_idxs_to_check(inputs, static_input_idxs)  # type: ignore[arg-type]
    static_input_idxs: OrderedSet[int] = OrderedSet(
        remove_unaligned_input_idxs(inputs, static_input_idxs)  # type: ignore[arg-type]
    )
    copy_misaligned_inputs(inputs, check_input_idxs)  # type: ignore[arg-type]

    assert isinstance(inputs, list)

    inps_expanded_dims = [
        get_expanded_dims(x) if idx not in static_input_idxs else []
        for idx, x in enumerate(inputs)
    ]

    # allocate static tensor inputs
    static_inputs = [
        x
        if not isinstance(x, torch.Tensor)
        else static_input(x)
        if idx not in static_input_idxs
        else x.detach()
        for idx, x in enumerate(inputs)
    ]

    # copy over input values for fresh allocations
    for idx, (x, expanded_dims) in enumerate(zip(inputs, inps_expanded_dims)):
        if isinstance(x, torch.Tensor) and idx not in static_input_idxs:
            index_expanded_dims_and_copy_(static_inputs[idx], x, expanded_dims)

    # warmup
    torch.cuda.synchronize()
    stream = torch.cuda.Stream()
    stream.wait_stream(torch.cuda.current_stream())
    # copy static_inputs because it will be cleared in model
    with torch.cuda.stream(stream):
        model(list(static_inputs))
    stream.synchronize()
    torch.cuda.current_stream().wait_stream(stream)
    torch.cuda.synchronize()

    # record
    graph = torch.cuda.CUDAGraph()
    with torch.cuda.graph(graph, stream=stream, capture_error_mode="thread_local"):
        static_outputs = model(list(static_inputs))
    if not isinstance(static_outputs, (list, tuple)):
        static_outputs = (static_outputs,)

    if config.size_asserts:

        def run(new_inputs: List[InputType]) -> Callable[[List[InputType]], Any]:
            assert len(static_inputs) == len(new_inputs)
            for idx, (dst, src, expanded_dims) in enumerate(
                zip(static_inputs, new_inputs, inps_expanded_dims)
            ):
                if not isinstance(dst, torch.Tensor):
                    continue
                assert isinstance(src, torch.Tensor)
                if idx in static_input_idxs:
                    assert dst.data_ptr() == src.data_ptr()
                else:
                    # TODO - could make one single op of multiple slices
                    # and avoid dispatch.
                    # Could also pre-index the `dst` tensors
                    index_expanded_dims_and_copy_(dst, src, expanded_dims)
            new_inputs.clear()
            graph.replay()
            return static_outputs

    else:
        copy_indices = [
            idx for idx in range(len(static_inputs)) if idx not in static_input_idxs
        ]

        def run(new_inputs: List[InputType]) -> Callable[[List[InputType]], Any]:
            for idx in copy_indices:
                expanded_dims = inps_expanded_dims[idx]
                src = new_inputs[idx]
                assert isinstance(src, torch.Tensor)
                index_expanded_dims_and_copy_(static_inputs[idx], src, expanded_dims)
            new_inputs.clear()
            graph.replay()
            return static_outputs

    return align_inputs_from_check_idxs(run, check_input_idxs)


def compile_fx_aot(
    model_: GraphModule,
    example_inputs_: List[InputType],
    inner_compile: _CompileFxCallable = compile_fx_inner,
    config_patches: Optional[Dict[str, str]] = None,
) -> Union[List[str], str]:
    config_patches: Dict[str, Any] = (
        {"cpp_wrapper": True}
        if config_patches is None
        else {**config_patches, "cpp_wrapper": True}
    )

    output_path = config_patches.get(
        "aot_inductor.output_path", config.aot_inductor.output_path
    )

    if output_path:
        assert not output_path.endswith(".pt2"), (
            "The output path for aot_compile should not have an extension with .pt2 "
            "this is for specifying the output path for the .so in AOTInductor. "
            "If you would like to package the AOTInductor generated files "
            "into a pt2, please call `torch._inductor.aoti_compile_and_package`."
        )
    else:
        config_patches = {
            **config_patches,
            "aot_inductor.output_path": code_hash(model_.code),
        }

    extern_node_serializer = config_patches.pop("extern_node_serializer", None)
    saved_compile_id = model_.meta.get("dynamo_compile_id", None)
    saved_compile_context = torch._guards.CompileContext(saved_compile_id)
    with V.set_aot_compilation(True), torch._guards.compile_context(
        saved_compile_context
    ):
        compiled_artifacts = compile_fx(
            model_,
            example_inputs_,
            inner_compile=functools.partial(
                inner_compile,
                aot_mode=True,
                extern_node_serializer=extern_node_serializer,
            ),
            config_patches=config_patches,
        )

        assert isinstance(compiled_artifacts, CompiledAOTI)

        return compiled_artifacts.filename


_graph_counter = count(0)


def fw_compiler_freezing(
    aot_autograd_model: GraphModule,
    aot_example_inputs: Sequence[InputType],
    dynamo_model: GraphModule,
    num_example_inputs: int,
    inner_compile: Callable[..., Any],
    cudagraphs: BoxedBool,
    graph_id: int,
    forward_device: BoxedDeviceIndex,
) -> Callable[[List[object]], Sequence[torch.Tensor]]:
    from torch._inductor.freezing import convert_conv_weights_to_channels_last, freeze

    # partition_fn won't be called
    _recursive_joint_graph_passes(aot_autograd_model)

    layout_opt = GraphLowering.decide_layout_opt(aot_autograd_model, is_inference=True)
    if layout_opt:
        # make sure meta['val'] is properly setup
        fake_tensor_prop(aot_autograd_model, aot_example_inputs, True)
        convert_conv_weights_to_channels_last(aot_autograd_model)

    opt_model, preserved_arg_indices = freeze(
        dynamo_model,
        aot_autograd_model,
        aot_example_inputs,  # type: ignore[arg-type]
    )

    setattr(opt_model, "_has_frozen_params", True)  # noqa: B010

    aot_example_inputs = [aot_example_inputs[ind] for ind in preserved_arg_indices]
    num_fixed = len(preserved_arg_indices) - num_example_inputs

    fake_mode = detect_fake_mode(aot_example_inputs)

    # for freezing, all graph outputs should be user visible
    *_, model_outputs_node = opt_model.graph.nodes
    model_outputs = model_outputs_node.args[0]
    model_outputs_node.meta["user_visible_output_idxs"] = [
        idx for idx, n in enumerate(model_outputs) if isinstance(n, torch.fx.Node)
    ]

    static_input_idxs = list(range(num_fixed))
    wrapper_new_args_unwrapped_indices: List[int] = []
    # constant params will be real tensors, not fake
    tracing_context = torch._guards.TracingContext.try_get()
    unwrapped_args_offsets = [0]
    max_offset_idx = 0
    if tracing_context is not None:
        assert tracing_context.params_flat_unwrap_subclasses is not None
        params_flat_unwrap = tracing_context.params_flat_unwrap_subclasses
        max_offset_idx = max(0, len(params_flat_unwrap) - 1)
        preserved_indices_params_flat = set()
        unwrapped_idxs = tracing_context.params_unwrapped_to_flat_index
        assert unwrapped_idxs is not None
        current_offset = 0
        if len(params_flat_unwrap) > 0:
            unwrapped_args_offsets = []

        for i in range(len(params_flat_unwrap)):
            if i not in preserved_arg_indices:
                params_flat_unwrap[i] = None
                if i > 0 and unwrapped_idxs[i] == unwrapped_idxs[i - 1]:
                    current_offset += 1
            else:
                preserved_indices_params_flat.add(unwrapped_idxs[i])
            unwrapped_args_offsets.append(current_offset)

        # Deallocate wrapped params, if all subelements were deallocated
        assert tracing_context.params_flat is not None
        for i in range(len(tracing_context.params_flat)):
            if i not in preserved_indices_params_flat:
                tracing_context.params_flat[i] = None

        if tracing_context.fw_metadata:
            static_input_idxs += tracing_context.fw_metadata.static_input_indices

    with mock.patch.object(fake_mode, "allow_non_fake_inputs", True):
        optimized_function = inner_compile(
            opt_model,
            aot_example_inputs,
            static_input_idxs=static_input_idxs,
            cudagraphs=cudagraphs,
            graph_id=graph_id,
            is_inference=True,
            boxed_forward_device_index=forward_device,
            layout_opt=layout_opt,
        )

    # aot_inductor codegens a call that takes in just the inputs, so we don't return a wrapper
    # that drops constant-ified params
    if V.aot_compilation is True:
        return optimized_function

    def wrapper(args: List[object]) -> Sequence[torch.Tensor]:
        args_new = [
            args[i - unwrapped_args_offsets[min(i, max_offset_idx)]]
            for i in preserved_arg_indices
        ]
        args.clear()
        return optimized_function(args_new)

    wrapper._boxed_call = True  # type: ignore[attr-defined]

    return wrapper


def get_cpp_wrapper_config() -> Dict[str, object]:
    return {
        # Set autotune_at_compile_time to True as default if the option is not explicitly set
        "triton.autotune_at_compile_time": config.triton.autotune_at_compile_time
        if config.triton.autotune_at_compile_time is not None
        else True,
        "triton.autotune_cublasLt": False,
        "triton.cudagraphs": False,  # TODO: to be removed
        "triton.store_cubin": True,
    }


def get_cuda_device_context(gm: torch.fx.GraphModule) -> ContextManager[None]:
    """
    Returns a cuda device context manager if there is a single device in the graph
    """
    if not torch.cuda.is_available():
        return contextlib.nullcontext()

    placeholder_nodes = gm.graph.find_nodes(op="placeholder")
    input_devices: OrderedSet[torch.device] = OrderedSet(
        node.meta["val"].device
        for node in placeholder_nodes
        if isinstance(node.meta.get("val"), torch.Tensor)
    )

    out_devices: OrderedSet[torch.device] = OrderedSet(
        arg.meta["val"].device
        for arg in output_node(gm).args[0]
        if isinstance(arg, fx.Node) and isinstance(arg.meta.get("val"), torch.Tensor)
    )
    cuda_devices: OrderedSet[torch.device] = OrderedSet(
        device for device in (input_devices | out_devices) if device.type == "cuda"
    )

    return (
        torch.cuda.device(next(iter(cuda_devices)))  # type: ignore[return-value]
        if len(cuda_devices) == 1
        else contextlib.nullcontext()
    )


def compile_fx(
    model_: GraphModule,
    example_inputs_: Sequence[InputType],
    inner_compile: Callable[..., OutputCode] = compile_fx_inner,
    config_patches: Optional[Dict[str, Any]] = None,
    decompositions: Optional[Dict[OpOverload, Callable[..., Any]]] = None,
) -> Union[Callable[[List[object]], Sequence[torch.Tensor]], str, List[str]]:
    """
    Main entry point for compiling given FX graph.  Despite the fact that this
    lives in :mod:`torch._inductor`, this function is responsible for calling
    into AOT Autograd (and we will eventually get a callback to
    ``inner_compile`` to perform actual compilation.  In other words, this
    function orchestrates end-to-end compilation for the inductor backend when
    you use :func:`torch.compile`.

    NB: This function TAKES OWNERSHIP of the input ``model_`` and can potentially
    mutate it!  Make a copy if you need to preserve the original GraphModule.
    """

    # Some arguments trigger a recursive call to compile_fx.  Handle these
    # short circuits first, before anything else

    if config_patches:
        with config.patch(config_patches):
            return compile_fx(
                model_,
                example_inputs_,
                # need extra layer of patching as backwards is compiled out of scope
                inner_compile=config.patch(config_patches)(inner_compile),
                decompositions=decompositions,
            )

    # TODO: This probably shouldn't be a recursive call
    if config.cpp_wrapper:
        with config.patch(
            {
                "cpp_wrapper": False,  # reset to break recursive call to compile_fx
                **get_cpp_wrapper_config(),
            }
        ), V.set_real_inputs(example_inputs_):
            inputs_: Sequence[InputType] = example_inputs_

            if isinstance(model_, GraphModule):
                fake_inputs = [
                    node.meta.get("val")
                    for node in model_.graph.nodes
                    if node.op == "placeholder"
                ]
                # Replace non-tensor (constant) inputs with Nones, since these are not being
                # used anyways by the graph
                fake_inputs = [
                    inp if isinstance(inp, torch.Tensor) else None
                    for inp in fake_inputs
                ]

                if any(v is not None for v in fake_inputs):
                    # Validate devices before switching to fake tensors.
                    for idx, fi, i in zip(count(), fake_inputs, inputs_):
                        if fi is not None:
                            assert isinstance(i, torch.Tensor)
                            if fi.device != i.device:
                                raise ValueError(
                                    f"Device mismatch between fake input and example input at position #{idx}: "
                                    f"{fi.device} vs {i.device}. If the model was exported via torch.export(), "
                                    "make sure torch.export() and torch.aot_compile() run on the same device."
                                )
                    inputs_ = fake_inputs  # type: ignore[assignment]
            return compile_fx(
                model_,
                inputs_,
                inner_compile=functools.partial(inner_compile, cpp_wrapper=True),
                decompositions=decompositions,
            )

    recursive_compile_fx = functools.partial(
        compile_fx,
        inner_compile=inner_compile,
        decompositions=decompositions,
    )

    if not graph_returns_tuple(model_):
        return make_graph_return_tuple(
            model_,
            example_inputs_,
            recursive_compile_fx,
        )

    if isinstance(model_, GraphModule) and isinstance(
        model_.graph._codegen, _PyTreeCodeGen
    ):
        # this graph is the result of dynamo.export()
        return handle_dynamo_export_graph(
            model_,
            example_inputs_,
            recursive_compile_fx,
        )

    # Do the actual work

    with _use_lazy_graph_module(
        dynamo_config.use_lazy_graph_module
    ), enable_python_dispatcher():
        # Pre-grad passes cannot be run if we weren't given a GraphModule.
        # Dynamo will always produce a GraphModule, but this handles cases
        # where a user directly passes a plain Module with the intention of
        # having AOTAutograd trace it.
        # TODO: Get rid of this?
        if isinstance(model_, GraphModule):
            model_ = _recursive_pre_grad_passes(model_, example_inputs_)

        # TODO: Move this before recursive pre-grad passes
        # NB: This short circuit never occurs for Dynamo produced graphs
        # (which are pre-flattened)
        if any(isinstance(x, (list, tuple, dict)) for x in example_inputs_):
            return flatten_graph_inputs(
                model_,
                example_inputs_,
                recursive_compile_fx,
            )

        assert not config._raise_error_for_testing

        num_example_inputs = len(example_inputs_)

        # Although cudagraphs may have been enabled via config, various
        # conditions (which are tested within the bowels of Inductor) may
        # force cudagraphs to be disabled.  This mutable box lets us retrieve
        # the final determination if cudagraphs actually can be used or not.
        cudagraphs = BoxedBool(config.triton.cudagraphs)

        # See [Backward Generation Handling]
        forward_device = BoxedDeviceIndex(None)

        # TODO: The modern style is to use CompileId from TracingContext to
        # identify Inductor compilation.  However, this CompileId cannot
        # uniquely identify multiple Inductor compilations that arise from
        # DDPOptimizer
        graph_id = next(_graph_counter)

        decompositions = (
            decompositions if decompositions is not None else select_decomp_table()
        )

        def fw_compiler_base(
            model: GraphModule,
            example_inputs: List[InputType],
            is_inference: bool,
        ) -> OutputCode:
            with dynamo_utils.dynamo_timed("compile_fx.<locals>.fw_compiler_base"):
                if is_inference:
                    # partition_fn won't be called
                    _recursive_joint_graph_passes(model)

                fixed = torch._inductor.utils.num_fw_fixed_arguments(
                    num_example_inputs, len(example_inputs)
                )

                model_outputs_node = output_node(model)
                if config.keep_output_stride:
                    model_outputs = pytree.arg_tree_leaves(*model_outputs_node.args)
                    num_model_outputs = len(model_outputs)

                    context = torch._guards.TracingContext.try_get()
                    # See Note [User Outputs in the inductor graph]
                    if context is not None and context.fw_metadata and not is_inference:
                        original_output_start_index = (
                            context.fw_metadata.num_mutated_inp_runtime_indices
                        )
                    else:
                        original_output_start_index = 0

                    if isinstance(model_, GraphModule):
                        *_, orig_model_outputs_node = model_.graph.nodes
                        assert orig_model_outputs_node.op == "output"
                        orig_model_outputs, _ = pytree.tree_flatten(
                            orig_model_outputs_node.args
                        )
                        num_orig_model_outputs = len(orig_model_outputs)
                    else:
                        num_orig_model_outputs = num_model_outputs

                    assert num_orig_model_outputs <= num_model_outputs

                    # Note [User Outputs in the inductor graph]
                    # We makes the following assumption
                    # For inference
                    #   len(orig_model_outputs) == len(model_outputs)
                    # For training
                    #   len(orig_model_outputs) <= len(model_outputs)
                    # During training, most of the time the model_outputs starts with
                    # original module's outputs followed by saved activations.
                    # But this can be not true if the model have inplace updated tensors.
                    # AOTAutograd will make those tensors being returned before the original
                    # module's output.
                    # To make things safe, we'll use original_output_start_index field
                    # set by AOTAutograd to decide where the original module outputs start.
                    orig_output_end_idx = (
                        original_output_start_index + num_orig_model_outputs
                    )
                    # Sanity check: we are about to splice out the "user" outputs from the full set
                    # of "graph" outputs. Make sure we're within bounds.
                    assert orig_output_end_idx <= num_model_outputs

                    model_outputs_node.meta["user_visible_output_idxs"] = [
                        idx
                        for idx in range(
                            original_output_start_index, orig_output_end_idx
                        )
                        if isinstance(model_outputs[idx], torch.fx.Node)
                    ]
                else:
                    model_outputs_node.meta["user_visible_output_idxs"] = []

                return inner_compile(
                    model,
                    example_inputs,
                    static_input_idxs=get_static_input_idxs(fixed),
                    cudagraphs=cudagraphs,
                    graph_id=graph_id,
                    is_inference=is_inference,
                    boxed_forward_device_index=forward_device,
                )

        fw_compiler = functools.partial(fw_compiler_base, is_inference=False)

        if config.freezing and not torch.is_grad_enabled():
            inference_compiler: Callable[..., Any] = functools.partial(
                fw_compiler_freezing,
                dynamo_model=model_,
                num_example_inputs=num_example_inputs,
                inner_compile=inner_compile,
                cudagraphs=cudagraphs,
                graph_id=graph_id,
                forward_device=forward_device,
            )
        else:
            inference_compiler = functools.partial(fw_compiler_base, is_inference=True)

        def partition_fn(
            gm: GraphModule,
            joint_inputs: Sequence[object],
            **kwargs: object,
        ) -> Tuple[GraphModule, GraphModule]:
            cuda_context = get_cuda_device_context(gm)
            with cuda_context:
                _recursive_joint_graph_passes(gm)
            return min_cut_rematerialization_partition(
                gm, joint_inputs, **kwargs, compiler="inductor"
            )

        @compile_time_strobelight_meta(phase_name="backward")
        def bw_compiler(
            model: GraphModule, example_inputs: List[InputType]
        ) -> OutputCode:
            from torch._dynamo.convert_frame import compile_lock

            with dynamo_utils.dynamo_timed(
                "compile_fx.<locals>.bw_compiler"
            ), compile_lock:
                model_outputs_node = output_node(model)
                if config.bw_outputs_user_visible:
                    model_outputs = pytree.arg_tree_leaves(*model_outputs_node.args)
                    model_outputs_node.meta["user_visible_output_idxs"] = [
                        idx
                        for idx, n in enumerate(model_outputs)
                        if isinstance(n, torch.fx.Node)
                    ]
                else:
                    model_outputs_node.meta["user_visible_output_idxs"] = []

                fixed = count_tangents(model)
                with config.patch(
                    get_cpp_wrapper_config()
                ) if config.cpp_wrapper else contextlib.nullcontext():
                    return inner_compile(
                        model,
                        example_inputs,
                        static_input_idxs=list(range(fixed)),
                        cudagraphs=cudagraphs,
                        is_backward=True,
                        graph_id=graph_id,
                        boxed_forward_device_index=forward_device,
                    )

        fake_mode = detect_fake_mode(
            example_inputs_
        ) or torch._subclasses.FakeTensorMode(allow_non_fake_inputs=True)
        tracing_context = (
            torch._guards.TracingContext.try_get()
            or torch._guards.TracingContext(fake_mode)
        )

        if V.aot_compilation is True:
            with functorch_config.patch(unlift_effect_tokens=True):
                gm, graph_signature = aot_export_module(
                    model_,
                    example_inputs_,
                    trace_joint=False,
                    decompositions=decompositions,
                )
            unlifted_gm = _unlift_graph(model_, gm, graph_signature)
            if "dynamo_flat_name_to_original_fqn" in model_.meta:
                unlifted_gm.meta["dynamo_flat_name_to_original_fqn"] = model_.meta[
                    "dynamo_flat_name_to_original_fqn"
                ]

            if "dynamo_compile_id" in model_.meta:
                unlifted_gm.meta["dynamo_compile_id"] = model_.meta["dynamo_compile_id"]

            # Disable amp as in aot_dispatch_autograd (https://github.com/pytorch/pytorch/pull/86515)
            # In inference_compiler (fw_compiler_base), _recursive_joint_graph_passes will call into
            # _sfdp_init() to register patterns.
            # When fallback_random is set to True, the sdpa patterns will be traced during runtime.
            # If amp is turned on, the traced FP32 patterns will have prims.convert_element_type which
            # will be the same as the generated FP16 patterns.
            disable_amp = torch._C._is_any_autocast_enabled()
            context = (
                torch._C._DisableAutocast if disable_amp else contextlib.nullcontext
            )
            with V.set_fake_mode(fake_mode), compiled_autograd._disable(), context():
                return inference_compiler(unlifted_gm, example_inputs_)

        with V.set_fake_mode(fake_mode), torch._guards.tracing(
            tracing_context
        ), compiled_autograd._disable(), functorch_config.patch(
            unlift_effect_tokens=True
        ):
            return aot_autograd(
                fw_compiler=fw_compiler,
                bw_compiler=bw_compiler,
                inference_compiler=inference_compiler,
                decompositions=decompositions,
                partition_fn=partition_fn,
                keep_inference_input_mutations=True,
                cudagraphs=cudagraphs,
            )(model_, example_inputs_)


def graph_returns_tuple(gm: GraphModule) -> bool:
    """True if a FX graph returns a tuple"""
    if not isinstance(gm, GraphModule):
        return True  # can't check this, assume true
    (rv,) = output_node(gm).args
    if isinstance(rv, (list, tuple)):
        return True
    if (
        isinstance(rv, torch.fx.node.Node)
        and hasattr(rv.target, "_schema")
        and len(rv.target._schema.returns) > 1
        and all(str(ret.type) == "Tensor" for ret in rv.target._schema.returns)
    ):
        # for graphs whose result is one node with multiple outputs
        return True
    return False


def make_graph_return_tuple(
    gm: GraphModule,
    inputs: Sequence[InputType],
    compile_gm: Callable[..., Any],
) -> Callable[..., Any]:
    """
    Mutate gm so it returns a tuple.  This is only needed for graphs
    not created by torchdynamo that return non-tuples.
    """
    node = output_node(gm)
    (rv,) = node.args
    rv, spec = pytree.tree_flatten(rv)
    with gm.graph.inserting_before(node):
        gm.graph.output(rv)
    gm.graph.erase_node(node)
    assert graph_returns_tuple(gm)

    compiled_fn = compile_gm(gm, inputs)

    @functools.wraps(compiled_fn)
    def wrapper(*args: Any, **kwargs: Any) -> Any:
        return pytree.tree_unflatten(compiled_fn(*args, **kwargs), spec)

    return wrapper


def handle_dynamo_export_graph(
    gm: GraphModule,
    inputs: Sequence[InputType],
    compile_gm: Callable[..., Any],
) -> Callable[..., Any]:
    """
    `torch._dynamo.export` embeds pytrees in the FX graph codegen object,
    convert that to a normal FX graph so inductor can compile it.
    """
    codegen = gm.graph._codegen
    gm.graph._codegen = torch.fx.graph.CodeGen()
    gm.recompile()

    compiled_fn = compile_gm(gm, codegen.process_inputs(*inputs))

    @functools.wraps(compiled_fn)  # type: ignore[misc]
    def wrapper(*args: Any) -> Any:
        return codegen.process_outputs(compiled_fn(*codegen.process_inputs(*args)))

    return wrapper


def _check_triton_bf16_support(graph: GraphLowering) -> None:
    def warn_and_skip(device: Optional[torch.device]) -> Never:
        from torch._dynamo.exc import SkipFrame

        assert device is not None

        device_interface = get_interface_for_device(device.type)
        device_props = device_interface.get_device_properties(device)
        warnings.warn(
            f"{device_props.name} does not support bfloat16 compilation natively, skipping"
        )
        raise SkipFrame("BF16 is not supported")

    for node in itertools.chain(graph.graph_inputs.values(), graph.graph_outputs):
        if not isinstance(node, IRNode):
            continue
        device_type = get_device_type(node)
        if (
            not device_type
            or not is_gpu(device_type)
            or node.get_dtype() != torch.bfloat16
        ):
            continue
        # Print warning and skip frame if attempting to compile for bfloat16
        # on device without hardware support for dtype
        device_interface = get_interface_for_device(device_type)
        if device_interface.is_bf16_supported(including_emulation=False):
            return
        warn_and_skip(node.get_device())<|MERGE_RESOLUTION|>--- conflicted
+++ resolved
@@ -1059,7 +1059,6 @@
                             disable = f"{disable} Found from {stack_trace}\n"
                         V.graph.disable_cudagraphs_reason = disable
 
-<<<<<<< HEAD
                 if isinstance(compiled_fn, (str, list)):
                     # TODO: unconditionally packaging this is not always
                     # desirable
@@ -1074,11 +1073,6 @@
                     # TODO: This write isn't atomic
                     # TODO: Not clear if non cuda:0 device handled correctly
                     return CompiledAOTI(package_aoti(path, compiled_fn))
-=======
-                if V.aot_compilation is True:
-                    assert isinstance(compiled_fn, (str, list))
-                    return CompiledAOTI(compiled_fn)
->>>>>>> 039e5a7c
 
                 # TODO: Hoist this above V.aot_compilation
                 if cudagraphs and not V.graph.disable_cudagraphs_reason:
