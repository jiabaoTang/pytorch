--- conflicted
+++ resolved
@@ -788,20 +788,10 @@
         next_users,
         user_inputs_list: List[List[Union[torch.fx.Node, _Range]]],
     ) -> Optional[List[_Range]]:
-<<<<<<< HEAD
         ranges = OrderedSet[Any]()
-        for _user_node, user_inputs in zip(next_users, user_inputs_list):
+        for user_inputs in user_inputs_list:
             ranges.update(u for u in user_inputs if isinstance(u, tuple))
 
-=======
-        ranges = set()
-        for user_inputs in user_inputs_list:
-            ranges |= {
-                user_input
-                for user_input in user_inputs
-                if isinstance(user_input, tuple)
-            }
->>>>>>> 884772ab
         cumulative_sizes = [0] + torch.cumsum(torch.tensor(split_sections), 0).tolist()
         split_ranges = sorted(
             [(cumulative_sizes[r[0]], cumulative_sizes[r[1] + 1]) for r in ranges]
