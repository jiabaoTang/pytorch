--- conflicted
+++ resolved
@@ -207,9 +207,9 @@
         shape_fn = V.graph.sizevars.size_hint
     else:
         shape_fn = identity
-    size = tuple(shape_fn(s) for s in x.get_size())
+    size = [shape_fn(s) for s in x.get_size()]
     if is_storage_and_layout(x):
-        stride = tuple(shape_fn(s) for s in x.get_layout().stride)
+        stride = [shape_fn(s) for s in x.get_layout().stride]
     else:
         stride = make_contiguous_strides_for(size)
     dtype = x.get_dtype()
@@ -217,7 +217,7 @@
     size = convert_shape_to_symint(size)
     stride = convert_shape_to_symint(stride)
     t = torch.empty_strided(
-        size=size, stride=stride, dtype=dtype, device=device  # type:ignore[arg-type]
+        size=size, stride=stride, dtype=dtype, device=device
     ).zero_()
     return t
 
@@ -2168,8 +2168,8 @@
 class Layout(IRNode):
     def __init__(
         self,
-        device: Optional[torch.device],
-        dtype: Optional[torch.dtype],
+        device: torch.device,
+        dtype: torch.dtype,
         size: List[Expr],
         stride: Optional[Sequence[Union[Expr, int]]],
         offset: Expr = Integer(0),
@@ -2192,9 +2192,8 @@
         offset = ""
         if self.offset != 0:
             offset = f", offset={self.offset}"
-        device = f"'{self.device.type}'" if self.device else None
         return (
-            f"{type(self).__name__}({device}, {self.dtype}, "
+            f"{type(self).__name__}('{self.device.type}', {self.dtype}, "
             f"size={self.size}, stride={self.stride}{offset})"
         )
 
@@ -2280,8 +2279,8 @@
 
     def __init__(
         self,
-        device: Optional[torch.device],
-        dtype: Optional[torch.dtype],
+        device: torch.device,
+        dtype: torch.dtype,
         size: Union[List[Expr], List[int]],
         stride: Optional[Sequence[Union[Expr, int]]] = None,
         offset: Union[Expr, int] = Integer(0),
@@ -3213,14 +3212,6 @@
         kernel = StorageBox(concat_kernel)
         buffer_names = []
         for i in range(len(inputs)):
-<<<<<<< HEAD
-            concat_kernel.inputs.append(
-                cls.realize_into(
-                    inputs[i],
-                    SliceView.create(kernel, dim, offsets_start[i], offsets_end[i]),
-                )
-            )
-=======
             input_buffer = cls.realize_into(
                 inputs[i],
                 SliceView.create(kernel, dim, offsets_start[i], offsets_end[i]),
@@ -3242,7 +3233,6 @@
         if len(buffer_names) > 1:
             V.graph.register_list(buffer_names)
 
->>>>>>> 185e7623
         concat_kernel.name = V.graph.register_buffer(concat_kernel)
         concat_kernel.inputs = cls.unwrap_storage(concat_kernel.inputs)
 
@@ -3275,13 +3265,7 @@
             src.realize()
             # ExternKernelAlloc has specific requirements for output layout, should create a copy
             assert hasattr(src.data, "layout")
-<<<<<<< HEAD
-            if isinstance(src.data.layout, FlexibleLayout) and not isinstance(
-                src.data, ExternKernelAlloc
-            ):
-=======
             if cls.can_realize_into_without_copy(src):
->>>>>>> 185e7623
                 src.data.layout = AliasedLayout(dst)
                 return src.data
         # introduce a copy
@@ -4033,11 +4017,7 @@
         return False
 
     def __init__(self, sym, data):
-<<<<<<< HEAD
-        super().__init__(None, NoneLayout(), [data])  # type: ignore[arg-type]
-=======
         super().__init__(None, NoneLayout(torch.device("cpu")), [data])  # type: ignore[arg-type]
->>>>>>> 185e7623
         self.sym = sym
 
     def get_unbacked_symbol_defs(self):
