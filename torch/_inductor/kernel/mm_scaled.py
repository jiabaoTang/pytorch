import logging
from typing import Any, Dict, List, Optional, Sequence, Tuple

import sympy

import torch
from torch._inductor.codegen.rocm.ck_universal_gemm_template import CKGemmTemplate
from torch.utils._triton import has_triton_tma_device

from .. import config as inductor_config
from ..codegen.common import WorkspaceArg, WorkspaceZeroMode
from ..config import triton as triton_config
from ..ir import _IntLike, ChoiceCaller, Layout, StorageBox, TensorBox
from ..lowering import add_layout_constraint, constrain_to_fx_strides, register_lowering
from ..select_algorithm import (
    autotune_select_algorithm,
    ExternKernelChoice,
    NoValidChoicesError,
    realize_inputs,
    TritonTemplate,
)
from ..utils import use_aten_gemm_kernels, use_ck_gemm_template, use_triton_template
from .mm_common import (
    _is_static_problem,
    mm_args,
    mm_grid,
    persistent_grid,
    persistent_mm_configs,
    scaled_mm_configs,
)


_TMA_SIZE = 128
log = logging.getLogger(__name__)
aten = torch.ops.aten

load_scales = r"""
@triton.jit
def load_scales(a_scale_ptr, b_scale_ptr, SCALING_ROWWISE: tl.constexpr):
    if SCALING_ROWWISE:
        # For row-wise scaling, we'll return the pointers
        return a_scale_ptr, b_scale_ptr
    else:
        # For per-tensor scaling, we'll load the scalar values
        a_scale = tl.load(a_scale_ptr)
        b_scale = tl.load(b_scale_ptr)
        return a_scale, b_scale
"""


apply_scaling = r"""
@triton.jit
def apply_scaling(
    accumulator,
    a_scale,
    b_scale,
    SCALING_ROWWISE: tl.constexpr,
    offs_cm,
    offs_cn,
    M,
    N,
    stride_a_scale_m,
    stride_b_scale_n,
):
    if SCALING_ROWWISE:
        # For row-wise scaling, we need to load the scales for each row/column
        a_scales = tl.load(
            a_scale + (offs_cm * stride_a_scale_m),
            mask=offs_cm < M,
            other=0.0,
        )
        b_scales = tl.load(
            b_scale + (offs_cn * stride_b_scale_n),
            mask=offs_cn < N,
            other=0.0,
        )
        acc_scale = a_scales[:, None] * b_scales[None, :]
    else:
        # For per-tensor scaling, we can directly use the loaded scalar values
        acc_scale = a_scale * b_scale

    return accumulator * acc_scale
"""


device_tma = r"""
{{def_kernel("A", "B", "A_inverse_scale", "B_inverse_scale")}}
    M = {{size("A", 0)}}
    N = {{size("B", 1)}}
    K = {{size("A", 1)}}
    if M * N == 0:
        # early exit due to zero-size input(s)
        return

    stride_am = {{stride("A", 0)}}
    stride_ak = {{stride("A", 1)}}
    stride_bk = {{stride("B", 0)}}
    stride_bn = {{stride("B", 1)}}

    if SCALING_ROWWISE:
        stride_a_scale_m = 1
        stride_b_scale_n = 1
    else:
        stride_a_scale_m = 0
        stride_b_scale_n = 0

    start_pid = tl.program_id(axis=0)
    num_pid_m = tl.cdiv(M, BLOCK_M)
    num_pid_n = tl.cdiv(N, BLOCK_N)
    k_tiles = tl.cdiv(K, BLOCK_K)
    num_tiles = num_pid_m * num_pid_n

    workspace_base = ws_ptr + start_pid * 3 * TMA_SIZE
    a_desc_ptr = workspace_base
    b_desc_ptr = workspace_base + TMA_SIZE
    c_desc_ptr = workspace_base + 2 * TMA_SIZE

    triton.language.extra.cuda.experimental_device_tensormap_create2d(
        desc_ptr=a_desc_ptr,
        global_address=A,
        load_size=[BLOCK_M, BLOCK_K],
        global_size=[M, K],
        element_ty=A.dtype.element_ty,
    )
    triton.language.extra.cuda.experimental_device_tensormap_create2d(
        desc_ptr=b_desc_ptr,
        global_address=B,
        load_size=[BLOCK_N, BLOCK_K],
        global_size=[N, K],
        element_ty=B.dtype.element_ty,
    )

    tl.extra.cuda.experimental_tensormap_fenceproxy_acquire(a_desc_ptr)
    tl.extra.cuda.experimental_tensormap_fenceproxy_acquire(b_desc_ptr)

    tiles_per_SM = num_tiles // NUM_SMS
    if start_pid < num_tiles % NUM_SMS:
        tiles_per_SM += 1

    tile_id = start_pid - NUM_SMS
    ki = -1

    pid_m = 0
    pid_n = 0
    offs_am = 0
    offs_bn = 0

    num_pid_in_group = GROUP_M * num_pid_n
    accumulator = tl.zeros((BLOCK_M, BLOCK_N), dtype=ACC_TYPE)
    a_scale, b_scale = load_scales(A_inverse_scale, B_inverse_scale, SCALING_ROWWISE)

    for _ in range(0, k_tiles * tiles_per_SM):
        ki = tl.where(ki == k_tiles - 1, 0, ki + 1)
        if ki == 0:
            tile_id += NUM_SMS
            group_id = tile_id // num_pid_in_group
            first_pid_m = group_id * GROUP_M
            group_size_m = min(num_pid_m - first_pid_m, GROUP_M)
            pid_m = first_pid_m + (tile_id % group_size_m)
            pid_n = (tile_id % num_pid_in_group) // group_size_m

            offs_am = pid_m * BLOCK_M
            offs_bn = pid_n * BLOCK_N

        offs_k = ki * BLOCK_K

        a = tl._experimental_descriptor_load(
            a_desc_ptr, [offs_am, offs_k], [BLOCK_M, BLOCK_K],  A.dtype.element_ty
        )
        b = tl._experimental_descriptor_load(
            b_desc_ptr, [offs_bn, offs_k], [BLOCK_N, BLOCK_K],  B.dtype.element_ty
        )
        if USE_FAST_ACCUM:
            accumulator = tl.dot(a, b.T, accumulator)
        else:
            accumulator += tl.dot(a, b.T)

        if ki == k_tiles - 1:
            # Apply inverse scaling
            offs_cm = offs_am + tl.arange(0, BLOCK_M)
            offs_cn = offs_bn + tl.arange(0, BLOCK_N)
            # Apply scaling
            accumulator = apply_scaling(
                accumulator,
                a_scale,
                b_scale,
                SCALING_ROWWISE,
                offs_cm,
                offs_cn,
                M,
                N,
                stride_a_scale_m,
                stride_b_scale_n,
            )

            idx_m = offs_cm[:, None]
            idx_n = offs_cn[None, :]
            mask = (idx_m < M) & (idx_n < N)
            # inductor generates a suffix
            {{store_output(("idx_m", "idx_n"), "accumulator", "mask", indent_width=12)}}
            accumulator = tl.zeros((BLOCK_M, BLOCK_N), dtype=tl.float32)
"""


scaled_mm_device_tma_template = TritonTemplate(
    name="scaled_mm_device_tma",
    grid=persistent_grid,
    source=device_tma + load_scales + apply_scaling,
)


scaled_mm_template = TritonTemplate(
    name="scaled_mm",
    grid=mm_grid,
    source=r"""
{{def_kernel("A", "B", "A_inverse_scale", "B_inverse_scale")}}
    M = {{size("A", 0)}}
    N = {{size("B", 1)}}
    K = {{size("A", 1)}}
    if M * N == 0:
        # early exit due to zero-size input(s)
        return
    stride_am = {{stride("A", 0)}}
    stride_ak = {{stride("A", 1)}}
    stride_bk = {{stride("B", 0)}}
    stride_bn = {{stride("B", 1)}}

    # based on triton.ops.matmul
    pid = tl.program_id(0)
    grid_m = (M + BLOCK_M - 1) // BLOCK_M
    grid_n = (N + BLOCK_N - 1) // BLOCK_N

    # re-order program ID for better L2 performance
    width = GROUP_M * grid_n
    group_id = pid // width
    group_size = min(grid_m - group_id * GROUP_M, GROUP_M)
    pid_m = group_id * GROUP_M + (pid % group_size)
    pid_n = (pid % width) // (group_size)

    rm = pid_m * BLOCK_M + tl.arange(0, BLOCK_M)
    rn = pid_n * BLOCK_N + tl.arange(0, BLOCK_N)
    ram = tl.max_contiguous(tl.multiple_of(rm % M, BLOCK_M), BLOCK_M)
    rbn = tl.max_contiguous(tl.multiple_of(rn % N, BLOCK_N), BLOCK_N)
    rk = tl.arange(0, BLOCK_K)
    A = A + (ram[:, None] * stride_am + rk[None, :] * stride_ak)
    B = B + (rk[:, None] * stride_bk + rbn[None, :] * stride_bn)

    acc = tl.zeros((BLOCK_M, BLOCK_N), dtype=ACC_TYPE)
    for k in range(K, 0, -BLOCK_K):
        if EVEN_K:
            a = tl.load(A)
            b = tl.load(B)
        else:
            a = tl.load(A, mask=rk[None, :] < k, other=0.)
            b = tl.load(B, mask=rk[:, None] < k, other=0.)
        if B_PROLOGUE_CAST_TYPE is not None:
            b = b.to(B_PROLOGUE_CAST_TYPE)
        if USE_FAST_ACCUM:
            acc = tl.dot(a, b, acc, out_dtype=ACC_TYPE)
        else:
            acc += tl.dot(a, b, out_dtype=ACC_TYPE)
        A += BLOCK_K * stride_ak
        B += BLOCK_K * stride_bk

    if SCALING_ROWWISE:
        inv_a_scale_row = tl.load(A_inverse_scale + rm, mask=rm < M)
        inv_b_scale_row = tl.load(B_inverse_scale + rn, mask=rn < N)
        inv_scale_row = inv_a_scale_row[:, None] * inv_b_scale_row[None, :]
        acc *= inv_scale_row
    else:
        # for tensor-wise scaling, the scales are scalars
        inv_a_scale = tl.load(A_inverse_scale)
        inv_b_scale = tl.load(B_inverse_scale)
        inv_scale = inv_a_scale * inv_b_scale
        acc *= inv_scale

    # rematerialize rm and rn to save registers
    rm = pid_m * BLOCK_M + tl.arange(0, BLOCK_M)
    rn = pid_n * BLOCK_N + tl.arange(0, BLOCK_N)

    idx_m = rm[:, None]
    idx_n = rn[None, :]
    mask = (idx_m < M) & (idx_n < N)

    # inductor generates a suffix
    {{store_output(("idx_m", "idx_n"), "acc", "mask")}}
""",
)


# Inductor does not allow optional tensor input arguments currently (pass None as an
# input node to template choices), but since for _scaled_mm there is only one such arg
# (bias), work around by having a second template when bias is provided.
scaled_mm_bias_template = TritonTemplate(
    name="scaled_mm_bias",
    grid=mm_grid,
    source=r"""
{{def_kernel("A", "B", "A_inverse_scale", "B_inverse_scale", "bias_ptr")}}
    M = {{size("A", 0)}}
    N = {{size("B", 1)}}
    K = {{size("A", 1)}}
    if M * N == 0:
        # early exit due to zero-size input(s)
        return
    stride_am = {{stride("A", 0)}}
    stride_ak = {{stride("A", 1)}}
    stride_bk = {{stride("B", 0)}}
    stride_bn = {{stride("B", 1)}}

    # based on triton.ops.matmul
    pid = tl.program_id(0)
    grid_m = (M + BLOCK_M - 1) // BLOCK_M
    grid_n = (N + BLOCK_N - 1) // BLOCK_N

    # re-order program ID for better L2 performance
    width = GROUP_M * grid_n
    group_id = pid // width
    group_size = min(grid_m - group_id * GROUP_M, GROUP_M)
    pid_m = group_id * GROUP_M + (pid % group_size)
    pid_n = (pid % width) // (group_size)

    rm = pid_m * BLOCK_M + tl.arange(0, BLOCK_M)
    rn = pid_n * BLOCK_N + tl.arange(0, BLOCK_N)
    ram = tl.max_contiguous(tl.multiple_of(rm % M, BLOCK_M), BLOCK_M)
    rbn = tl.max_contiguous(tl.multiple_of(rn % N, BLOCK_N), BLOCK_N)
    rk = tl.arange(0, BLOCK_K)
    A = A + (ram[:, None] * stride_am + rk[None, :] * stride_ak)
    B = B + (rk[:, None] * stride_bk + rbn[None, :] * stride_bn)

    acc = tl.zeros((BLOCK_M, BLOCK_N), dtype=ACC_TYPE)
    for k in range(K, 0, -BLOCK_K):
        if EVEN_K:
            a = tl.load(A)
            b = tl.load(B)
        else:
            a = tl.load(A, mask=rk[None, :] < k, other=0.)
            b = tl.load(B, mask=rk[:, None] < k, other=0.)
        if B_PROLOGUE_CAST_TYPE is not None:
            b = b.to(B_PROLOGUE_CAST_TYPE)
        if USE_FAST_ACCUM:
            acc = tl.dot(a, b, acc, out_dtype=ACC_TYPE)
        else:
            acc += tl.dot(a, b, out_dtype=ACC_TYPE)
        A += BLOCK_K * stride_ak
        B += BLOCK_K * stride_bk

    if SCALING_ROWWISE:
        inv_a_scale_row = tl.load(A_inverse_scale + rm, mask=rm < M)
        inv_b_scale_row = tl.load(B_inverse_scale + rn, mask=rn < N)
        inv_scale_row = inv_a_scale_row[:, None] * inv_b_scale_row[None, :]
        acc *= inv_scale_row
    else:
        # for tensor-wise scaling, the scales are scalars
        inv_a_scale = tl.load(A_inverse_scale)
        inv_b_scale = tl.load(B_inverse_scale)
        inv_scale = inv_a_scale * inv_b_scale
        acc *= inv_scale

    # rematerialize rm and rn to save registers
    rm = pid_m * BLOCK_M + tl.arange(0, BLOCK_M)
    rn = pid_n * BLOCK_N + tl.arange(0, BLOCK_N)

    # bias
    bias = tl.load(bias_ptr + rn, mask=rn < N)
    acc += bias

    idx_m = rm[:, None]
    idx_n = rn[None, :]
    mask = (idx_m < M) & (idx_n < N)

    # inductor generates a suffix
    {{store_output(("idx_m", "idx_n"), "acc", "mask")}}
""",
)


aten__fp8_mm = ExternKernelChoice(
    torch._scaled_mm, "at::_scaled_mm_out", op_overload=aten._scaled_mm.out
)


def are_compatible_scales(size_a: Sequence[int], size_b: Sequence[int]) -> bool:
    # Same sized scales are compatable
    if len(size_a) == len(size_b):
        return True

    # Both need to be scalars or len(1) tensors
    if len(size_a) <= 1 and len(size_b) <= 1:
        return True

    return False


def check_supported_striding(mat_a: TensorBox, mat_b: TensorBox) -> None:
    def is_row_major(stride: Sequence[_IntLike]) -> bool:
        return stride[1] == 1

    def is_col_major(stride: Sequence[_IntLike]) -> bool:
        return stride[0] == 1

    def has_zero_dim(size: Sequence[_IntLike]) -> bool:
        return bool(size[0] == 0 or size[1] == 0)

    # Check mat_a (self) stride requirements
    torch._check(
        is_row_major(mat_a.get_stride()) or has_zero_dim(mat_a.get_size()),
        lambda: f"mat_a must be row_major, got stride {mat_a.get_stride()}",
    )

    # Check mat_b stride requirements
    torch._check(
        is_col_major(mat_b.get_stride()) or has_zero_dim(mat_b.get_size()),
        lambda: f"mat_b must be col_major, got stride {mat_b.get_stride()}",
    )


def scaled_mm_options_device_tma(  # type: ignore[no-untyped-def]
    config,  # triton.Config
    sym_m: sympy.core.numbers.Integer,
    sym_n: sympy.core.numbers.Integer,
    sym_k: sympy.core.numbers.Integer,
    layout: Layout,
    scale_a: StorageBox,
    scale_b: StorageBox,
    use_fast_accum: bool,
    b_prologue_cast_type: Optional[str] = None,
) -> Dict[str, Any]:
    even_k_symbolic = (
        sympy.gcd(sym_k, config.kwargs["BLOCK_K"]) == config.kwargs["BLOCK_K"]
    )

    size_a, size_b = scale_a.get_size(), scale_b.get_size()
    assert are_compatible_scales(size_a, size_b), (
        "Expect scale_a and scale_b to be either both scalars (including single-element tensors) "
        f"or 1-dimensional tensors with the same size. Got scale_a: {len(size_a)} and scale_b: {len(size_b)}."
    )
    NUM_SMS = torch.cuda.get_device_properties("cuda").multi_processor_count
    return dict(
        GROUP_M=8,
        EVEN_K=even_k_symbolic,
        ACC_TYPE="tl.float32",
        B_PROLOGUE_CAST_TYPE=b_prologue_cast_type,
        USE_FAST_ACCUM=use_fast_accum,
        num_stages=config.num_stages,
        num_warps=config.num_warps,
        # tensor-wise scaling if scalar scales
        SCALING_ROWWISE=len(scale_a.get_size()) == 2,
        TMA_SIZE=_TMA_SIZE,
        NUM_SMS=NUM_SMS,
        **config.kwargs,
    )


def scaled_mm_options(  # type: ignore[no-untyped-def]
    config,  # triton.Config
    sym_m: sympy.core.numbers.Integer,
    sym_n: sympy.core.numbers.Integer,
    sym_k: sympy.core.numbers.Integer,
    layout: Layout,
    scale_a: StorageBox,
    scale_b: StorageBox,
    use_fast_accum: bool,
    b_prologue_cast_type: Optional[str] = None,
) -> Dict[str, Any]:
    even_k_symbolic = (
        sympy.gcd(sym_k, config.kwargs["BLOCK_K"]) == config.kwargs["BLOCK_K"]
    )

    size_a, size_b = scale_a.get_size(), scale_b.get_size()
    assert are_compatible_scales(size_a, size_b), (
        "Expect scale_a and scale_b to be either both scalars (including single-element tensors) "
        f"or 1-dimensional tensors with the same size. Got scale_a: {len(size_a)} and scale_b: {len(size_b)}."
    )
    return dict(
        GROUP_M=8,
        EVEN_K=even_k_symbolic,
        ACC_TYPE="tl.float32",
        B_PROLOGUE_CAST_TYPE=b_prologue_cast_type,
        USE_FAST_ACCUM=use_fast_accum,
        num_stages=config.num_stages,
        num_warps=config.num_warps,
        # tensor-wise scaling if scalar scales
        SCALING_ROWWISE=len(scale_a.get_size()) == 2,
        **config.kwargs,
    )


add_layout_constraint(aten._scaled_mm.default, constrain_to_fx_strides)


def get_workspace_size(
    num_sms: int, TMA_SIZE: int = _TMA_SIZE, NUM_TMA_DESCRIPTORS: int = 3
) -> int:
    """Device side TMA requires a workspace buffer to be allocated in global memory."""
    return num_sms * NUM_TMA_DESCRIPTORS * TMA_SIZE


def get_workspace_arg(num_sms: int, device: torch.device) -> WorkspaceArg:
    """Builds and returns a WorkspaceArg for the device side TMA workspace buffer."""
    size = get_workspace_size(num_sms)
    zero_mode = WorkspaceZeroMode.from_bool(False)
    return WorkspaceArg(
        count=size,
        zero_mode=zero_mode,
        device=device,
        outer_name=WorkspaceArg.unique_name(),
    )


def use_persistent_tma(k: sympy.core.numbers.Integer, has_bias: bool) -> bool:
    available = has_triton_tma_device() and triton_config.enable_persistent_tma_matmul
    # _determine_swizzle_mode_2d requires BLOCK_K to be at least 32 contiguous bytes
    # When K is 16, BLOCK_K = 16 and is not valid
    min_k = k >= 32
    return available and min_k and not has_bias


@register_lowering(aten._scaled_mm.default, type_promotion_kind=None)  # type: ignore[misc]
def tuned_scaled_mm(
    mat_a: TensorBox,
    mat_b: TensorBox,
    scale_a: TensorBox,
    scale_b: TensorBox,
    bias: Optional[TensorBox] = None,
    scale_result: Optional[TensorBox] = None,
    out_dtype: Optional[torch.dtype] = None,
    use_fast_accum: bool = False,
    layout: Optional[Layout] = None,
) -> TensorBox:
    m, n, k, layout, mat_a, mat_b = mm_args(
        mat_a, mat_b, layout=layout, out_dtype=out_dtype
    )

    check_supported_striding(mat_a, mat_b)

    scale_a, scale_b = realize_inputs(scale_a, scale_b)

    input_nodes: Tuple[Any, ...]
    # workaround for Inductor not supporting optional tensor input arguments
    if bias is None:
        input_nodes = (mat_a, mat_b, scale_a, scale_b)
        triton_template = scaled_mm_template
    else:
        bias = realize_inputs(bias)
        input_nodes = (mat_a, mat_b, scale_a, scale_b, bias)
        triton_template = scaled_mm_bias_template

    aten_choice = aten__fp8_mm.bind(
        input_nodes, layout, out_dtype=out_dtype, use_fast_accum=use_fast_accum
    )

    choices: List[ChoiceCaller] = []
    if use_aten_gemm_kernels():
        choices.append(aten_choice)

<<<<<<< HEAD
    _static_shape, is_nonzero = _is_static_problem(layout)
=======
    static_shape, is_nonzero = _is_static_problem(layout)

>>>>>>> 1fb819dd
    if is_nonzero and use_triton_template(layout, enable_float8=True):
        if use_persistent_tma(k, bias is not None):
            for config in persistent_mm_configs(m, n, k):
                kwargs = scaled_mm_options_device_tma(
                    config, m, n, k, layout, scale_a, scale_b, use_fast_accum
                )
                input_nodes = (mat_a, mat_b, scale_a, scale_b)
                scaled_mm_device_tma_template.maybe_append_choice(
                    choices,
                    input_nodes=input_nodes,
                    layout=layout,
                    workspace_arg=get_workspace_arg(
                        kwargs["NUM_SMS"], mat_a.get_device()
                    ),
                    **kwargs,
                )
        else:
            for config in scaled_mm_configs(m, n, k):
                if k == 16 and config.kwargs["BLOCK_M"] >= 64:
                    continue  # Triton crashes in this case
                kwargs = scaled_mm_options(
                    config, m, n, k, layout, scale_a, scale_b, use_fast_accum
                )
                # possibly appends a TritonTemplateCaller to choices
                triton_template.maybe_append_choice(
                    choices,
                    input_nodes=input_nodes,
                    layout=layout,
                    **kwargs,
                )

    if is_nonzero and use_ck_gemm_template(layout, m, n, k):
        CKGemmTemplate.add_ck_gemm_choices(choices, layout, input_nodes)

    if (
        len(choices) == 0
        and not use_aten_gemm_kernels()
        and inductor_config.autotune_fallback_to_aten
    ):
        log.warning("No choices for scaled_mm, using ATen backend as fallback")
        return aten_choice.output_node()

    try:
        return autotune_select_algorithm("scaled_mm", choices, input_nodes, layout)
    except NoValidChoicesError:
        if not inductor_config.autotune_fallback_to_aten:
            raise
        log.warning(
            "All choices for scaled_mm were invalid, using ATen backend as fallback"
        )
        return aten_choice.output_node()<|MERGE_RESOLUTION|>--- conflicted
+++ resolved
@@ -553,12 +553,8 @@
     if use_aten_gemm_kernels():
         choices.append(aten_choice)
 
-<<<<<<< HEAD
     _static_shape, is_nonzero = _is_static_problem(layout)
-=======
-    static_shape, is_nonzero = _is_static_problem(layout)
-
->>>>>>> 1fb819dd
+
     if is_nonzero and use_triton_template(layout, enable_float8=True):
         if use_persistent_tma(k, bias is not None):
             for config in persistent_mm_configs(m, n, k):
