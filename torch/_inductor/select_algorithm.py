# mypy: allow-untyped-defs
import builtins
import contextlib
import dataclasses
import functools
import inspect
import itertools
import json
import logging
import math
import operator
import os
import sys
import textwrap
import time
from concurrent.futures import as_completed, ThreadPoolExecutor
from io import StringIO
<<<<<<< HEAD
from typing import (
    Any,
    Callable,
    Dict,
    List,
    Optional,
    Tuple,
    Type,
    TYPE_CHECKING,
    Union,
)
=======
from typing import Any, Callable, Dict, List, Optional, Tuple, Type, TypeVar, Union
>>>>>>> 30265890
from unittest.mock import patch

import sympy
from filelock import FileLock

import torch
import torch._inductor.async_compile  # noqa: F401 required to warm up AsyncCompile pools
from torch._dynamo.testing import rand_strided
<<<<<<< HEAD
from torch._dynamo.utils import counters, identity, preserve_rng_state
from torch.utils._ordered_set import OrderedSet
=======
from torch._dynamo.utils import counters, dynamo_timed, identity, preserve_rng_state
>>>>>>> 30265890

from . import config, ir
from .autotune_process import (
    TensorMeta,
    TritonBenchmarkRequest,
    TritonCPUBenchmarkRequest,
    TritonGPUBenchmarkRequest,
)
from .codecache import code_hash, PersistentCache, PyCodeCache
from .codegen.common import IndentedBuffer, KernelTemplate, WorkspaceArg
from .codegen.simd_kernel_features import SIMDKernelFeatures
from .codegen.triton import (
    gen_common_triton_imports,
    texpr,
    TritonKernel,
    TritonPrinter,
    TritonScheduling,
)
from .codegen.triton_utils import config_of, signature_to_meta
from .exc import CUDACompileError
from .ir import ChoiceCaller, PrimitiveInfoType
from .runtime.benchmarking import benchmarker
from .runtime.hints import DeviceProperties
from .utils import (
    FakeIndentedBuffer,
    get_dtype_size,
    Placeholder,
    restore_stdout_stderr,
    sympy_dot,
    sympy_index_symbol,
    sympy_product,
    unique,
)
from .virtualized import V


log = logging.getLogger(__name__)

# correctness checks struggle with fp16/tf32
VERIFY: Dict[str, Any] = {}
PRINT_AUTOTUNE = True
DEBUG = False

if TYPE_CHECKING:
    from torch._inductor.codegen.common import CSEVariable
    from torch._inductor.codegen.simd import IterationRangesRoot
    from torch._inductor.ops_handler import StoreMode


class KernelNamespace:
    pass


# these objects are imported from the generated wrapper code
extern_kernels = KernelNamespace()


_T = TypeVar("_T", bound="AutotuneArgs")


@dataclasses.dataclass
class BenchmarkTensors:
    """Represents a set of inputs and outputs for autotuning with a template"""

    input_tensors: List[torch.Tensor]
    output_tensor: Optional[torch.Tensor]

    def unpack(self):
        return self.input_tensors, self.output_tensor


@dataclasses.dataclass
class AutotuneArgs:
    """During autotuning, we need to pass the same inputs to all choices.
    Note:
        Since we typically have a mix of external choices and triton choices, we create
        two lists of inputs for the same underlying buffers:
        - External inputs (for aten kernels): Include offset for sliced tensors
        - Triton inputs: Use base pointer for sliced tensors, without offset
    """

    triton: BenchmarkTensors
    extern: BenchmarkTensors
    expected: Optional[torch.Tensor] = None

    def get_benchmark_tensors(self, extern=False) -> BenchmarkTensors:
        """Returns the inputs and output tensors for a given choice."""
        bench_tensors = self.extern if extern else self.triton
        return bench_tensors

    @classmethod
    def from_choice_args(
        cls: Type[_T],
        example_inputs: List[torch.Tensor],
        example_inputs_extern: List[torch.Tensor],
        out: torch.Tensor,
        out_extern: torch.Tensor,
        expected: Optional[torch.Tensor] = None,
    ) -> _T:
        """Factory method to create AutotuneInputs from separate inputs/outputs"""
        return cls(
            triton=BenchmarkTensors(example_inputs, out),
            extern=BenchmarkTensors(example_inputs_extern, out_extern),
            expected=expected,
        )

    def verify(self, **kwargs):
        """Verify the correctness of the benchmarking results"""

        torch.testing.assert_close(self.extern.output_tensor, self.expected, **kwargs)


class PartialRender:
    """
    Some parts of a template need to be generated at the end, but
    inserted into the template at the start.  This allows doing a bunch
    of replacements after the initial render.
    """

    def __init__(self, code, replacement_hooks) -> None:
        super().__init__()
        self.code = code
        self.replacement_hooks = replacement_hooks

    def finalize_hook(self, hook_key: str, strict=True) -> None:
        if hook_key not in self.replacement_hooks:
            if strict:
                raise RuntimeError(
                    f"{hook_key} not registered in self.replacement_hooks"
                )
            else:
                return
        assert (
            self.replacement_hooks[hook_key] is not None
        ), "hook_key can only be called once"
        self.code = self.code.replace(hook_key, self.replacement_hooks[hook_key]())
        self.replacement_hooks[hook_key] = None

    def finalize_all(self) -> str:
        for key, fn in self.replacement_hooks.items():
            self.code = self.code.replace(key, fn())
        return self.code


# This is used to store info needed for lowering each subgraph in triton
# templates


@dataclasses.dataclass()
class SubgraphInfo:
    body: IndentedBuffer
    template_mask: Optional[str] = None
    template_out: Optional[str] = None
    compute: IndentedBuffer = dataclasses.field(default_factory=IndentedBuffer)
    indexing_code: IndentedBuffer = dataclasses.field(default_factory=IndentedBuffer)
    loads: IndentedBuffer = dataclasses.field(default_factory=IndentedBuffer)
    stores: IndentedBuffer = dataclasses.field(default_factory=IndentedBuffer)
    ops_handler: Optional[V.WrapperHandler] = None  # type: ignore[name-defined]

    # only copied over if not None
    range_trees: Optional[List["IterationRangesRoot"]] = None
    numels = None  # type: ignore[var-annotated]

    def __post_init__(self):
        self.only_copy_if_non_none_fields = ("range_trees", "numels")

    def to_dict(self):
        return {
            field.name: getattr(self, field.name) for field in dataclasses.fields(self)
        }


class TritonTemplateKernel(TritonKernel):
    def __init__(
        self,
        kernel_name,
        input_nodes,
        output_node,
        defines,
        num_stages,
        num_warps,
        grid_fn,
        meta,
        call_sizes,
        use_jit=False,
        prefix_args=0,
        suffix_args=0,
        epilogue_fn=identity,
        subgraphs: Optional[List[ir.ComputedBuffer]] = None,
        workspace_arg: Optional[WorkspaceArg] = None,
    ) -> None:
        numel = sympy_product(output_node.get_size())
        super().__init__(
            numel,
            sympy.S.One,
            features=SIMDKernelFeatures([], numel),
        )
        self.index_dtype = index_dtype
        self.input_nodes = input_nodes
        self.output_node = output_node
        self.named_input_nodes = {}  # type: ignore[var-annotated]
        self.defines = defines
        self.kernel_name = kernel_name
        self.use_jit = use_jit
        self.num_stages = num_stages
        self.num_warps = num_warps
        self.grid_fn = grid_fn
        self.meta = meta
        self.call_sizes = call_sizes
        # for templates with fixed epilogues
        self.prefix_args = prefix_args
        self.suffix_args = suffix_args
        self.epilogue_fn = epilogue_fn
        self.render_hooks = {}  # type: ignore[var-annotated]
        self.triton_meta: Optional[Dict[str, object]] = None
        # For Templated Attention this can be a list of ir.Subgraph
        self.subgraphs: Optional[List[ir.ComputedBuffer]] = subgraphs

<<<<<<< HEAD
=======
        # Some templates use extra global memory as a workspace
        self.workspace_arg = workspace_arg
        if workspace_arg is not None:
            self.args.workspace_args.append(workspace_arg)

        # The following attributes (body, template_mask, output_val) are all
        # used for triton kernel codegen.
        # They are swapped onto the TritonTemplateKernel object by
        # `set_subgraph_body`
>>>>>>> 30265890
        self.subgraph_bodies: Dict[str, SubgraphInfo] = {}

        # input buffers which we are allowed to prologue fuse into
        self.prologue_supported_inputs: OrderedSet[str] = OrderedSet()

        # input buffers which we are fusing into
        self.prologue_fused_inputs: OrderedSet[str] = OrderedSet()

        # The following attributes are all used for triton kernel codegen.
        # They are swapped onto the TritonTemplateKernel object by
        # `set_subgraph_body`
        # NB: the names here must match the fields in SubgraphInfo
        self.body: IndentedBuffer = FakeIndentedBuffer()
        self.compute: IndentedBuffer = FakeIndentedBuffer()
        self.indexing_code: IndentedBuffer = FakeIndentedBuffer()
        self.loads: IndentedBuffer = FakeIndentedBuffer()
        self.stores: IndentedBuffer = FakeIndentedBuffer()
        self.template_mask: Optional[str] = None
        self.template_out: Optional[str] = None
        self.ops_handler: Optional[V.WrapperHandler] = None  # type: ignore[name-defined]

    @contextlib.contextmanager
    def set_subgraph_body(self, body_name: str):
        assert all(
            hasattr(self, field.name) for field in dataclasses.fields(SubgraphInfo)
        )
        old_state = {
            key.name: getattr(self, key.name)
            for key in dataclasses.fields(SubgraphInfo)
        }
        assert body_name in self.subgraph_bodies, body_name

        subgraph = self.subgraph_bodies[body_name]
        for key, value in subgraph.to_dict().items():
            if value is None and key in subgraph.only_copy_if_non_none_fields:
                continue
            setattr(self, key, value)

        context = (
            contextlib.nullcontext
            if not self.ops_handler
            else lambda: V.set_ops_handler(self.ops_handler(V.get_ops_handler()))
        )
        with context():  # type: ignore[operator]
            yield
        self.subgraph_bodies[body_name] = SubgraphInfo(
            **{
                key.name: getattr(self, key.name)
                for key in dataclasses.fields(SubgraphInfo)
            }
        )
        for key, value in old_state.items():
            setattr(self, key, value)

    @contextlib.contextmanager
    def create_subgraph_body(self, body_name: str):
        assert body_name not in self.subgraph_bodies
        self.subgraph_bodies[body_name] = SubgraphInfo(
            IndentedBuffer(),
            None,
            None,
        )
        with self.set_subgraph_body(body_name):
            yield

    def need_numel_args(self):
        return False

    def estimate_kernel_num_bytes(self):
        """
        Estimate the total number of bytes this kernel takes.
        For in/out nodes, sizes are counted twice: once for reading and
        once for writing.
        """
        ninplace_args = len(unique(self.args.inplace_buffers.values()))
        num_bytes = []
        for i, inp in enumerate(itertools.chain(self.input_nodes, (self.output_node,))):
            size = V.graph.sizevars.size_hints(inp.get_size())
            numel = functools.reduce(operator.mul, size, 1)
            dtype_size = get_dtype_size(inp.get_dtype())
            num_bytes.append(numel * dtype_size * (1 + int(i < ninplace_args)))
        return sum(num_bytes)

    def jit_lines(self):
        if self.use_jit:
            return "@triton.jit"

        argdefs, _, signature, _ = self.args.python_argdefs()
        triton_meta = {
            "signature": signature_to_meta(
                signature, size_dtype=self.index_dtype, argdefs=argdefs
            ),
            "device": DeviceProperties.create(self.output_node.get_device()),
            "constants": {},
        }
        triton_meta["configs"] = [config_of(signature)]
        for arg_num in triton_meta["configs"][0].equal_to_1:  # type: ignore[index]
            triton_meta["constants"][signature[arg_num].name] = 1  # type: ignore[index]
        matrix_instr_nonkdim = self.meta.get("matrix_instr_nonkdim", 0)
        if matrix_instr_nonkdim != 0:
            triton_meta["matrix_instr_nonkdim"] = matrix_instr_nonkdim

        self.triton_meta = triton_meta

        inductor_meta = {
            "kernel_name": str(Placeholder.DESCRIPTIVE_NAME),
            **TritonKernel.inductor_meta_common(),
        }
        if config.profile_bandwidth or config.benchmark_kernel:
            num_gb = self.estimate_kernel_num_bytes() / 1e9
            inductor_meta["kernel_num_gb"] = num_gb
        return f"""
            @triton_heuristics.template(
                num_stages={self.num_stages},
                num_warps={self.num_warps},
                triton_meta={triton_meta!r},
                inductor_meta={inductor_meta!r},
            )
            @triton.jit
        """

    def gen_argdefs(self):
        def hook():
            # python_argdefs() cannot be run until after the rest of the template lazily adds more args
            arg_defs, *_ = self.args.python_argdefs()
            return f"{', '.join(arg_defs)}"

        self.render_hooks["<ARGDEFS>"] = hook
        return "<ARGDEFS>"

    def gen_defines(self):
        return self.defines

    def def_kernel(self, *argnames):
        """
        Hook called from template code to generate function def and
        needed args.
        """
        assert all(isinstance(x, str) for x in argnames)
        renames = IndentedBuffer(initial_indent=1)

        named_args = self.input_nodes[
            self.prefix_args : len(self.input_nodes) - self.suffix_args
        ]

        assert len(argnames) == len(named_args), (
            len(argnames),
            len(named_args),
            self.prefix_args,
            len(self.input_nodes),
        )

        for input_node in self.input_nodes[: self.prefix_args]:
            # get args in correct order
            self.args.input(input_node.get_name())

        for name, input_node in zip(argnames, named_args):
            arg_name = f"arg_{name}"
            self.named_input_nodes[name] = input_node
            if input_node.get_name() in V.graph.removed_buffers:
                continue
            if input_node.get_name() in self.prologue_fused_inputs:
                continue

            self.args.input_buffers[input_node.get_name()] = arg_name

        # The args may be duplicated, so renaming must be after args are de-duplicated.
        for name in argnames:
            input_node = self.named_input_nodes[name]
            if input_node.get_name() in V.graph.removed_buffers:
                continue
            if input_node.get_name() in self.prologue_fused_inputs:
                continue
            arg_name = self.args.input_buffers[input_node.get_name()]
            if input_node.get_layout().offset == 0:
                renames.writeline(f"{name} = {arg_name}")
            else:
                offset = texpr(self.rename_indexing(input_node.get_layout().offset))
                renames.writeline(f"{name} = {arg_name} + {offset}")

        for input_node in self.input_nodes[len(self.input_nodes) - self.suffix_args :]:
            # get args in correct order
            if input_node.get_name() in V.graph.removed_buffers:
                continue
            if input_node.get_name() in self.prologue_fused_inputs:
                continue

            self.args.input(input_node.get_name())

        def hook():
            # python_argdefs() cannot be run until after the rest of the template lazily adds more args
            arg_defs, *_ = self.args.python_argdefs()
            code = IndentedBuffer()
            code.splice(gen_common_triton_imports())
            code.splice(self.jit_lines())
            code.writeline(f"def {self.kernel_name}({', '.join(arg_defs)}):")
            with code.indent():
                code.splice(self.defines)
                code.splice(renames.getvalue())
            return code.getvalue()

        assert "<DEF_KERNEL>" not in self.render_hooks
        self.render_hooks["<DEF_KERNEL>"] = hook
        return "<DEF_KERNEL>"

    def size(self, name: str, index: int):
        """
        Hook called from template code to get the size of an arg.
        Will add needed args to pass it in if it is dynamic.
        """
        assert isinstance(index, int)
        if name is None:
            val = self.output_node.get_size()[index]
        else:
            assert isinstance(name, str)
            val = self.named_input_nodes[name].get_size()[index]
        return texpr(self.rename_indexing(val))

    def stride(self, name, index=None):
        """
        Hook called from template code to get the stride of an arg.
        Will add needed args to pass it in if it is dynamic.
        """
        if name is None:
            val = self.output_node.get_stride()
        else:
            assert isinstance(name, str)
            val = self.named_input_nodes[name].get_stride()

        if isinstance(index, int):
            return texpr(self.rename_indexing(val[index]))
        return ", ".join([texpr(self.rename_indexing(i)) for i in val])

    def modification(
        self, subgraph_number: int, output_name: str, **fixed_inputs
    ) -> str:
        """This creates a modification function for a subgraph.
        To use this inside a template, the first argument should specify which subgraph to codegen for

        Args:
            subgraph_number (int): The index of the subgraph in self.subgraphs
        """
        outer_self = self
        num = 0
        while f"mod_{subgraph_number}_{num}" in self.subgraph_bodies:
            num += 1
        with self.create_subgraph_body(f"mod_{subgraph_number}_{num}"):
            assert isinstance(subgraph_number, int)
            assert isinstance(self.subgraphs, list)
            assert (
                self.body.getvalue() == ""
            ), "Body should be clear before adding a modification"
            assert subgraph_number < len(
                self.subgraphs
            ), f"Invalid subgraph number provided to create_modification, {subgraph_number} must be < {len(self.subgraphs)}"

            subgraph = self.subgraphs[subgraph_number]

            def add_input(name):
                # This also implicitly adds name as an input to the kernel
                return self.args.input(name)

            def print_and_rename_indexing(index):
                # This also implicitly adds the indexing symbols as an input to
                # the kernel
                return self.kexpr(self.rename_indexing(index))

            name = f"PlaceholderSubstitution_{subgraph_number}"

            class PlaceholderSubstitution(V.WrapperHandler):  # type: ignore[name-defined]
                self.name = name

                def load(self, name: str, index: sympy.Expr):
                    if name not in fixed_inputs:
                        # If it's not a fixed input, it's a load from a captured
                        # tensor
                        index_str = print_and_rename_indexing(index)
                        var = add_input(name)
                        return f"tl.load({var} + {index_str})"

                    return f"({fixed_inputs[name]})"

                def indirect_indexing(self, index_var, size, check, wrap_neg=True):
                    return sympy_index_symbol(str(index_var))

            with V.set_ops_handler(PlaceholderSubstitution(V.ops)):
                assert isinstance(
                    subgraph, ir.ComputedBuffer
                ), f"Expected the subgraph to be a ComputedBuffer, got {type(subgraph)}"
                if isinstance(subgraph.data, ir.InputBuffer):
                    out = subgraph.data.make_loader()(())
                else:
                    out = subgraph.data.inner_fn(())

            self.codegen_body()
            self.body.writeline(f"{output_name} = {out.value}")

            body_val = self.body.getvalue()
            self.cse.invalidate(set())
            return body_val

    def load_input(
        self,
        input_name: str,
        output_name: str,
        indices: Union[List[Any], Tuple[Any]],
        mask: Optional[str] = None,
        other: Optional[Union[float, int]] = 0.0,
        indent_width: int = 4,
    ):
        """Loads an input and applies any necessary preprocessing or masking.

        Args:
            input_name (str): The name of the input to load.
            indices (Union[List, Tuple]): The index for each dimension of the input.
            val (str): The name of the variable to store the loaded value.
            mask (Optional[str]): An optional mask to use for the load operation.
            other (Optional[Union[float, int]]): The value to use for masked elements. Default is 0.0.
            indent_width (int): The number of spaces to use for indentation.
        """

        input_node = self.named_input_nodes[input_name]
        self.prologue_supported_inputs.add(input_node.get_name())
        groups = (sympy_product(input_node.get_size()), sympy.Integer(1))
        range_trees = self.construct_range_trees(
            pid_cache=None, inside_reduction=False, numels=groups, no_x_dim=False
        )
        load_code = None

        with self.create_subgraph_body(f"<LOAD_INPUT_{input_name}>"):
            assert isinstance(indices, (list, tuple))
            assert isinstance(output_name, str)
            assert isinstance(mask, (str, type(None)))
            self.range_trees = range_trees
            self.numels = [V.graph.sizevars.simplify(s) for s in groups]
            indices = list(map(TritonPrinter.paren, indices))
            index_symbols = [sympy.Symbol(x, integer=True) for x in indices]

            lengths = [V.graph.sizevars.simplify(s) for s in input_node.get_size()]
            assert len(indices) == len(lengths)

            stride = self.named_input_nodes[input_name].get_stride()
            indices = list(map(TritonPrinter.paren, indices))

            index_symbols = [sympy.Symbol(x, integer=True) for x in indices]
            assert len(indices) == len(lengths)

            # glue to make generated code use same indexing from template

            # TODO (from reviewers as well)
            # in codegen_template,
            # prologue_node.codegen(kernel.split_and_set_ranges(prologue_node.get_ranges()))
            # the ranges need to reflect the group of the prologue input or it will error
            # not sure if there is any difference between original range_tree_entry in
            # and new one from correct lengths/groups... both actually seem to work
            for name, range_tree_entry in zip(
                indices, self.range_trees[0].construct_entries(lengths)
            ):
                range_tree_entry.set_name(name)
            contiguous_index = sympy_dot(
                ir.FlexibleLayout.contiguous_strides(lengths), index_symbols
            )
            contiguous_index = self.rename_indexing(contiguous_index)
            self.body.writeline("xindex = " + texpr(contiguous_index))
            self.range_trees[0].lookup(
                sympy.Integer(1), sympy_product(lengths)
            ).set_name("xindex")

            # Note - ["None" override_mask]
            # MM Templates work by taking out of bounds index values and wrapping them around to 0
            # so that no mask is required on the load: offs_a_m = `rm % M`
            # We should to override the mask to be "None" instead of inheriting the mask that would
            # have been loaded otherwise.
            # We are using "None" for clarity in output code, but
            # we could alternatively emit `xmask = tl.full([xindex.shape], True, tl.int1)`
            self.template_mask = mask if mask is not None else "None"
            self.template_out = "xindex"
            self.template_indices = indices
            self.named_input_nodes[input_name].data.freeze_layout()
            self.cse.invalidate(set())

            template_mask = self.template_mask

            class StoreOutputSubstitution(V.WrapperHandler):  # type: ignore[name-defined]
                self.name = name

                def store(
                    self,
                    name: str,
                    index: sympy.Expr,
                    value: "CSEVariable",
                    mode: "StoreMode" = None,
                ):
                    V.kernel.store_buffer_names.add(name)
                    V.kernel.cse.store_cache[name] = value
                    if name in V.kernel.prologue_fused_inputs:
                        # We load masked out values with 0, then apply a prologue.
                        # The masked out values may not necessariliy be 0 any more
                        # so we need to reapply the mask.
                        # TODO: do analysis with value ranges if the prologue is 0 preserving, such as
                        # type casting or multiplication, and omit reapplication of mask.
                        if template_mask == "None":
                            V.kernel.compute.writeline(f"{output_name} = {value}")
                        else:
                            V.kernel.compute.writeline(
                                f"{output_name} = tl.where({template_mask}, {value}, {other})"
                            )

            self.ops_handler = StoreOutputSubstitution

            input_node = self.named_input_nodes[input_name]
            output_index = input_node.make_indexer()(index_symbols)

            # in def_kernel above we define the inputs with the storage offset adjusted
            # creating the load in input_node.make_indexer() will also adjust by storage offset
            # so subtract here to not double increment
            if not V.graph.sizevars.statically_known_equals(
                input_node.layout.offset, 0
            ):
                output_index = output_index - self.rename_indexing(
                    input_node.get_layout().offset
                )

            output_index = self.rename_indexing(output_index)
            if output_index == contiguous_index:
                output_index = sympy.Symbol("xindex", integer=True)
            else:
                output_index = f"({output_index}).broadcast_to(xindex.shape)"

            # Generate load code
            load_code = f"{output_name} = tl.load({input_name} + ({output_index})"

            if mask:
                load_code += f", mask={mask}, other={other})"
            else:
                load_code += ")"

        hook_key = f"<LOAD_INPUT_{input_name}>"

        def hook():
            with self.set_subgraph_body(hook_key):
                self.cse.invalidate(set())
                self.codegen_body()
                self.cse.invalidate(set())
                if input_node.get_name() not in self.prologue_fused_inputs:
                    self.body.writeline(load_code)

                return textwrap.indent(self.body.getvalue(), " " * indent_width).strip()

        assert hook_key not in self.render_hooks
        self.render_hooks[hook_key] = hook
        return hook_key

    def store_output(
        self,
        indices: Union[List[Any], Tuple[Any]],
        val: str,
        mask: Optional[str] = None,
        indent_width: int = 4,
    ):
        """Stores the final output and appends any epilogue fusions if the buffer hasn't been optimized away.

        Args:
            indices (Union[List, Tuple]): The index for each dimension of the output. The dot product of
                these indices and output strides must match `val`.
            val (str): The value to store.
            mask (Optional[str]): An optional mask to use for the store operation. If provided, this mask
                will be applied to the store.
            indent_width (int): The number of spaces to use for indentation. This is used when the call to
                store_output is indented in the kernel definition.
        """
        with self.create_subgraph_body("<STORE_OUTPUT>"):
            assert isinstance(indices, (list, tuple))
            assert isinstance(val, str)
            assert isinstance(mask, (str, type(None)))
            assert self.template_mask is None
            indices = list(map(TritonPrinter.paren, indices))
            index_symbols = [sympy.Symbol(x, integer=True) for x in indices]
            lengths = [
                V.graph.sizevars.simplify(s) for s in self.output_node.get_size()
            ]
            assert len(indices) == len(lengths)

            # glue to make generated code use same indexing from template
            for name, range_tree_entry in zip(
                indices, self.range_trees[0].construct_entries(lengths)
            ):
                range_tree_entry.set_name(name)
            contiguous_index = sympy_dot(
                ir.FlexibleLayout.contiguous_strides(lengths), index_symbols
            )
            contiguous_index = self.rename_indexing(contiguous_index)
            self.body.writeline("xindex = " + texpr(contiguous_index))
            self.range_trees[0].lookup(sympy.S.One, sympy_product(lengths)).set_name(
                "xindex"
            )
            self.template_mask = mask
            self.template_out = val
            self.template_indices = indices
            output_index = self.output_node.get_layout().make_indexer()(index_symbols)
            output_index = self.rename_indexing(output_index)
            if output_index == contiguous_index:
                output_index = sympy.Symbol("xindex", integer=True)

            epilogue_args = [val]
            for input_node in itertools.chain(
                self.input_nodes[: self.prefix_args],
                self.input_nodes[len(self.input_nodes) - self.suffix_args :],
            ):
                input_node.freeze_layout()
                epilogue_args.append(input_node.make_loader()(index_symbols))

            V.ops.store(
                self.output_node.get_name(),
                output_index,
                self.epilogue_fn(*epilogue_args),
            )
            self.codegen_body()

        def hook():
            # more stuff might have been added since the codegen_body above
            self.codegen_body()
            self.cse.invalidate(set())

            return textwrap.indent(self.body.getvalue(), " " * indent_width).strip()

        assert "<STORE_OUTPUT>" not in self.render_hooks
        self.render_hooks["<STORE_OUTPUT>"] = hook
        return "<STORE_OUTPUT>"

    def render(self, template, kwargs):
        return PartialRender(
            template.render(**self.template_env(), **kwargs),
            self.render_hooks,
        )

    def make_load(self, name, indices, mask):
        """
        Optional helper called from template code to generate the code
        needed to load from an tensor.
        """
        assert isinstance(indices, (list, tuple))
        assert isinstance(name, str)
        assert isinstance(mask, str)
        stride = self.named_input_nodes[name].get_stride()
        indices = list(map(TritonPrinter.paren, indices))
        assert len(indices) == len(stride)
        index = " + ".join(
            f"{texpr(self.rename_indexing(s))} * {i}" for s, i in zip(stride, indices)
        )
        return f"tl.load({name} + ({index}), {mask}, other=0.0)"

    def template_env(self):
        """
        Generate the namespace visible in the template.
        """
        return {
            fn.__name__: fn
            for fn in [
                self.def_kernel,
                self.size,
                self.stride,
                self.store_output,
                self.load_input,
                self.make_load,
                self.modification,
                self.gen_argdefs,
                self.gen_defines,
            ]
        }

    def indexing(
        self,
        index: sympy.Expr,
        *,
        dense_indexing=False,
        copy_shape=None,
        override_mask=None,
        block_ptr=False,
    ):
        """
        Override the default indexing to use our custom mask and force
        dense indexing.
        """
        return super().indexing(
            index,
            dense_indexing=False,
            # We pass template_out as the shape to broadcast the indexing to as
            # the mask might be broadcast to the output shape
            copy_shape=self.template_out,
            override_mask=self.template_mask,
            block_ptr=block_ptr,
        )

    def codegen_range_tree(self):
        pass  # ignore default codegen

    def call_kernel(self, name: str, node: Optional[ir.IRNode] = None):
        wrapper = V.graph.wrapper_code
        _, call_args, _, arg_types = self.args.python_argdefs()

        # Handle workspace allocation
        if self.workspace_arg is not None:
            wrapper.generate_workspace_allocation(self.workspace_arg)

        if V.graph.cpp_wrapper:
            # In the cpp_wrapper case, we have to compute CUDA launch grid at runtime
            # if any dynamic dimension is involved. We rely on the Python version
            # of the grid function to generate those grid configs, which may contain
            # symbolic values. The wrapper will use cexpr to print out C++ code
            # appropriately for the grid configs.
            grid = self.call_sizes + [self.meta]
            wrapper.generate_kernel_call(
                name,
                call_args,
                grid=self.grid_fn(*grid),
                arg_types=arg_types,
                triton_meta=self.triton_meta,
            )
        else:
            wrapper.add_import_once(f"import {self.grid_fn.__module__}")
            meta = wrapper.add_meta_once(self.meta)
            grid = self.call_sizes + [meta]
            wrapper.generate_kernel_call(
                name,
                call_args,
                grid=grid,
                grid_fn=f"{self.grid_fn.__module__}.{self.grid_fn.__name__}",
                arg_types=arg_types,
                triton_meta=self.triton_meta,
                gpu="cpu" not in V.graph.device_types,
            )

        if self.workspace_arg is not None:
            wrapper.generate_workspace_deallocation(self.workspace_arg)


@functools.lru_cache(None)
def _jinja2_env():
    try:
        import jinja2

        return jinja2.Environment(
            undefined=jinja2.StrictUndefined,
        )
    except ImportError:
        return None


class TritonTemplate(KernelTemplate):
    index_counter = itertools.count()
    all_templates: Dict[str, "TritonTemplate"] = {}

    def __init__(self, name: str, grid: Any, source: str, debug=False) -> None:
        super().__init__(name)
        self.grid = grid
        self.template = self._template_from_string(source)
        assert name not in self.all_templates, "duplicate template name"
        self.all_templates[name] = self
        self.debug = debug

    def generate(  # type: ignore[override]
        self,
        input_nodes,
        layout,
        num_stages,
        num_warps,
        prefix_args=0,
        suffix_args=0,
        epilogue_fn=identity,
        subgraphs=None,
        mutated_inputs=None,
        call_sizes=None,
        workspace_arg: Optional[WorkspaceArg] = None,
        **kwargs,
    ):
        """This function generates a TritonTemplateCaller

        Args:
            input_nodes: List of input nodes
            layout: Output layout
            num_stages: Number of stages for triton launch
            num_warps: Number of warps for triton launch
            prefix_args: Number of input nodes to be passed as arguments
            suffix_args: Number of input nodes to be passed as arguments
            epilogue_fn: Optional epilogue function to be called on the output
            subgraphs: Optional subgraphs to be passed as arguments, these will be inlined
                into the triton template string
            mutated_inputs: Optional list of input nodes that are mutated by the kernel, this is helpful
                if you need to return multiple outputs. You can pass them as inputs and mark them as
                being mutated by the kernel.
        """
        assert self.template, "requires jinja2"
        defines = StringIO()
        for name, val in kwargs.items():
            defines.write(f"{name} : tl.constexpr = {val}\n")
        defines = defines.getvalue()

        fake_out = ir.Buffer(name="buf_out", layout=layout)
        kernel_name = f"triton_{self.name}"

        numel = sympy_product(layout.size)
        buffers = itertools.chain(input_nodes, (fake_out,))
        if not TritonScheduling.can_use_32bit_indexing(numel, buffers):
            raise NotImplementedError(
                "64-bit indexing is not yet implemented for triton templates"
            )

        if call_sizes is None:
            call_sizes = layout.size

        kernel_options = {
            "input_nodes": input_nodes,
            "defines": defines,
            "num_stages": num_stages,
            "num_warps": num_warps,
            "grid_fn": self.grid,
            "meta": kwargs,
            "call_sizes": call_sizes,
            "prefix_args": prefix_args,
            "suffix_args": suffix_args,
            "epilogue_fn": epilogue_fn,
            "subgraphs": subgraphs,
        }

        with patch.object(
            V.graph, "get_dtype", self._fake_get_dtype(fake_out)
        ), V.graph.set_current_device(layout.device), TritonTemplateKernel(
            kernel_name=kernel_name,
            output_node=fake_out,
            workspace_arg=workspace_arg,
            use_jit=False,
            **kernel_options,
        ) as kernel:
            try:
                template = kernel.render(self.template, kwargs)
                with kernel.set_subgraph_body("<STORE_OUTPUT>"):
                    code = template.finalize_all()
            except ZeroDivisionError:
                # TODO(nmacchioni): fix sympy division by zero
                return None
            if self.debug:
                print("Generated Code:\n", code)
            extra = (
                "-".join(
                    [
                        *[
                            f"{kwarg}={repr(kwargs[kwarg])}"
                            for kwarg in sorted(kwargs.keys())
                        ],
                        f"num_stages={num_stages}",
                        f"num_warps={num_warps}",
                    ]
                )
                + "-"
            )
            mod = PyCodeCache.load(code, extra)

        input_call_args = tuple(kernel.args.input_buffers.keys())
        output_call_args = tuple(kernel.args.output_buffers.keys())

        # We expect the input_buffer order to be [*input_nodes, *captured_buffers]
        expected_input_args = tuple(unique(x.get_name() for x in input_nodes))
        expected_output_args = (fake_out.get_name(),)
        assert input_call_args[: len(expected_input_args)] == expected_input_args, (
            input_call_args,
            expected_input_args,
        )
        assert output_call_args == expected_output_args, (
            output_call_args,
            expected_output_args,
        )

        full_input_nodes = tuple([V.graph.get_buffer(k) for k in input_call_args])
        extra_args = V.graph.sizevars.size_hints(
            map(sympy.expand, tuple(kernel.args.sizevars.keys())),
            fallback=config.unbacked_symint_fallback,
        )

        kernel_hash_name = f"triton_{self.name}_{next(self.index_counter)}"

        def make_kernel_render(out_node):
            kernel = TritonTemplateKernel(
                kernel_name=str(Placeholder.KERNEL_NAME),
                output_node=out_node,
                workspace_arg=workspace_arg,
                use_jit=False,
                **kernel_options,
            )
            render = functools.partial(
                kernel.render,
                self.template,
                kwargs,
            )
            return kernel, render

        # create the BenchmarkRequest
        assert mod.__file__ is not None
        grid = self.grid(
            *V.graph.sizevars.size_hints(
                call_sizes,
                fallback=config.unbacked_symint_fallback,
            ),
            kwargs,
        )
        bmreq_cls: Type[TritonBenchmarkRequest]
        if layout.device.type == "cpu":
            bmreq_cls = TritonCPUBenchmarkRequest
        else:
            bmreq_cls = TritonGPUBenchmarkRequest
        bmreq = bmreq_cls(
            module_path=mod.__file__,
            module_cache_key=mod.key,
            kernel_name=kernel_name,
            grid=grid,
            extra_args=extra_args,
            num_stages=num_stages,
            num_warps=num_warps,
            matrix_instr_nonkdim=kwargs.get("matrix_instr_nonkdim", 0),
            input_tensor_meta=TensorMeta.from_irnodes(full_input_nodes),  # type: ignore[arg-type]
            output_tensor_meta=TensorMeta.from_irnodes(layout),
            workspace_arg=workspace_arg,
        )

        return TritonTemplateCaller(
            kernel_hash_name,
            full_input_nodes,
            layout,
            make_kernel_render,
            extra.strip("-").replace("-", ", "),
            bmreq,
            log_info={
                "tile_shape": str(
                    (
                        kwargs.get("BLOCK_M", -1),
                        kwargs.get("BLOCK_K", -1),
                        kwargs.get("BLOCK_N", -1),
                    )
                ),
                "num_stages": num_stages,
                "num_warps": num_warps,
                "allow_tf32": str(kwargs.get("ALLOW_TF32", None)),
                "acc_type": str(kwargs.get("ACC_TYPE", None)),
            },
            mutated_inputs=mutated_inputs,
<<<<<<< HEAD
            allowed_prologue_inps=kernel.prologue_supported_inputs.copy(),
=======
            workspace_arg=workspace_arg,
>>>>>>> 30265890
        )


class ExternKernelChoice:
    def __init__(
        self,
        kernel,
        cpp_kernel=None,
        *,
        name=None,
        has_out_variant=True,
        op_overload=None,
        use_fallback_kernel=False,
        kernel_creator=None,
    ) -> None:
        super().__init__()
        name = name or kernel.__name__
        assert callable(kernel)
        assert not hasattr(extern_kernels, name), f"duplicate extern kernel: {name}"
        self.name = name
        self.cpp_kernel_name = cpp_kernel
        self.has_out_variant = has_out_variant
        setattr(extern_kernels, name, kernel)
        self.op_overload = op_overload
        self.use_fallback_kernel = use_fallback_kernel
        self.kernel_creator = kernel_creator

    def to_callable(self):
        return getattr(extern_kernels, self.name)

    def call_name(self):
        return f"extern_kernels.{self.name}"

    @functools.lru_cache(None)  # noqa: B019
    def hash_key(self):
        fn = self.to_callable()
        parts = [
            self.name,
            getattr(fn, "__name__", ""),
            getattr(fn, "__module__", ""),
        ]
        try:
            parts.append(inspect.getsource(fn))
        except Exception:
            pass
        return code_hash("-".join(parts))

    def bind(
        self,
        input_nodes,
        layout,
        ordered_kwargs_for_cpp_kernel=(),
        **kwargs,
    ):
        self.ordered_kwargs_for_cpp_kernel = ordered_kwargs_for_cpp_kernel
        return ExternKernelCaller(
            self, input_nodes, layout, kwargs, has_out_variant=self.has_out_variant
        )


class TritonTemplateCaller(ir.TritonTemplateCallerBase):
    def __init__(
        self,
        name,
        input_nodes,
        layout,
        make_kernel_render,
        description,
        bmreq,
        log_info: Optional[
            Dict[str, Union[PrimitiveInfoType, List[PrimitiveInfoType]]]
        ] = None,
        mutated_inputs=None,
<<<<<<< HEAD
        allowed_prologue_inps: Optional[OrderedSet[str]] = None,
=======
        workspace_arg: Optional[WorkspaceArg] = None,
>>>>>>> 30265890
    ) -> None:
        super().__init__(name, input_nodes, layout, description)
        self.make_kernel_render = make_kernel_render
        self.bmreq: TritonBenchmarkRequest = bmreq
        if log_info is None:
            log_info = {}
        self.log_info: Dict[str, Any] = log_info
        self.log_info.update(
            {
                "backend": "Triton",
                "grid": str(self.bmreq.grid),
                "num_stages": self.bmreq.num_stages,
                "num_warps": self.bmreq.num_warps,
            }
        )
        self.mutated_inputs = mutated_inputs
<<<<<<< HEAD
        self.allowed_prologue_inps = (
            allowed_prologue_inps if allowed_prologue_inps is not None else OrderedSet()
        )
=======
        self.workspace_arg = workspace_arg
>>>>>>> 30265890

    def benchmark(self, *args, out):
        assert self.bmreq is not None
        return self.bmreq.benchmark(*args, output_tensor=out)

    def precompile(self):
        assert self.bmreq is not None
        self.bmreq.precompile()

    def __str__(self) -> str:
        return f"TritonTemplateCaller({self.bmreq.module_path}, {self.description})"

    def call_name(self):
        return f"template_kernels.{self.name}"

    def hash_key(self):
        return "-".join(
            [
                self.name.rsplit("_", 1)[0],
                self.bmreq.module_cache_key,
            ]
        )

    def output_node(self):
        return ir.TensorBox.create(
            ir.TritonTemplateBuffer(
                layout=self.layout,
                inputs=self.input_nodes,
                make_kernel_render=self.make_kernel_render,
                mutated_inputs=self.mutated_inputs,
                allowed_prologue_inps=self.allowed_prologue_inps,
            )
        )

    def info_dict(self) -> Dict[str, Union[PrimitiveInfoType, List[PrimitiveInfoType]]]:
        """Information returned here is logged to the autotune log file when that is enabled."""
        return self.log_info

    def get_make_kernel_render(self):
        return self.make_kernel_render

    def autoheuristic_id(self):
        type_name = "triton"
        info = self.info_dict()
        # TODO(AlnisM): Does tile_shape always exist?
        tile = info["tile_shape"]
        tile_vals = eval(tile)  # type: ignore[arg-type]
        BLOCK_M = tile_vals[0]
        BLOCK_K = tile_vals[1]
        BLOCK_N = tile_vals[2]
        num_stages = info["num_stages"]
        num_warps = info["num_warps"]
        return f"type={type_name}_BLOCK-M={BLOCK_M}_BLOCK-K={BLOCK_K}_BLOCK-N={BLOCK_N}_numstages={num_stages}_numwarps={num_warps}"


class ExternKernelCaller(ChoiceCaller):
    def __init__(
        self,
        choice: ExternKernelChoice,
        input_nodes,
        layout,
        kwargs=None,
        *,
        has_out_variant=True,
    ) -> None:
        super().__init__(choice.name, input_nodes, layout, description="")
        self.choice = choice
        self.kwargs = kwargs or {}
        self.has_out_variant = has_out_variant

    def __str__(self) -> str:
        return f"ExternKernelCaller({self.choice.call_name()})"

    def benchmark(self, *args, out):
        if out.numel() == 0:
            # no need to run the kerrnel of do benchmarking
            return 0.0
        if self.has_out_variant:
            return super().benchmark(*args, out=out)
        else:
            algo = self.to_callable()
            out_new = algo(*args)
            torch._C._dynamo.guards.assert_size_stride(
                out_new, tuple(out.size()), tuple(out.stride())
            )
            out.copy_(out_new)  # for correctness checking
            return benchmarker.benchmark(algo, args, {})

    def to_callable(self):
        fn = self.choice.to_callable()
        if self.kwargs:
            return functools.partial(fn, **self.kwargs)
        return fn

    def hash_key(self):
        return "-".join(
            [
                self.choice.name,
                *[
                    f"{kwarg}={repr(self.kwargs[kwarg])}"
                    for kwarg in sorted(self.kwargs.keys())
                ],
                self.choice.hash_key(),
            ]
        )

    def output_node(self):
        if self.choice.use_fallback_kernel:
            assert (
                self.choice.op_overload is not None
            ), "Please provide an op_overload to use ir.FallbackKernel"
            inner = ir.FallbackKernel.create(
                self.choice.op_overload, *self.input_nodes, **self.kwargs
            )
        elif self.choice.kernel_creator is not None:
            inner = self.choice.kernel_creator(*self.input_nodes, **self.kwargs)
        else:
            cls = ir.ExternKernelOut if self.has_out_variant else ir.ExternKernelAlloc
            inner = cls(
                layout=self.layout,
                inputs=self.input_nodes,
                python_kernel_name=self.choice.call_name(),
                cpp_kernel_name=self.choice.cpp_kernel_name,
                ordered_kwargs_for_cpp_kernel=self.choice.ordered_kwargs_for_cpp_kernel,
                op_overload=self.choice.op_overload,
                kwargs=self.kwargs,
            )

        return ir.TensorBox.create(inner)

    def info_dict(self) -> Dict[str, Union[PrimitiveInfoType, List[PrimitiveInfoType]]]:
        """Information returned here is logged to the autotune log file when that is enabled."""
        return {
            "backend": "extern",
            "kernel_call_name": self.choice.call_name(),
        }

    def autoheuristic_id(self):
        return f"extern_{self.choice.name}"


@functools.lru_cache(None)
def get_mm_log_filename() -> Optional[str]:
    mm_file_name = os.environ.get("TORCHINDUCTOR_MM_LOGGING_FILE", None)
    if not mm_file_name:
        return None

    if "json" not in mm_file_name:
        mm_file_name = f"{mm_file_name}.json"

    return mm_file_name


def append_to_log(filename, data):
    lock_file = filename.replace(".json", ".lock")
    lock = FileLock(lock_file)
    with lock:
        try:
            with open(filename) as f:
                log_data = json.load(f)
        except (FileNotFoundError, json.JSONDecodeError):
            log_data = []

        log_data.append(data)

        with open(filename, "w") as f:
            json.dump(log_data, f, indent=4)


class DataProcessorChoiceCallerWrapper:
    def __init__(self, wrapped, preprocessor, postprocessor) -> None:
        self._wrapped = wrapped
        if preprocessor is not None:
            self._preprocessor = preprocessor
        else:
            self._preprocessor = lambda x, y: (x, y)
        if postprocessor is not None:
            self._postprocessor = postprocessor
        else:
            self._postprocessor = lambda x: x

    def __getattr__(self, name):
        return getattr(self._wrapped, name)

    def benchmark(self, *args, out) -> float:
        new_args, new_out = self._preprocessor(args, out)
        result = self._wrapped.benchmark(*new_args, out=new_out)
        new_out = self._postprocessor(new_out)
        if out is not new_out:
            out.copy_(new_out)
        return result

    def output_node(self) -> ir.TensorBox:
        result = self._wrapped.output_node()
        return self._postprocessor(result)

    def __repr__(self) -> str:
        return f"DataProcessorChoiceCallerWrapper({self._wrapped})"


class DataProcessorTemplateWrapper:
    """
    A wrapper class for a kernel template.

    This class together with `DataProcessorChoiceCallerWrapper` provides a convenient way to
    preprocess and postprocess data before and after using the wrapped template. A typical
    usage is to reorder or filter the input nodes in order to match the expected input of other
    kernel choices like a ATen kernel. A more complicated usage is to prepack the weights.
    See the example from :mod:`cpp_gemm_template` for more details.
    """

    def __init__(
        self,
        wrapped_template_cls,
        preprocessor,
        postprocessor,
        **kwargs,
    ) -> None:
        if preprocessor is not None:
            self._preprocessor = preprocessor
        else:
            self._preprocessor = lambda x, y: (x, y)
        if postprocessor is not None:
            self._postprocessor = postprocessor
        else:
            self._postprocessor = lambda x: x
        assert "input_nodes" in kwargs
        assert "layout" in kwargs
        kwargs["input_nodes"], kwargs["layout"] = preprocessor(
            kwargs["input_nodes"], kwargs["layout"]
        )
        self._wrapped = wrapped_template_cls(**kwargs)

    def __getattr__(self, name):
        return getattr(self._wrapped, name)

    def maybe_append_choice(self, choices, **kwargs):
        return type(self._wrapped).maybe_append_choice(self, choices, **kwargs)

    def generate(self, **kwargs):
        choice_caller = self._wrapped.generate(**kwargs)
        return DataProcessorChoiceCallerWrapper(
            choice_caller, self._preprocessor, self._postprocessor
        )

    def __repr__(self) -> str:
        return f"DataProcessorTemplateWrapper({self._wrapped})"


class ErrorFromChoice(RuntimeError):
    def __init__(self, msg, choice: ChoiceCaller, inputs_str) -> None:
        msg += f"\nFrom choice {choice}\n{inputs_str}"
        super().__init__(msg)
        self.choice = choice


class NoValidChoicesError(RuntimeError):
    pass


@functools.lru_cache(None)
def get_env_num_workers() -> Optional[int]:
    if "TORCHINDUCTOR_COMPILE_THREADS" in os.environ:
        return int(os.environ["TORCHINDUCTOR_COMPILE_THREADS"])
    return None


def create_inputs_key(input_nodes) -> str:
    return repr([AlgorithmSelectorCache.key_of(x) for x in input_nodes])


def create_precompile_key(
    name: str, inputs_key: str, choices: List[ChoiceCaller]
) -> str:
    return ":".join(
        [
            name,
            inputs_key,
            torch.get_float32_matmul_precision(),
        ]
        + [choice.hash_key() for choice in choices]
    )


class AlgorithmSelectorCache(PersistentCache):
    def __init__(self, *args, **kwargs) -> None:
        super().__init__(*args, **kwargs)

        # the autotuning will get occur in the scheduler, so there is
        # no guarantee that the first lowering for a given key will also be the
        # first to benchmark it. share a single precompilation function for all lowerings
        # of a particular key
        self.precompile_cache: Dict[str, Callable[[], None]] = {}
        # list of callbacks that are called after benchmarking
        self.feedback_saver_fns: List[
            Callable[
                [Dict[ChoiceCaller, float], str, List[Any], List[ChoiceCaller]], None
            ]
        ] = []

    def __call__(
        self,
        name,
        choices: List[ChoiceCaller],
        input_nodes,
        layout,
        # optional dict mapping arg indices to the functions
        # generating a torch.Tensor for that input from the
        # corresponding ir.Buffer. if passed for a given
        # arg, the function will be called instead of
        # generating a random torch.Tensor for benchmarking.
        input_gen_fns: Optional[Dict[int, Callable[[ir.Buffer], torch.Tensor]]] = None,
        precompilation_timeout_seconds: int = 60 * 60,
        return_multi_template=False,
    ):
        from .codegen.cuda.cuda_kernel import CUDATemplateCaller

        # Templates selected with input_gen_fns require specific input data to avoid IMA
        # Passing custom input gen fns to benchmark_fusion NYI, so skip deferred template selection
        # TODO(jgong5): support multi-template on CPU
        if input_gen_fns is not None or layout.device.type == "cpu":
            return_multi_template = False

        # TODO - assert that we have not mutating kernels here

        # TODO(nmacchioni): remove once CI tests are fixed
        choices = [choice for choice in choices if choice is not None]

        if mm_file_name := get_mm_log_filename():
            M, K = input_nodes[-2].get_size()[:2]
            N = input_nodes[-1].get_size()[-1]
            append_to_log(mm_file_name, {"invoke": str((M, K, N))})

        if len(choices) == 0:
            backend_config = (
                "max_autotune_gemm_backends"
                if name != "convolution"
                else "max_autotune_conv_backends"
            )
            raise NoValidChoicesError(
                f"No choices to select, please consider adding ATEN into {backend_config} "
                "config (defined in torch/_inductor/config.py) to allow at least one choice. "
            )
        log.debug("Max autotune selects from %s choices.", str(len(choices)))

        if len(choices) == 1:
            if not isinstance(choices[0], CUDATemplateCaller):
                # CUDATemplateCaller still needs to go through autotuning process to retrieve workspace size.
                return choices[0].output_node()

        @functools.lru_cache(None)
        def make_benchmark_fn():
            return self.make_benchmark_fn(choices, input_nodes, layout, input_gen_fns)

        inputs_key = create_inputs_key(input_nodes)

        def precompile(choices) -> Callable[[], None]:
            def no_op(*args, **kwargs):
                return

            if (
                precompilation_timeout_seconds is None
                or precompilation_timeout_seconds <= 0
            ):
                return no_op

            env_workers = get_env_num_workers()
            num_workers = env_workers if env_workers is not None else (len(choices))

            if num_workers <= 0:
                return no_op

            # https://github.com/python/cpython/issues/106905
            if (
                sys.version_info.major == 3
                and sys.version_info.minor == 11
                and sys.version_info.micro <= 8
            ):
                return no_op

            # check local and global cache before precompiling
            timings = self.lookup(
                choices,
                name,
                inputs_key,
                benchmark=None,
            )

            if timings:
                return no_op

            if config.search_autotune_cache and not (
                config.max_autotune or config.max_autotune_gemm
            ):
                return no_op

            precompile_key = create_precompile_key(name, inputs_key, choices)
            if precompile_func := self.precompile_cache.get(precompile_key):
                return precompile_func

            log.info(
                "Multithreaded precompilation for %d choices using %d worker threads",
                len(choices),
                num_workers,
            )

            # In rare circumstances, because python threads inherit global state,
            # thread pool executor can race and leave stdout/stderr in a state
            # different than the original values. we explicitly restore the state
            # here to avoid this issue.

            initial_stdout = sys.stdout
            initial_stderr = sys.stderr

            def precompile_with_captured_stdout(choice):
                with restore_stdout_stderr(initial_stdout, initial_stderr):
                    start_time = time.time()
                    choice.precompile()
                    return time.time() - start_time

            executor = ThreadPoolExecutor(max_workers=num_workers)

            futures = {}
            for c in choices:
                if hasattr(c, "precompile"):
                    future = executor.submit(precompile_with_captured_stdout, c)
                    futures[future] = c

            @functools.lru_cache(None)
            @restore_stdout_stderr(initial_stdout, initial_stderr)
            def wait_on_futures():
                counters["inductor"]["select_algorithm_precompile"] += 1
                for future in as_completed(
                    futures,
                    timeout=precompilation_timeout_seconds,
                ):
                    if e := future.exception():
                        log.error(
                            "Exception %s for benchmark choice %s", e, futures[future]
                        )
                    else:
                        log.info(
                            "Precompiling benchmark choice %s took %.02fs",
                            futures[future],
                            future.result(),
                        )

                executor.shutdown(wait=True)

            self.precompile_cache[precompile_key] = wait_on_futures

            return wait_on_futures

        def autotune(choices):
            with dynamo_timed(f"{name}_template_autotuning"):
                return make_benchmark_fn()(choices)

        if config.autotune_in_subproc:
            from .autotune_process import tuning_pool

            # do the optional warmup
            tuning_pool.initialize()

        def do_autotuning(precompile_fn):
            precompile_start_ts = time.time()
            with dynamo_timed(f"{name}_template_precompiling"):
                precompile_fn()
            precompile_elapse = time.time() - precompile_start_ts

            autotune_start_ts = time.time()
            timings = self.lookup(
                choices,
                name,
                inputs_key,
                autotune,
            )
            autotune_elapse = time.time() - autotune_start_ts

            if timings and all(
                not math.isfinite(timing) for timing in timings.values()
            ):
                raise NoValidChoicesError

            if make_benchmark_fn.cache_info().currsize:
                counters["inductor"]["select_algorithm_autotune"] += 1

            if (
                make_benchmark_fn.cache_info().currsize
                or log.getEffectiveLevel() == logging.DEBUG
                or config.trace.log_autotuning_results
            ):
                self.log_results(
                    name, input_nodes, timings, autotune_elapse, precompile_elapse
                )

            for feedback_fn in self.feedback_saver_fns:
                feedback_fn(timings, name, input_nodes, choices)

            return timings

        precompile_fn = precompile(choices)

        if return_multi_template and (config.max_autotune or config.max_autotune_gemm):

            def get_timings():
                timings = do_autotuning(precompile_fn)
                min_extern_choice = float("inf")
                for choice, timing in timings.items():
                    if isinstance(choice, ExternKernelCaller):
                        min_extern_choice = min(min_extern_choice, timing)

                timings = {
                    choice: time
                    for choice, time in timings.items()
                    if (
                        time <= min_extern_choice
                        or not isinstance(choice, ExternKernelCaller)
                    )
                }

                return timings

            # Assume the same base template, with same prologue support.
            # We could relax this assumption by taking union of allowed prologue inputs,
            # and within benchmark fusion not allow prologue fusion for choices which dont support it
            # No use case of that yet.
            allowed_prologue_inps: Optional[OrderedSet[str]] = None
            for c in choices:
                if isinstance(c, TritonTemplateCaller):
                    if allowed_prologue_inps is None:
                        allowed_prologue_inps = c.allowed_prologue_inps
                    else:
                        assert allowed_prologue_inps == c.allowed_prologue_inps

            if allowed_prologue_inps is None:
                allowed_prologue_inps = OrderedSet()
            return torch._inductor.ir.TensorBox.create(
                torch._inductor.ir.MultiTemplateBuffer(
                    layout,
                    input_nodes,
                    get_timings,
                    choices,
                    allowed_prologue_inps,
                )
            )

        # TODO - dont want to precompile if we have a cache hit
        timings = do_autotuning(precompile_fn)
        if timings == {} or choices[0] not in timings:
            return choices[0].output_node()

        selected_key = builtins.min(timings, key=timings.__getitem__)
        selected_time = timings[selected_key]
        selected_choice = selected_key.output_node()
        log.debug("selected choice: %s", str(selected_choice))
        return selected_choice

    @classmethod
    def make_benchmark_fn(
        cls,
        choices,
        input_nodes,
        layout,
        input_gen_fns=None,
    ):
        if input_gen_fns is None:
            input_gen_fns = {}

        def get_inputs(
            choices: Union[List[ExternKernelCaller], List[TritonTemplateCaller]]
        ) -> AutotuneArgs:
            # de-duplicate args
            unique_example_inputs = {
                x.get_name(): input_gen_fns.get(i, cls.benchmark_example_value)(x)
                for i, x in enumerate(input_nodes)
            }
            example_inputs = list(unique_example_inputs.values())
            example_inputs_extern = [
                (
                    unique_example_inputs[input_node.get_name()]
                    if unique_example_inputs[input_node.get_name()].is_mkldnn
                    else torch.as_strided(
                        unique_example_inputs[input_node.get_name()],
                        V.graph.sizevars.size_hints(
                            input_node.get_size(),
                            fallback=config.unbacked_symint_fallback,
                        ),
                        V.graph.sizevars.size_hints(
                            input_node.get_stride(),
                            fallback=config.unbacked_symint_fallback,
                        ),
                        V.graph.sizevars.size_hint(
                            input_node.get_layout().offset,
                            fallback=config.unbacked_symint_fallback,
                        ),
                    )
                )
                for input_node in input_nodes
            ]
            out = cls.benchmark_example_value(layout)
            out_extern = torch.as_strided(
                out, out.size(), out.stride(), V.graph.sizevars.size_hint(layout.offset)
            )
            expected = None
            if VERIFY:
                choices[0].benchmark(*example_inputs_extern, out=out_extern)
                expected = out_extern.clone()

            return AutotuneArgs.from_choice_args(
                example_inputs,
                example_inputs_extern,
                out,
                out_extern,
                expected,
            )

        if DEBUG:
            print(f"{len(choices)} tuning requests:")

        def benchmark_choice_in_current_process(
            choice: ChoiceCaller, autotune_args: AutotuneArgs
        ) -> float:
            is_extern = isinstance(choice, ExternKernelCaller)
            benchmark_tensors = autotune_args.get_benchmark_tensors(is_extern)
            inpts, output = benchmark_tensors.unpack()
            output.zero_()
            result = choice.benchmark(*inpts, out=output)
            if VERIFY and autotune_args.expected is not None:
                autotune_args.verify(**VERIFY)
            if torch.cuda.is_available():
                torch.cuda.synchronize()  # shake out any CUDA errors
            return result

        def benchmark_in_current_process(
            choices: Union[List[ExternKernelCaller], List[TritonTemplateCaller]],
        ) -> Dict[Union[ExternKernelCaller, TritonTemplateCaller], float]:
            inputs = get_inputs(choices)
            timings = {}
            for choice in choices:
                try:
                    timing = benchmark_choice_in_current_process(choice, inputs)
                except CUDACompileError as e:
                    log.error(
                        "CUDA compilation error during autotuning: \n%s. \nIgnoring this choice.",
                        str(e),
                    )
                    timing = float("inf")
                except NotImplementedError as e:
                    log.warning("Not yet implemented: %s", e)
                    timing = float("inf")
                except RuntimeError as e:
                    msg = str(e)
                    if "invalid argument" in msg:
                        msg += "\n\nThis may mean this GPU is too small for max_autotune mode.\n\n"
                    else:
                        if "illegal memory access" in msg:
                            msg += "\n\nEither error in template or triton bug.\n"
                    log.error(
                        "Runtime error during autotuning: \n%s. \nIgnoring this choice.",
                        msg,
                    )
                    timing = float("inf")
                except AssertionError as e:
                    raise AssertionError(  # noqa: B904
                        f"Incorrect result from choice {choice}\n\n{e}"
                    )
                except Exception as e:
                    try:
                        from triton.runtime.autotuner import OutOfResources

                        if isinstance(e, OutOfResources):
                            log.warning(e)
                            timing = float("inf")
                        else:
                            raise e
                    except ImportError:
                        raise e from None

                timings[choice] = timing

            return timings

        def benchmark_in_sub_process(
            choices: Union[List[ExternKernelCaller], List[TritonTemplateCaller]]
        ):
            from . import autotune_process

            # only benchmark triton kernel in sub process for now.
            # ATen/Extern kernel are still benchmarked in the current process.
            extern = [c for c in choices if isinstance(c, ExternKernelCaller)]
            triton = [c for c in choices if not isinstance(c, ExternKernelCaller)]

            timings = benchmark_in_current_process(extern)
            timings.update(autotune_process.benchmark_in_sub_process(triton))  # type: ignore[arg-type]
            return timings

        benchmark = (
            benchmark_in_sub_process
            if config.autotune_in_subproc
            else benchmark_in_current_process
        )

        return benchmark

    @staticmethod
    def log_results(
        name: str,
        input_nodes: List[ir.IRNode],
        timings: Dict[ChoiceCaller, float],
        elapse: float,
        precompile_elapse: float,
    ):
        V.debug.log_autotuning_results(
            name, input_nodes, timings, elapse, precompile_elapse
        )
        if not (config.max_autotune or config.max_autotune_gemm) or not PRINT_AUTOTUNE:
            return
        sizes = ", ".join(
            [
                "x".join(
                    map(
                        str,
                        V.graph.sizevars.size_hints(
                            n.get_size(), fallback=config.unbacked_symint_fallback  # type: ignore[arg-type]
                        ),
                    )
                )
                for n in input_nodes
            ]
        )

        n = None if log.getEffectiveLevel() == logging.DEBUG else 10
        top_k = sorted(timings, key=timings.__getitem__)[:n]
        best = top_k[0]

        def get_choice_info(choice):
            if isinstance(choice, torch._inductor.select_algorithm.ExternKernelCaller):
                return {"type": "cublas", "time": timings[choice]}

            assert isinstance(
                choice, torch._inductor.select_algorithm.TritonTemplateCaller
            )

            info = choice.info_dict()
            tile = info["tile_shape"]

            tile_vals = eval(tile)  # type: ignore[arg-type]
            BLOCK_M = tile_vals[0]
            BLOCK_K = tile_vals[1]
            BLOCK_N = tile_vals[2]

            return {
                "type": "triton",
                "time": timings[choice],
                "BLOCK_M": BLOCK_M,
                "BLOCK_K": BLOCK_K,
                "BLOCK_N": BLOCK_N,
                "num_stages": info["num_stages"],
                "num_warps": info["num_warps"],
            }

        mm_filename = get_mm_log_filename()
        if mm_filename and "mm" in name:
            M, K = input_nodes[-2].get_size()[:2]
            N = input_nodes[-1].get_size()[-1]

            out_dict = {
                str((M, K, N)): [get_choice_info(choice) for choice in timings.keys()]
            }

            append_to_log(mm_filename, out_dict)

        best_time = timings[best]
        sys.stderr.write(f"AUTOTUNE {name}({sizes})\n")
        for choice in top_k:
            result = timings[choice]
            if result:
                kernel_description = choice.description
                sys.stderr.write(
                    f"  {choice.name} {result:.4f} ms {best_time / result:.1%} {kernel_description}\n"
                )
            else:
                sys.stderr.write(
                    f"  {choice.name} {result:.4f} ms <DIVIDED BY ZERO ERROR>\n"
                )

        autotune_type_str = (
            "SubProcess" if config.autotune_in_subproc else "SingleProcess"
        )
        sys.stderr.write(
            f"{autotune_type_str} AUTOTUNE benchmarking takes {elapse:.4f} seconds and {precompile_elapse:.4f}"
            f" seconds precompiling for {len(timings)} choices\n"
        )

    @staticmethod
    def benchmark_example_value(node):
        """
        Convert an ir.Buffer into a concrete torch.Tensor we can use for
        benchmarking.
        """
        if isinstance(node, ir.Layout):
            node = ir.Buffer(name="fake", layout=node)
        # triton templates want the base tensor.
        if isinstance(node, ir.BaseView):
            node = node.unwrap_view()
        return AlgorithmSelectorCache.generate_example_value(
            V.graph.sizevars.size_hints(
                node.get_size(),
                fallback=config.unbacked_symint_fallback,
            ),
            V.graph.sizevars.size_hints(
                node.get_stride(),
                fallback=config.unbacked_symint_fallback,
            ),
            node.get_device(),
            node.get_dtype(),
            node.layout.offset,
        )

    @staticmethod
    def generate_example_value(size, stride, device, dtype, extra_size):
        # preserve rng states to avoid the rand_strided call below changes
        # the rng states for the real model code.
        with preserve_rng_state():
            return rand_strided(
                size,
                stride,
                device=device,
                dtype=dtype,
                extra_size=extra_size,
            )

    @staticmethod
    def key_of(node):
        """
        Extract the pieces of an ir.Buffer that we should invalidate cached
        autotuning results on.
        """
        sizevars = V.graph.sizevars
        return (
            node.get_device().type,
            str(node.get_dtype()),
            *sizevars.size_hints(
                node.get_size(),
                fallback=config.unbacked_symint_fallback,
            ),
            *sizevars.size_hints(
                node.get_stride(),
                fallback=config.unbacked_symint_fallback,
            ),
            sizevars.size_hint(
                node.get_layout().offset,
                fallback=config.unbacked_symint_fallback,
            ),
        )

    def add_feedback_saver(
        self,
        fn: Callable[
            [Dict[ChoiceCaller, float], str, List[Any], List[ChoiceCaller]], None
        ],
    ):
        self.feedback_saver_fns.append(fn)


_ALGORITHM_SELECTOR_CACHE: Optional[AlgorithmSelectorCache] = None


def autotune_select_algorithm(*args, **kwargs):
    global _ALGORITHM_SELECTOR_CACHE
    if _ALGORITHM_SELECTOR_CACHE is None:
        _ALGORITHM_SELECTOR_CACHE = AlgorithmSelectorCache()

    if "return_multi_template" not in kwargs:
        kwargs[
            "return_multi_template"
        ] = torch._inductor.config.benchmark_epilogue_fusion

    return _ALGORITHM_SELECTOR_CACHE(*args, **kwargs)


def add_feedback_saver(
    fn: Callable[[Dict[ChoiceCaller, float], str, List[Any], List[ChoiceCaller]], None]
):
    global _ALGORITHM_SELECTOR_CACHE
    if _ALGORITHM_SELECTOR_CACHE is None:
        _ALGORITHM_SELECTOR_CACHE = AlgorithmSelectorCache()
    _ALGORITHM_SELECTOR_CACHE.add_feedback_saver(fn)


def realize_inputs(*args):
    if len(args) == 1:
        return ir.ExternKernel.require_stride1(ir.ExternKernel.realize_input(args[0]))
    return [realize_inputs(x) for x in args]


# ensure lowering is imported so that `extern_kernels.*` is populated
from . import lowering  # noqa: F401<|MERGE_RESOLUTION|>--- conflicted
+++ resolved
@@ -15,7 +15,6 @@
 import time
 from concurrent.futures import as_completed, ThreadPoolExecutor
 from io import StringIO
-<<<<<<< HEAD
 from typing import (
     Any,
     Callable,
@@ -25,11 +24,9 @@
     Tuple,
     Type,
     TYPE_CHECKING,
+    TypeVar,
     Union,
 )
-=======
-from typing import Any, Callable, Dict, List, Optional, Tuple, Type, TypeVar, Union
->>>>>>> 30265890
 from unittest.mock import patch
 
 import sympy
@@ -38,12 +35,8 @@
 import torch
 import torch._inductor.async_compile  # noqa: F401 required to warm up AsyncCompile pools
 from torch._dynamo.testing import rand_strided
-<<<<<<< HEAD
-from torch._dynamo.utils import counters, identity, preserve_rng_state
+from torch._dynamo.utils import counters, dynamo_timed, identity, preserve_rng_state
 from torch.utils._ordered_set import OrderedSet
-=======
-from torch._dynamo.utils import counters, dynamo_timed, identity, preserve_rng_state
->>>>>>> 30265890
 
 from . import config, ir
 from .autotune_process import (
@@ -241,7 +234,6 @@
             sympy.S.One,
             features=SIMDKernelFeatures([], numel),
         )
-        self.index_dtype = index_dtype
         self.input_nodes = input_nodes
         self.output_node = output_node
         self.named_input_nodes = {}  # type: ignore[var-annotated]
@@ -262,8 +254,6 @@
         # For Templated Attention this can be a list of ir.Subgraph
         self.subgraphs: Optional[List[ir.ComputedBuffer]] = subgraphs
 
-<<<<<<< HEAD
-=======
         # Some templates use extra global memory as a workspace
         self.workspace_arg = workspace_arg
         if workspace_arg is not None:
@@ -273,7 +263,6 @@
         # used for triton kernel codegen.
         # They are swapped onto the TritonTemplateKernel object by
         # `set_subgraph_body`
->>>>>>> 30265890
         self.subgraph_bodies: Dict[str, SubgraphInfo] = {}
 
         # input buffers which we are allowed to prologue fuse into
@@ -1119,11 +1108,8 @@
                 "acc_type": str(kwargs.get("ACC_TYPE", None)),
             },
             mutated_inputs=mutated_inputs,
-<<<<<<< HEAD
+            workspace_arg=workspace_arg,
             allowed_prologue_inps=kernel.prologue_supported_inputs.copy(),
-=======
-            workspace_arg=workspace_arg,
->>>>>>> 30265890
         )
 
 
@@ -1197,11 +1183,8 @@
             Dict[str, Union[PrimitiveInfoType, List[PrimitiveInfoType]]]
         ] = None,
         mutated_inputs=None,
-<<<<<<< HEAD
+        workspace_arg: Optional[WorkspaceArg] = None,
         allowed_prologue_inps: Optional[OrderedSet[str]] = None,
-=======
-        workspace_arg: Optional[WorkspaceArg] = None,
->>>>>>> 30265890
     ) -> None:
         super().__init__(name, input_nodes, layout, description)
         self.make_kernel_render = make_kernel_render
@@ -1218,13 +1201,10 @@
             }
         )
         self.mutated_inputs = mutated_inputs
-<<<<<<< HEAD
+        self.workspace_arg = workspace_arg
         self.allowed_prologue_inps = (
             allowed_prologue_inps if allowed_prologue_inps is not None else OrderedSet()
         )
-=======
-        self.workspace_arg = workspace_arg
->>>>>>> 30265890
 
     def benchmark(self, *args, out):
         assert self.bmreq is not None
