# mypy: allow-untyped-defs
import inspect
import warnings
from functools import wraps
from typing import Callable, NamedTuple, Optional, overload, Sequence, Tuple, TypeVar
from typing_extensions import ParamSpec

import torch
import torch._prims_common as utils
from torch._prims_common import (
    CustomOutParamAnnotation,
    ELEMENTWISE_TYPE_PROMOTION_KIND,
    Number,
    NumberType,
    ShapeType,
    TensorLike,
    TensorLikeType,
)
from torch.utils import _pytree as pytree
from torch.utils._pytree import tree_flatten, tree_unflatten


_T = TypeVar("_T")
_P = ParamSpec("_P")


@overload
def _maybe_convert_to_dtype(a: TensorLikeType, dtype: torch.dtype) -> TensorLikeType:
    pass


@overload
def _maybe_convert_to_dtype(a: NumberType, dtype: torch.dtype) -> NumberType:
    pass


@overload
def _maybe_convert_to_dtype(a: Sequence, dtype: torch.dtype) -> Sequence:
    pass


@overload
def _maybe_convert_to_dtype(a: None, dtype: torch.dtype) -> None:
    pass


# TODO: implement ref.cast with an option to enforce safe casting
def _maybe_convert_to_dtype(a, dtype):
    if isinstance(a, TensorLike):
        if a.dtype != dtype:
            return a.to(dtype)
        return a
    if isinstance(a, Number):
        return utils.dtype_to_type_ctor(dtype)(a)  # type: ignore[arg-type]
    if isinstance(a, Sequence):
        return tuple(_maybe_convert_to_dtype(x, dtype) for x in a)
    # Passthrough None because some functions wrapped with type promotion
    # wrapper might have optional args
    if a is None:
        return None

    raise ValueError(
        f"Received unsupported type {type(a)}. Expected TensorLike, Number, or Sequence."
    )


def _maybe_convert_to_type(a: NumberType, typ: type) -> NumberType:
    if not isinstance(a, Number):
        msg = f"Found unknown type {type(a)} when trying to convert scalars!"
        raise ValueError(msg)
    if not utils.is_weakly_lesser_type(type(a), typ):
        msg = f"Scalar {a} of type {type(a)} cannot be safely cast to type {typ}!"
        raise ValueError(msg)

    return typ(a)


def _annotation_has_type(*, typ, annotation):
    if hasattr(annotation, "__args__"):
        for a in annotation.__args__:
            if _annotation_has_type(typ=typ, annotation=a):
                return True
        return False

    return typ is annotation


class elementwise_type_promotion_wrapper:
    """
    Adds elementwise type promotion to a Python reference implementation.

    Takes two kwargs, type_promoting_args and type_promotion_kind.

    type_promoting_args must be a string Sequence specifiying the argument names of all
    arguments that participate in type promotion (and should be type promoted). If the
    arg specifies a Sequence-type then every element of the Sequence will participate in
    type promotion.

    type_promotion_kind must be one of the kinds specified by ELEMENTWISE_TYPE_PROMOTION_KIND.
    See its documentation for details.

    The return_dtype will be coerced to the wrapped function's dtype arg if it is available and
    not None.

    Other type promotion behavior, like validating the Python type of scalar arguments, must
    be handled separately.
    """

    def __init__(
        self,
        *,
        type_promotion_kind: ELEMENTWISE_TYPE_PROMOTION_KIND,
        type_promoting_args: Optional[Sequence[str]] = None,
    ):
        self.type_promoting_arg_names = type_promoting_args
        self.type_promotion_kind = type_promotion_kind

    def __call__(self, fn: Callable) -> Callable:
        sig = inspect.signature(fn)

        @wraps(fn)
        def _fn(*args, **kwargs):
            bound = sig.bind(*args, **kwargs)
            type_promoting_args = tuple(
                bound.arguments[x]
                for x in self.type_promoting_arg_names  # type: ignore[union-attr]
                if x in bound.arguments.keys()
            )

            flattened_type_promoting_args = pytree.arg_tree_leaves(*type_promoting_args)
            compute_dtype, result_dtype = utils.elementwise_dtypes(
                *flattened_type_promoting_args,
                type_promotion_kind=self.type_promotion_kind,
            )

            promoted_args = {
                x: _maybe_convert_to_dtype(bound.arguments[x], compute_dtype)
                for x in self.type_promoting_arg_names  # type: ignore[union-attr]
                if x in bound.arguments.keys()
            }
            bound.arguments.update(promoted_args)

            result = fn(**bound.arguments)

            # Override the return_dtype if a dtype arg is present and not None
            if "dtype" in bound.arguments:
                maybe_dtype = bound.arguments["dtype"]
                if maybe_dtype:  # dtype cannot be None
                    result_dtype = maybe_dtype

            if isinstance(result, TensorLike):
                return _maybe_convert_to_dtype(result, result_dtype)
            if isinstance(result, Sequence):
                return tuple(_maybe_convert_to_dtype(x, result_dtype) for x in result)
            raise AssertionError(f"Unhandled result type: {type(result)}")

        _fn.__signature__ = sig  # type: ignore[attr-defined]
        return _fn


# Returns True if resize is necessary
def _resize_output_check(out: TensorLikeType, shape: ShapeType):
    # If the shapes are correct there's nothing to do
    if utils.same_shape(out.shape, shape):
        return False
    if out.numel() != 0:
        msg = (
            f"An output with one or more elements was resized since it had shape {str(out.shape)} "
            "which does not match the required output shape {str(shape)}. "
            "This behavior is deprecated, and in a future PyTorch release outputs will not "
            "be resized unless they have zero elements. "
            "You can explicitly reuse an out tensor t by resizing it, inplace, to zero elements with t.resize_(0)."
        )
        warnings.warn(msg)
    return True


# TODO: handle tuples of tensors
def _maybe_resize_out(
    out: TensorLikeType,
    shape: ShapeType,
    memory_format: Optional[torch.memory_format] = None,
):
    if _resize_output_check(out, shape):
        return out.resize_(shape, memory_format=memory_format)
    else:
        return out


def is_cpu_scalar(x: TensorLikeType) -> bool:
    return x.dim() == 0 and x.device.type == "cpu"


def check_copy_devices(*, copy_from: TensorLikeType, copy_to: TensorLikeType) -> None:
    if copy_from.device != copy_to.device:
        msg = (
            f"Attempting to copy from device {copy_from.device} "
            f"to device {copy_to.device}, but cross-device copies are not allowed!"
        )
        raise RuntimeError(msg)


def _safe_copy_out(
    *, copy_from: TensorLikeType, copy_to: TensorLikeType, exact_dtype: bool = False
):
    # Checks same device
    if not is_cpu_scalar(copy_from):
        check_copy_devices(copy_from=copy_from, copy_to=copy_to)

    # Checks safe cast
    if exact_dtype:
        torch._check(
            copy_from.dtype == copy_to.dtype,
            lambda: f"Expected out tensor to have dtype {copy_from.dtype} "
            f"but got {copy_to.dtype} instead",
        )
    else:
        torch._check(
            utils.can_safe_cast_to(cast_from=copy_from.dtype, cast_to=copy_to.dtype),
            lambda: f"Attempting to cast from {copy_from.dtype} to out tensor with dtype {copy_to.dtype}, "
            "but this can't be cast because it is not safe!",
        )

    return copy_to.copy_(copy_from)


def out_wrapper(
    *out_names: str,
    exact_dtype: bool = False,
    pass_is_out: bool = False,
    preserve_memory_format: bool = False,
) -> Callable[[Callable[_P, _T]], Callable[_P, _T]]:
    # The wrapped function needs to convert the output parameters to ensure
    # compatibility between the Python API (which always uses "out" as the
    # parameter name and may be a tuple) and the Aten API (which may have
    # multiple output parameters and use different parameter names such as
    # "grad_input", "indices" or "values".)

    default_out_names = ("out",)
    if len(out_names) == 0:
        # Use default in out name
        out_names = default_out_names

    is_tensor = len(out_names) == 1

    def maybe_compute_memory_format(t):
        return utils.suggest_memory_format(t) if preserve_memory_format else None

    def _out_wrapper(fn: Callable[_P, _T]) -> Callable[_P, _T]:
        """
        Adds the out parameter to a Python reference.
        """
        out_type = (
            TensorLikeType
            if is_tensor
            else Tuple[tuple(TensorLikeType for _ in range(len(out_names)))]
        )
        return_type = (
            TensorLikeType
            if is_tensor
            else NamedTuple(
                f"return_types_{fn.__name__}", [(o, TensorLikeType) for o in out_names]
            )
        )

        sig = inspect.signature(fn)
        factory_kwargs = ("device", "dtype")
        is_factory_fn = all(p in sig.parameters for p in factory_kwargs)

        @wraps(fn)
        def _fn(*args: _P.args, out=None, **kwargs: _P.kwargs):
            if is_factory_fn and out is not None:
                for k in factory_kwargs:
                    out_attr = getattr(out, k)
                    if k not in kwargs:
                        kwargs[k] = out_attr

            def maybe_check_copy_devices(out):
                if isinstance(out, TensorLike) and isinstance(args[0], TensorLike):
                    check_copy_devices(copy_from=args[0], copy_to=out)

            if isinstance(out, (tuple, list)):
                for o in out:
                    maybe_check_copy_devices(o)
            else:
                maybe_check_copy_devices(out)

            if pass_is_out:
                result = fn(*args, is_out=(out is not None), **kwargs)  # type: ignore[arg-type]
            else:
                result = fn(*args, **kwargs)
            assert (
                isinstance(result, TensorLike)
                and is_tensor
                or isinstance(result, Tuple)  # type: ignore[arg-type]
                and len(result) == len(out_names)  # type: ignore[arg-type]
            )
            if out is not None:
                # Naively you might expect this assert to be true, but
                # it's not:
                #
                #   assert type(out) == type(result)
                #
                # The reason is that functions under this wrapper can
                # get registered to the Meta dispatch key, and that
                # means they can be executed in a context where tensor
                # subclasses are disabled (with no_dispatch), which is a
                # handy way for an is-a tensor subclass (e.g.,
                # FakeTensor) to have the normal meta backend create a
                # meta tensor, to be wrapped once it gets returned.
                # In this situation, you will get a FakeTensor as
                # the output tensor, but not the result--which will
                # be a normal meta tensor, but this is perfectly
                # harmless.
                if is_tensor:
                    assert isinstance(out, TensorLike)
                    # These two operations are done in-place
                    _maybe_resize_out(
                        out, result.shape, maybe_compute_memory_format(result)  # type: ignore[union-attr]
                    )
                    _safe_copy_out(copy_from=result, copy_to=out, exact_dtype=exact_dtype)  # type: ignore[arg-type]
                else:
                    assert isinstance(out, Tuple)  # type: ignore[arg-type]
                    torch._check_type(
                        len(out) == len(result),  # type: ignore[arg-type]
                        lambda: f"expected tuple of {len(result)} elements but got {len(out)}",  # type: ignore[arg-type]
                    )
                    for r, o in zip(result, out):  # type: ignore[arg-type]
                        # These two operations are done in-place
                        _maybe_resize_out(o, r.shape, maybe_compute_memory_format(r))
                        _safe_copy_out(copy_from=r, copy_to=o, exact_dtype=exact_dtype)  # type: ignore[arg-type]
            else:
                out = result
            # mypy does not see through  the definition of out_type given that it's in a different scope
            return out if is_tensor else return_type(*out)  # type: ignore[operator]

        out_param = inspect.Parameter(
            "out",
            kind=inspect.Parameter.KEYWORD_ONLY,
            default=None,
            annotation=out_type,
        )
        # Mark that the function now returns a tuple
        assert isinstance(sig.return_annotation, str) or sig.return_annotation in (
            sig.empty,
            out_type,
        )
        params = *sig.parameters.values(), out_param

        # If there's a Parameter.VAR_KEYWORD parameter (like **kwds), it must appear
        # after the out= parameter, which is Parameter.KEYWORD_ONLY. Sorting by
        # Parameter.kind guarantees that all the parameters are in legal order.
        params = sorted(params, key=lambda p: p.kind)

        _fn.__signature__ = inspect.Signature(  # type: ignore[attr-defined]
            parameters=params, return_annotation=return_type  # type: ignore[arg-type]
        )

        _fn.__annotations__ = dict(getattr(fn, "__annotations__", {}))
        _fn.__annotations__["out"] = out_type
        _fn.__annotations__["return"] = return_type

        # In the special case of having a single tensor out parameter with a
        # name other than out, add a special annotation to name the parameter
        if is_tensor and out_names != default_out_names:
            _fn.__annotations__[CustomOutParamAnnotation] = out_names[0]

        # Add an indicator attribute that can be used in special cases
        # where having a function wrapped by `out_wrapper` is not desirable e.g.
        # jit
        _fn._torch_decompositions_out_wrapper = f"This function is wrapped by {out_wrapper.__module__}.out_wrapper"  # type: ignore[attr-defined]

        return _fn

    return _out_wrapper


def _maybe_remove_out_wrapper(fn: Callable):
    return inspect.unwrap(
        fn,
        stop=lambda f: not hasattr(f, "_torch_decompositions_out_wrapper"),
    )


def backwards_not_supported(prim):
    def redispatch_prim(args, kwargs):
        with torch._C._AutoDispatchBelowAutograd():
<<<<<<< HEAD
            _old = torch._C._dispatch_tls_is_dispatch_key_excluded(
                torch._C.DispatchKey.ADInplaceOrView
            )
=======
>>>>>>> 7b3c7614
            return prim(*args, **kwargs)

    class BackwardsNotSupported(torch.autograd.Function):
        @staticmethod
        def forward(ctx, args_spec, *flat_args):
            args, kwargs = tree_unflatten(flat_args, args_spec)  # type: ignore[arg-type]
            return redispatch_prim(args, kwargs)

        @staticmethod
        def backward(ctx, *args):
            raise RuntimeError("backwards not supported on prim")

    @wraps(prim)
    def _autograd_impl(*args, **kwargs):
        flat_args, args_spec = tree_flatten((args, kwargs))
        if torch.is_grad_enabled() and any(
            a.requires_grad for a in flat_args if isinstance(a, torch.Tensor)
        ):
            # TODO: There is a subtle bug here: prims like copy_to
            # return their input argument after mutating it; and custom
            # autograd function will incorrectly turn the result into
            # a view which will fail test_python_ref_executor tests.
            # At the moment, we sidestep this by observing that the
            # unit tests don't ever try to run the executor with
            # autograd, so we don't exercise the buggy case, but if
            # you ever want to feed autograd through this, be aware
            # of it!  We need a way of properly implementing autograd
            # for mutating operations in Python to do this.
            return BackwardsNotSupported.apply(args_spec, *flat_args)
        else:
            return redispatch_prim(args, kwargs)

    return _autograd_impl


# TODO: when tracing this will add torch tensors and not TensorMeta objects
# to the trace -- we should fix this by adding a tracing context and NumberMeta classes
# TODO: this wrapper is currently untested
def elementwise_unary_scalar_wrapper(fn: Callable) -> Callable:
    """
    Allows unary operators that accept tensors to work with Python numbers.
    """
    sig = inspect.signature(fn)

    @wraps(fn)
    def _fn(*args, **kwargs):
        if len(args) > 0 and isinstance(args[0], Number):
            dtype = utils.type_to_dtype(type(args[0]))
            args_ = list(args)
            args_[0] = torch.tensor(args[0], dtype=dtype)
            result = fn(*args_, **kwargs)
            assert isinstance(result, torch.Tensor)
            return result.item()

        return fn(*args, **kwargs)

    _fn.__signature__ = sig  # type: ignore[attr-defined]
    return _fn<|MERGE_RESOLUTION|>--- conflicted
+++ resolved
@@ -385,12 +385,6 @@
 def backwards_not_supported(prim):
     def redispatch_prim(args, kwargs):
         with torch._C._AutoDispatchBelowAutograd():
-<<<<<<< HEAD
-            _old = torch._C._dispatch_tls_is_dispatch_key_excluded(
-                torch._C.DispatchKey.ADInplaceOrView
-            )
-=======
->>>>>>> 7b3c7614
             return prim(*args, **kwargs)
 
     class BackwardsNotSupported(torch.autograd.Function):
