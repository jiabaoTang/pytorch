--- conflicted
+++ resolved
@@ -24,20 +24,19 @@
       delete;
   virtual ~AOTIModelContainerRunner();
 
-  virtual std::vector<at::Tensor> run(
+  std::vector<at::Tensor> run(
       const std::vector<at::Tensor>& inputs,
       void* stream_handle = nullptr);
-<<<<<<< HEAD
 
-  virtual std::vector<at::Tensor> steal_inputs_and_run(
+  // boxed_run will steal the ownership of the input tensors
+  std::vector<at::Tensor> boxed_run(
       std::vector<at::Tensor>& inputs,
       void* stream_handle = nullptr);
-=======
->>>>>>> 28f7a9f5
 
   std::unordered_map<std::string, std::string> getConstantNamesToOriginalFQNs()
       const;
   std::unordered_map<std::string, int32_t> getConstantNamesToDtypes() const;
+
   void update_inactive_constant_buffer(const TensorConstantMap& const_map);
   void update_constant_buffer(
       std::unordered_map<std::string, at::Tensor>& tensor_map,
@@ -60,6 +59,10 @@
       size_t num_models,
       const std::string& device_str,
       const std::string& cubin_dir);
+
+  virtual std::vector<at::Tensor> run_impl(
+      std::vector<AtenTensorHandle>& input_handles,
+      void* stream_handle);
 
   std::unique_ptr<at::DynamicLibrary> model_so_;
   decltype(&AOTInductorModelContainerCreateWithDevice) create_func_{nullptr};
@@ -91,10 +94,6 @@
 
  private:
   std::unique_ptr<torch::aot_inductor::ProxyExecutor> proxy_executor_;
-
-  std::vector<at::Tensor> run_impl(
-      std::vector<AtenTensorHandle>& input_handles,
-      void* stream_handle);
 };
 
 using CreateAOTIModelRunnerFunc = std::unique_ptr<AOTIModelContainerRunner> (*)(
