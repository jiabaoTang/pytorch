--- conflicted
+++ resolved
@@ -846,16 +846,12 @@
 
 
 @no_type_check
-<<<<<<< HEAD
 def _reduce_grad(state: _FSDPState, handle: FlatParamHandle) -> Optional[torch.Tensor]:
     """
     Returns ``None`` if running async all-reduce for HSDP since then the
     post-reduction logic runs in this function in the all-reduce stream.
     Otherwise, returns the gradient to offload (if offloading).
     """
-=======
-def _reduce_grad(state: _FSDPState, handle: FlatParamHandle) -> torch.Tensor:
->>>>>>> 6225e43d
     flat_param = handle.flat_param
     uses_hybrid_sharded_strategy = handle._sharding_strategy in (
         HandleShardingStrategy.HYBRID_SHARD,
@@ -879,7 +875,6 @@
             group=state.process_group,
         )
         if uses_hybrid_sharded_strategy:
-<<<<<<< HEAD
             if _run_all_reduce_as_async(state, handle):
                 state._all_reduce_stream.wait_stream(state._post_backward_stream)
                 with state._device_handle.stream(state._all_reduce_stream):
@@ -899,11 +894,7 @@
                     return None
             else:
                 dist.all_reduce(new_sharded_grad, group=state._inter_node_pg)
-                _div_if_needed(new_sharded_grad, state._gradient_postdivide_factor)
-=======
-            dist.all_reduce(new_sharded_grad, group=state._inter_node_pg)
         _div_if_needed(new_sharded_grad, state._gradient_postdivide_factor)
->>>>>>> 6225e43d
     else:
         state._comm_hook(
             state._comm_hook_state, padded_unsharded_grad, new_sharded_grad
