--- conflicted
+++ resolved
@@ -251,14 +251,10 @@
 
         str_to_filename: Dict[str, str] = {}
         failures: List[FailureReport] = []
-<<<<<<< HEAD
         custom_ops_logs: Dict[str, Tuple[Dict[str, Any], FailureType]] = {}  # Dedup custom ops
-=======
-        custom_ops_logs: Dict[str, Dict[str, Any]] = {}  # Dedup custom ops
         data_dependent_logs: Dict[
             str, Dict[str, Any]
         ] = {}  # Dedup data dependent errors based on stacktrace
->>>>>>> b09eb6ed
 
         for log_name, log_contents in capture_structured_log.logs:
             failure_type = None
@@ -293,27 +289,18 @@
                     log_contents["stack"], str_to_filename
                 )
                 log_contents["new_dynamic_shapes"] = new_shapes
-<<<<<<< HEAD
             elif log_name in [
                 "missing_fake_kernel",
                 "mismatched_fake_kernel",
             ]:
+                if log_contents["op"] in custom_ops_logs:
+                    continue
+
                 if log_name == "missing_fake_kernel":
                     failure_type = FailureType.MISSING_FAKE_KERNEL
                 else:
                     failure_type = FailureType.MISMATCHED_FAKE_KERNEL
                 custom_ops_logs[log_contents["op"]] = (log_contents, failure_type)
-                continue
-=======
-
-            elif log_name == "generated_fake_kernel":
-                if log_contents["op"] in custom_ops_logs:
-                    continue
-
-                failure_type = FailureType.MISSING_FAKE_KERNEL
-                custom_ops_logs[log_contents["op"]] = log_contents
-
->>>>>>> b09eb6ed
             else:
                 raise RuntimeError(f"Unknown log name: {log_name}")
 
@@ -325,12 +312,6 @@
                 )
             )
 
-<<<<<<< HEAD
-        for custom_op_log, failure_type in custom_ops_logs.values():
-            failures.append(FailureReport(failure_type, custom_op_log))
-
-=======
->>>>>>> b09eb6ed
         report = DraftExportReport(failures, str_to_filename)
 
     ep._report = report
