# mypy: allow-untyped-defs
import logging
import operator
from typing import Any, Dict, Optional, Set, TYPE_CHECKING

# Import sympy and ShapeEnv during TYPE_CHECKING since importing sympy is slow
if TYPE_CHECKING:
    import sympy

    from torch.fx.experimental.symbolic_shapes import ShapeEnv
else:
    ShapeEnv = Any

import torch
import torch.utils._pytree as pytree
from torch import fx
from torch.fx._compatibility import compatibility
from torch.fx._utils import lazy_format_graph_code
from torch.fx.experimental.proxy_tensor import py_sym_types
from torch.fx.experimental.sym_node import SymNode
from torch.fx.graph_module import GraphModule

log = logging.getLogger(__name__)
graph_code_log = torch._logging.getArtifactLogger(__name__, "graph_code")


def _get_example_value(node: fx.Node) -> Optional[str]:
    """
    Get the example value key for a node, since dynamo uses "example_value"
    while non-strict export uses "val.
    """
    if "example_value" in node.meta:
        return node.meta["example_value"]
    elif "val" in node.meta:
        return node.meta["val"]
    else:
        return None


def _get_sym_val(node: fx.Node) -> Optional["sympy.Expr"]:
    val = _get_example_value(node)
    if isinstance(val, py_sym_types):
        return val.node.expr
    return None


@compatibility(is_backward_compatible=True)
def insert_deferred_runtime_asserts(
    gm: GraphModule,
    shape_env: ShapeEnv,
    name: str,
    export: bool = False,
) -> None:
    """
    During tracing, we may have discovered that some data-dependent values
    had runtime assert on them; e.g., torch.empty(x.item()) induces a runtime
    that x.item() >= 0.  This asserts can happen unpredictably during fake
    tensor propagation, so we cannot conveniently insert them into the FX graph
    when they occur.  Instead, we accumulate them in the ShapeEnv, and in this
    pass insert them into the graph as proper tests.

    This pass also deduplicates size-related computation, CSE-ing ops that produce
    symbolic values and/or are involved in runtime asserts. Additionally, shape calls
    (size/stride/storage_offset) are turned into compute on input sizes if possible,
    allowing intermediate tensors to be freed earlier. For example, here dynamo will
    DCE the cat and repeat calls:

        z = torch.cat([x, x], dim=0)  # 2*s0
        w = z.repeat(y.shape[0])  # 2*s0*s1
        _w = w.shape[0]
        # something with _w, but not w ...

        # turns into ->
        _w0 = 2 * s0
        _w = _w0 * s1

        # where s0, s1 are either SymInt graph inputs, or the result of added size calls

    Redundant torch._check or torch.ops.aten._assert_scalar.default calls that assert
    the same expression, and redundant constrain_range calls are also deduplicated.
    Additionally, because single-symbol bound checks (e.g. u0 >= 0, u0 <= 5) accumulate
    information in the ShapeEnv, the ShapeEnv contains min/max bounds for each symbol,
    and we delete all previous calls, adding bound checks at the end of this pass.
    """

    # Import sympy locally
    import sympy

    from torch.fx.experimental.symbolic_shapes import (
        CallMethodKey,
        cast_symbool_to_symint_guardless,
        ConvertIntKey,
        DivideByKey,
        free_symbols,
        InnerTensorKey,
        resolve_unbacked_bindings,
    )
    from torch.utils._sympy.numbers import int_oo
    from torch.utils._sympy.reference import PythonReferenceAnalysis

    # TODO: Request simplification on runtime asserts before emitting them
    ras_by_symbol = shape_env.deferred_runtime_asserts.copy()
    graph = gm.graph
    graph_code_log.debug(
        "%s",
        lazy_format_graph_code(
            f"pre insert_deferred_runtime_asserts {name}", gm, colored=True
        ),
    )

    # We are going to mutate the dict
    expr_to_proxy: Dict[sympy.Expr, fx.Proxy] = {}
    placeholders = set()
    first_non_placeholder = None
    for node in graph.nodes:
        if node.op != "placeholder":
            first_non_placeholder = node
            break
        else:
            placeholders.add(node)

    def _contains_sympy_function(expr):
        """
        Checks if sympy expression is or contains any args that are sympy.Functions
        TODO(pianpwk): remove this eventually
        """
        if not isinstance(expr, sympy.Expr):
            return False
        if isinstance(expr, sympy.Function):
            return True
        if hasattr(expr, "args"):
            return any(_contains_sympy_function(arg) for arg in expr.args)
        return False

    def _is_intermediate_tensor_sym_call(node: fx.Node) -> bool:
        """
        If a size/stride/storage offset call on an intermediate tensor,
        we can try to compute the value from input shapes instead.
        """
        return (
            (val := _get_sym_val(node)) is not None
            and not isinstance(val, sympy.Number)
            and not _contains_sympy_function(val)
            # this holds back from reifying anything in torch.utils._sympy.functions.py from input shapes.
            # TODO: figure out missing parts, too many failures on TruncToInt, CeilToInt, etc.
            # see for example:
            # test/dynamo/test_unspec.py test_unspec_float_precision
            # test/dynamo/test_repros.py test_do_paste_mask
            # test/nn/test_packed_sequence.py test_pack_padded_sequence (PYTORCH_TEST_WITH_DYNAMO=1)
            and any(
                isinstance(arg, fx.Node)
                and isinstance(_get_example_value(arg), (torch.Tensor, torch.Size))
                and arg.op != "placeholder"
                for arg in node.args
            )
        )

    # Track asserts/checks we've added
    added_asserts: Set[sympy.Expr] = set()
    constrained_unbacked_symbols: Set[sympy.Symbol] = set()

    def _sympy_interp(expr_to_proxy, expr):
        # sympy_interp() with hash consing
        from sympy import Integer, Number, Symbol
        from sympy.logic.boolalg import BooleanAtom

        from torch.utils._sympy.interp import _run_sympy_handler, sympy_interp

        # hash cons
        if expr in expr_to_proxy:
            return expr_to_proxy[expr]
        # base cases, don't cache
        if isinstance(expr, (Integer, Number, Symbol, BooleanAtom)):
            return sympy_interp(PythonReferenceAnalysis, expr_to_proxy, expr)

        # hash cons on arguments, run expr handler
        expr_to_proxy[expr] = _run_sympy_handler(
            PythonReferenceAnalysis,
            [_sympy_interp(expr_to_proxy, arg) for arg in expr.args],
            expr,
        )
        return expr_to_proxy[expr]

    def _is_bound_expr_for_symbol(expr: "sympy.Expr") -> bool:
        # This is probably unnecessary, but since torch._check() calls for single-symbol bounds
        # like u0 >= 0, 10 >= u0 accumulate range info in the ShapeEnv, we designate these calls as redundant
        # and instead add 2 runtime asserts at the end of this pass, if the min/max bounds are non-trivial.
        if len(expr.args) != 2 or expr.func not in (sympy.LessThan, sympy.GreaterThan):
            return False
        lhs, rhs = expr.args
        return (isinstance(lhs, sympy.Symbol) and isinstance(rhs, sympy.Number)) or (
            isinstance(rhs, sympy.Symbol) and isinstance(lhs, sympy.Number)
        )

    def add_runtime_asserts(ras):
        for ra in ras:
            if (
                ra.expr in added_asserts  # redundant
                or (
                    len(ra.expr.free_symbols) == 1
                    and next(iter(ra.expr.free_symbols)) in constrained_unbacked_symbols
                    and _is_bound_expr_for_symbol(ra.expr)
                )
                # if we've already added a constrain_range call for this symbol,
                # then single-symbol bound asserts like u0 >= 0, u0 <= 5 are redundant.
            ):
                continue

            log.debug("inserting runtime assert %s", ra.expr)
            # Need to process ALL free symbols, not just unbacked ones
            fvs = free_symbols(ra.expr)
            missing = fvs - expr_to_proxy.keys()
            if missing:
                i1 = min(missing, key=str)
                # TODO: Remove relaxing assert on unbacked_symint https://github.com/pytorch/pytorch/issues/119689
                # assert shape_env.is_unbacked_symint(i1), i1
                ras_by_symbol.setdefault(i1, []).append(ra)
            else:
                # Convert the sympy expression into a sequence of FX
                # nodes
                res = _sympy_interp(expr_to_proxy, ra.expr).node
                graph.call_function(
                    torch.ops.aten._assert_scalar.default,
                    # TODO: use ra.msg here, but it's pretty
                    # useless right now
                    (
                        res,
                        f"Runtime assertion failed for expression {ra.expr} on node '{res}'",
                    ),
                )
                added_asserts.add(ra.expr)

    nodes = list(graph.nodes)
    for i, node in enumerate(nodes[:-1]):
        # Placeholders can match symbols, but when we destructure them
        # with size we have to make sure we insert the nodes after all
        # the placeholders
        with graph.inserting_before(
            nodes[i + 1] if node not in placeholders else first_non_placeholder
        ):
            # Unfortunately, this logic still must remain because manual
            # make_fx calls may not explicitly bind all symbolic ints as
            # arguments to the function, so we must infer it from the other
            # arguments
            if (
                node in placeholders
                and (example_value := _get_example_value(node)) is not None
            ):

                def match_symbol(symint, cb):
                    if (
                        isinstance(symint, torch.SymInt)
                        and isinstance(symint.node, SymNode)
                        and isinstance(s := symint.node.expr, sympy.Symbol)
                        and s not in expr_to_proxy
                    ):
                        expr_to_proxy[s] = fx.Proxy(cb())
                        log.debug("expr_to_proxy[%s] = %s", s, expr_to_proxy[s])

                match_symbol(example_value, lambda: node)
                if isinstance(t := example_value, torch.Tensor):
                    for i, s in enumerate(t.size()):
                        match_symbol(
                            s,
                            lambda: graph.call_function(
                                torch.ops.aten.sym_size.int, (node, i)
                            ),
                        )
                    for i, s in enumerate(t.stride()):
                        match_symbol(
                            s,
                            lambda: graph.call_function(
                                torch.ops.aten.sym_stride.int, (node, i)
                            ),
                        )
                    match_symbol(
                        t.storage_offset(),
                        lambda: graph.call_function(
                            torch.ops.aten.sym_storage_offset.default, (node,)
                        ),
                    )

            # Handle asserts that aren't associated with any symbol.  This
            # doesn't really have to be in the loop as it will only run once,
            # it just needs to happen right after the placeholders.
            # insert this after placeholders & added sym nodes, and before non-placeholders.
            if node == first_non_placeholder:
                add_runtime_asserts(ras_by_symbol.pop(None, []))  # type: ignore[call-overload]

            # deduplicate asserts already present in graph
            if node.target in (
                torch._check,
                torch.ops.aten._assert_scalar.default,
            ):
                if (
                    node.args[0] == True  # noqa: E712
                    or (assert_expr := _get_sym_val(node.args[0])) in expr_to_proxy
                    or (
                        assert_expr is not None
                        and _is_bound_expr_for_symbol(assert_expr)
                    )
                ):
                    arg = node.args[0]
                    gm.graph.erase_node(node)
                    if isinstance(arg, fx.Node) and not arg.users:
                        gm.graph.erase_node(arg)
                else:
                    added_asserts.add(assert_expr)  # type: ignore[arg-type]

            # hash cons, replace function calls that return torch.SymInts with direct references to
            # FX nodes built up to reify the sympy expression.
            if (
                node.op != "placeholder"
                and (sym_expr := _get_sym_val(node)) is not None
            ):
                # this guards against deleting calls like item() that produce new untracked symbols
                new_untracked_symbols = sym_expr.free_symbols - expr_to_proxy.keys()
                # this guards against deleting calls that produce unbacked bindings we haven't yet seen.
                # in this case looking at sym_expr.free_symbols might not be enough, if the example value has a hint
                # (is backed), but produces an unbacked symbol. In this case keep the node alive.
                new_unbacked_bindings = (
                    resolve_unbacked_bindings(
                        shape_env, node.meta.get("unbacked_bindings", {})
                    ).keys()
                    - expr_to_proxy.keys()
                )

                # maybe re-reify expression, replace current node
                if (
                    sym_expr in expr_to_proxy
                    or (  # example value is redundant
                        _is_intermediate_tensor_sym_call(node)
                        # shape call on intermediate tensor, turn into computation on input shapes
                        and not new_untracked_symbols
                    )
                ) and not new_unbacked_bindings:
                    if _is_intermediate_tensor_sym_call(
                        node
                    ):  # reify from input shapes
                        expr_to_proxy[sym_expr] = _sympy_interp(expr_to_proxy, sym_expr)  # type: ignore[arg-type]
                        # won't try DCE-ing tensor compute here
                    hash_node = expr_to_proxy[sym_expr].node  # type: ignore[arg-type]
                    node.replace_all_uses_with(hash_node)
                    gm.graph.erase_node(node)
                    log.debug(
                        "CSE node %s -> %s for expr %s", node, hash_node, sym_expr
                    )

                # store node in hash cons, don't delete/replace
                elif sym_expr not in expr_to_proxy and not isinstance(
                    sym_expr, (sympy.Number, sympy.logic.boolalg.BooleanAtom)
                ):  # don't hash cons primitives
                    expr_to_proxy[sym_expr] = fx.Proxy(node)  # type: ignore[arg-type]

            # We add sym_constrain_range calls for symbols later in any case if they're size-like or range-constrained,
            # so calls before that are redundant.
            if node.target in (
<<<<<<< HEAD
                torch._check_is_size,
=======
>>>>>>> a205a53c
                torch.ops.aten.sym_constrain_range.default,
                torch.ops.aten.sym_constrain_range_for_size.default,
            ):
                gm.graph.erase_node(node)

            defs = []

            # AOTAutograd will create new symbols as the unbacked_bindings keys, which PropagateSymInts will set as
            # equivalent, but the refinement calls we perform in this pass may struggle with associating the two.
            # More concretely, when re-exporting/tracing, constraining only the new symbol may not communicate enough
            # information about the old symbol when we re-export, raising errors on data-dependent guards.
            # Call resolve_unbacked_bindings() to get the original symbol if present, otherwise we take it as is.
            if unbacked_bindings := resolve_unbacked_bindings(
                shape_env, node.meta.get("unbacked_bindings")
            ):
                for s, keypath in unbacked_bindings.items():
                    defs.append(s)

                    # TODO: some CSE when generating these nodes can probably
                    # help reduce graph size and improve compile time
                    def go(node, keypath):
                        if keypath == ():
                            return node
                        if (
                            len(keypath) >= 2
                            and isinstance(keypath[0], CallMethodKey)
                            and isinstance(keypath[1], pytree.SequenceKey)
                        ):
                            if keypath[0].name == "size":
                                return go(
                                    graph.call_function(
                                        torch.ops.aten.sym_size.int,
                                        (node, keypath[1].idx),
                                    ),
                                    keypath[2:],
                                )
                            if keypath[0].name == "stride":
                                return go(
                                    graph.call_function(
                                        torch.ops.aten.sym_stride.int,
                                        (node, keypath[1].idx),
                                    ),
                                    keypath[2:],
                                )
                            return go(
                                graph.call_method(
                                    keypath[0].name, (node, keypath[1].idx)
                                ),
                                keypath[2:],
                            )
                        elif isinstance(keypath[0], CallMethodKey):
                            return go(
                                graph.call_method(keypath[0].name, (node,)), keypath[1:]
                            )
                        elif isinstance(keypath[0], pytree.SequenceKey):
                            return go(
                                graph.call_function(
                                    operator.getitem, (node, keypath[0].idx)
                                ),
                                keypath[1:],
                            )
                        elif isinstance(keypath[0], ConvertIntKey):
                            return go(
                                graph.call_function(
                                    cast_symbool_to_symint_guardless, (node,)
                                ),
                                keypath[1:],
                            )
                        elif isinstance(keypath[0], DivideByKey):
                            # TODO: need to assert divisibility
                            return go(
                                graph.call_function(
                                    operator.floordiv, (node, keypath[0].divisor)
                                ),
                                keypath[1:],
                            )
                        elif isinstance(keypath[0], InnerTensorKey):
                            return go(
                                graph.call_function(
                                    getattr, (node, keypath[0].inner_name)
                                ),
                                keypath[1:],
                            )
                        else:
                            raise AssertionError(f"unrecognized keypath {keypath}")

                    if s not in expr_to_proxy:
                        expr_to_proxy[s] = fx.Proxy(go(node, keypath))
                        log.debug("expr_to_proxy[%s] = %s", s, expr_to_proxy[s])

            for i0 in defs:
                ras = ras_by_symbol.pop(i0, [])
                # Before we perform any asserts, first apply range
                # refinement.  This is important, because if we are going
                # to retrace the graph (and we typically are if we send
                # the graph to AOTAutograd), we need to make sure we apply
                # range refinement (ala _check_is_size) first, BEFORE we
                # run any of the asserts.  Otherwise, we may decide to
                # perform substitutions based on the asserts which we then
                # can't back out, because value ranges can only be applied
                # to asserts.)
                #
                # A perhaps better long term plan is to avoid this order
                # dependence by making it possible to refine ranges on
                # arbitrary expressions, not just symbols.  But it is not
                # so easy to make use of this information, see
                # https://twitter.com/ezyang/status/1745801370299482492
                # We actually made an attempt at this in
                # https://github.com/pytorch/pytorch/pull/119043
                # which didn't work.
                #
                # Another ideas for how to do this:
                # - Have bound_sympy be the source of truth of the ranges of any expression
                # - Cache intermediate results for every subexpression of bound_sympy
                # - This cache should be possible to edit to refine ranges
                #
                # One issue with this proposal is that if
                # we have a bound on 2x, we are not going to be able to
                # apply it for 4x.  Similarly, we may have bounds for an
                # equivalent expression that we are not applying because
                # it's not a perfect match (e.g. x < y vs y > x)".
                #
                # The first issue we already have it and it's impossible
                # to solve in general, so any implementation on a best
                # effort basis should do.
                #
                # The second issue is a preexisting one. It can be mitigated
                # with a normalisation algorithm. In general, it may also
                # be on a best effort basis, but since our grammar is not
                # terribly difficult, chances are we could even fully
                # normalise SymPy expressions... who knows.
                if i0 in constrained_unbacked_symbols:
                    continue  # constrain symbol just once

                if i0 in shape_env.size_like:
                    if export:
                        graph.call_function(
                            torch.ops.aten.sym_constrain_range_for_size.default,
                            (expr_to_proxy[i0].node,),
                        )
                    else:
                        graph.call_function(
                            torch._check_is_size, (expr_to_proxy[i0].node,)
                        )

                vr = shape_env.var_to_range[i0]
                if not shape_env._default_unspecified_value_range().issubset(vr):
                    # The runtime range is constrained, so add a runtime
                    # assert and also explicitly refine the range
                    # (refinement should not be necessary once runtime
                    # asserts cause refinement, but that's NYI)
                    def convert(s):
                        if s in (int_oo, -int_oo):
                            return None
                        try:
                            return int(s)
                        except TypeError:
                            return None

                    if (
                        expr_to_proxy[i0].node.target
                        != cast_symbool_to_symint_guardless
                    ):
                        # TODO(pianpwk): calling sym_constrain_range_for_size or adding bound asserts
                        # raises AOTAutograd errors on cast_symbool_to_symint_guardless

                        if (min_val := convert(vr.lower)) is not None:
                            ge = _sympy_interp(expr_to_proxy, i0 >= min_val).node
                            graph.call_function(
                                torch.ops.aten._assert_scalar.default,
                                (
                                    ge,
                                    f"Runtime assertion failed for expression {i0 >= min_val} on node '{ge}'",
                                ),
                            )
                            added_asserts.add(i0 >= min_val)
                        if (max_val := convert(vr.upper)) is not None:
                            le = _sympy_interp(expr_to_proxy, i0 <= max_val).node
                            graph.call_function(
                                torch.ops.aten._assert_scalar.default,
                                (
                                    le,
                                    f"Runtime assertion failed for expression {i0 <= max_val} on node '{le}'",
                                ),
                            )
                            added_asserts.add(i0 <= max_val)

                constrained_unbacked_symbols.add(i0)
                add_runtime_asserts(ras)

    # delete unused reified symbols
    for expr, proxy in expr_to_proxy.items():
        if (
            isinstance(expr, sympy.Symbol)
            and proxy.node.op != "placeholder"  # keep placeholders intact
            and not proxy.node.users
        ):
            log.debug("deleting unused reified symbol for %s", expr)
            gm.graph.erase_node(proxy.node)<|MERGE_RESOLUTION|>--- conflicted
+++ resolved
@@ -355,10 +355,6 @@
             # We add sym_constrain_range calls for symbols later in any case if they're size-like or range-constrained,
             # so calls before that are redundant.
             if node.target in (
-<<<<<<< HEAD
-                torch._check_is_size,
-=======
->>>>>>> a205a53c
                 torch.ops.aten.sym_constrain_range.default,
                 torch.ops.aten.sym_constrain_range_for_size.default,
             ):
