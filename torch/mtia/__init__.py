# mypy: allow-untyped-defs
r"""
This package enables an interface for accessing MTIA backend in python
"""

import threading
import warnings
from typing import Any, Callable, Dict, List, Optional, Tuple, Union

import torch
from torch import device as _device, Tensor
from torch._utils import _dummy_type, _LazySeedTracker, classproperty
from torch.types import Device

from ._utils import _get_device_index


_device_t = Union[_device, str, int]

# torch.mtia.Event/Stream is alias of torch.Event/Stream
Event = torch.Event
Stream = torch.Stream

_initialized = False
_queued_calls: List[
    Tuple[Callable[[], None], List[str]]
] = []  # don't invoke these until initialization occurs
_tls = threading.local()
_initialization_lock = threading.Lock()
_lazy_seed_tracker = _LazySeedTracker()


def init():
    _lazy_init()


def is_initialized():
    r"""Return whether PyTorch's MTIA state has been initialized."""
    return _initialized and not _is_in_bad_fork()


def _is_in_bad_fork() -> bool:
    return torch._C._mtia_isInBadFork()


def _lazy_init() -> None:
    global _initialized, _queued_calls
    if is_initialized() or hasattr(_tls, "is_initializing"):
        return
    with _initialization_lock:
        # We be double-checking locking, boys! This is OK because
        # the above test was GIL protected anyway. The inner test
        # is for when a thread blocked on some other thread which was
        # doing the initialization; when they get the lock, they will
        # find there is nothing left to do.
        if is_initialized():
            return
        # It is important to prevent other threads from entering _lazy_init
        # immediately, while we are still guaranteed to have the GIL, because some
        # of the C calls we make below will release the GIL
        if _is_in_bad_fork():
            raise RuntimeError(
                "Cannot re-initialize MTIA in forked subprocess. To use MTIA with "
                "multiprocessing, you must use the 'spawn' start method"
            )
        if not _is_compiled():
            raise AssertionError(
                "Torch not compiled with MTIA enabled. "
                "Ensure you have `import mtia.host_runtime.torch_mtia` in your python "
                "src file and include `//mtia/host_runtime/torch_mtia:torch_mtia` as "
                "your target dependency!"
            )

        torch._C._mtia_init()
        # Some of the queued calls may reentrantly call _lazy_init();
        # we need to just return without initializing in that case.
        # However, we must not let any *other* threads in!
        _tls.is_initializing = True

        _queued_calls.extend(calls for calls in _lazy_seed_tracker.get_calls() if calls)

        try:
            for queued_call, orig_traceback in _queued_calls:
                try:
                    queued_call()
                except Exception as e:
                    msg = (
                        f"MTIA call failed lazily at initialization with error: {str(e)}\n\n"
                        f"MTIA call was originally invoked at:\n\n{''.join(orig_traceback)}"
                    )
                    raise DeferredMtiaCallError(msg) from e
        finally:
            delattr(_tls, "is_initializing")
        _initialized = True


class DeferredMtiaCallError(Exception):
    pass


def _is_compiled() -> bool:
    r"""Return true if compiled with MTIA support."""
    return torch._C._mtia_isBuilt()


def is_available() -> bool:
    r"""Return true if MTIA device is available"""
    if not _is_compiled():
        return False
    # MTIA has to init devices first to know if there is any devices available.
    return device_count() > 0


def synchronize(device: Optional[_device_t] = None) -> None:
    r"""Waits for all jobs in all streams on a MTIA device to complete."""
    with torch.mtia.device(device):
        return torch._C._mtia_deviceSynchronize()


def device_count() -> int:
    r"""Return the number of MTIA devices available."""
    return torch._C._accelerator_hooks_device_count()


def current_device() -> int:
    r"""Return the index of a currently selected device."""
    return torch._C._accelerator_hooks_get_current_device()


def current_stream(device: Optional[_device_t] = None) -> Stream:
    r"""Return the currently selected :class:`Stream` for a given device.

    Args:
        device (torch.device or int, optional): selected device. Returns
            the currently selected :class:`Stream` for the current device, given
            by :func:`~torch.mtia.current_device`, if :attr:`device` is ``None``
            (default).
    """
    return torch._C._mtia_getCurrentStream(_get_device_index(device, optional=True))


def default_stream(device: Optional[_device_t] = None) -> Stream:
    r"""Return the default :class:`Stream` for a given device.

    Args:
        device (torch.device or int, optional): selected device. Returns
            the default :class:`Stream` for the current device, given by
            :func:`~torch.mtia.current_device`, if :attr:`device` is ``None``
            (default).
    """
    return torch._C._mtia_getDefaultStream(_get_device_index(device, optional=True))


<<<<<<< HEAD
def memory_stats(device: Optional[_device_t] = None) -> Dict[str, Any]:
    r"""Return a dictionary of MTIA memory allocator statistics for a given device.

    Args:
        device (torch.device or int, optional) selected device. Returns
            statistics for the current device, given by current_device(),
            if device is None (default).
    """
    if not is_initialized():
        return {}
    return torch._C._mtia_memoryStats(_get_device_index(device, optional=True))

	
def record_memory_history(enabled: Optional[str] = "all", stacks: str = "python", max_entries: int = 0) -> None:
    r"""Enable/Disable the memory profiler on MTIA allocator

    Args:
        enabled (all or state, optional) selected device. Returns
            statistics for the current device, given by current_device(),
            if device is None (default).

        stacks ("python" or "cpp", optional). Select the stack trace to record.

        max_entries (int, optional). Maximum number of entries to record.
    """
    if not is_initialized():
        return
    torch._C._mtia_recordMemoryHistory(enabled, stacks, max_entries)



def snapshot() ->  Dict[str, Any]: 
    r""" Return a dictionary of MTIA memory allocator history
    """

    return torch._C._mtia_memorySnapshot()



=======
>>>>>>> d454facc
def get_device_capability(device: Optional[_device_t] = None) -> Tuple[int, int]:
    r"""Return capability of a given device as a tuple of (major version, minor version).

    Args:
        device (torch.device or int, optional) selected device. Returns
            statistics for the current device, given by current_device(),
            if device is None (default).
    """
    return torch._C._mtia_getDeviceCapability(_get_device_index(device, optional=True))


def empty_cache() -> None:
    r"""Empty the MTIA device cache."""
    return torch._C._mtia_emptyCache()


def set_stream(stream: Stream):
    r"""Set the current stream.This is a wrapper API to set the stream.
        Usage of this function is discouraged in favor of the ``stream``
        context manager.

    Args:
        stream (Stream): selected stream. This function is a no-op
            if this argument is ``None``.
    """
    if stream is None:
        return
    torch._C._mtia_setCurrentStream(stream)


def set_device(device: _device_t) -> None:
    r"""Set the current device.

    Args:
        device (torch.device or int): selected device. This function is a no-op
            if this argument is negative.
    """
    device = _get_device_index(device)
    if device >= 0:
        torch._C._accelerator_hooks_set_current_device(device)


class device:
    r"""Context-manager that changes the selected device.

    Args:
        device (torch.device or int): device index to select. It's a no-op if
            this argument is a negative integer or ``None``.
    """

    def __init__(self, device: Any):
        self.idx = _get_device_index(device, optional=True)
        self.prev_idx = -1

    def __enter__(self):
        self.prev_idx = torch._C._accelerator_hooks_maybe_exchange_device(self.idx)

    def __exit__(self, type: Any, value: Any, traceback: Any):
        self.idx = torch._C._accelerator_hooks_maybe_exchange_device(self.prev_idx)
        return False


class StreamContext:
    r"""Context-manager that selects a given stream.

    All MTIA kernels queued within its context will be enqueued on a selected
    stream.

    Args:
        Stream (Stream): selected stream. This manager is a no-op if it's
            ``None``.
    .. note:: Streams are per-device.
    """

    cur_stream: Optional["torch.mtia.Stream"]

    def __init__(self, stream: Optional["torch.mtia.Stream"]):
        self.cur_stream = None
        self.stream = stream
        self.idx = _get_device_index(None, True)
        if not torch.jit.is_scripting():
            if self.idx is None:
                self.idx = -1

        self.src_prev_stream = (
            None if not torch.jit.is_scripting() else torch.mtia.default_stream(None)
        )
        self.dst_prev_stream = (
            None if not torch.jit.is_scripting() else torch.mtia.default_stream(None)
        )

    def __enter__(self):
        # Local cur_stream variable for type refinement
        cur_stream = self.stream
        # Return if stream is None or MTIA device not available
        if cur_stream is None or self.idx == -1:
            return
        self.src_prev_stream = torch.mtia.current_stream(None)

        # If the stream is not on the current device, then
        # set the current stream on the device
        if self.src_prev_stream.device != cur_stream.device:
            with device(cur_stream.device):
                self.dst_prev_stream = torch.mtia.current_stream(cur_stream.device)
        torch.mtia.set_stream(cur_stream)

    def __exit__(self, type: Any, value: Any, traceback: Any):
        # Local cur_stream variable for type refinement
        cur_stream = self.stream
        # If stream is None or no MTIA device available, return
        if cur_stream is None or self.idx == -1:
            return

        # Reset the stream on the original device
        # and destination device
        if self.src_prev_stream.device != cur_stream.device:  # type: ignore[union-attr]
            torch.mtia.set_stream(self.dst_prev_stream)  # type: ignore[arg-type]
        torch.mtia.set_stream(self.src_prev_stream)  # type: ignore[arg-type]


def stream(stream: Optional["torch.mtia.Stream"]) -> StreamContext:
    r"""Wrap around the Context-manager StreamContext that selects a given stream.

    Arguments:
        stream (Stream): selected stream. This manager is a no-op if it's
            ``None``.
    .. note:: In eager mode stream is of type Stream class while in JIT it doesn't support torch.mtia.stream
    """
    return StreamContext(stream)


def get_rng_state(device: Union[int, str, torch.device] = "mtia") -> Tensor:
    r"""Returns the random number generator state as a ByteTensor.

    Args:
        device (torch.device or int, optional): The device to return the RNG state of.
            Default: ``'mtia'`` (i.e., ``torch.device('mtia')``, the current mtia device).
    """
    warnings.warn(
        "get_rng_state is not implemented in torch.mtia",
        UserWarning,
        stacklevel=2,
    )
    return torch.zeros([1], dtype=torch.uint8, device=device)


def set_rng_state(
    new_state: Tensor, device: Union[int, str, torch.device] = "mtia"
) -> None:
    r"""Sets the random number generator state.

    Args:
        new_state (torch.ByteTensor): The desired state
        device (torch.device or int, optional): The device to set the RNG state.
            Default: ``'mtia'`` (i.e., ``torch.device('mtia')``, the current mtia device).
    """
    warnings.warn(
        "set_rng_state is not implemented in torch.mtia",
        UserWarning,
        stacklevel=2,
    )


from .memory import *  # noqa: F403


__all__ = [
    "init",
    "is_available",
    "is_initialized",
    "synchronize",
    "device_count",
    "current_device",
    "current_stream",
    "default_stream",
    "memory_stats",
    "max_memory_allocated",
    "get_device_capability",
    "empty_cache",
    "set_device",
    "set_stream",
    "stream",
    "device",
    "set_rng_state",
    "get_rng_state",
]<|MERGE_RESOLUTION|>--- conflicted
+++ resolved
@@ -151,7 +151,6 @@
     return torch._C._mtia_getDefaultStream(_get_device_index(device, optional=True))
 
 
-<<<<<<< HEAD
 def memory_stats(device: Optional[_device_t] = None) -> Dict[str, Any]:
     r"""Return a dictionary of MTIA memory allocator statistics for a given device.
 
@@ -191,8 +190,6 @@
 
 
 
-=======
->>>>>>> d454facc
 def get_device_capability(device: Optional[_device_t] = None) -> Tuple[int, int]:
     r"""Return capability of a given device as a tuple of (major version, minor version).
 
