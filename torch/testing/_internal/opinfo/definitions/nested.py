# mypy: ignore-errors

import math
from copy import copy
from dataclasses import dataclass
from functools import partial
from typing import List, Optional, Tuple

import torch
from torch.fx.experimental.symbolic_shapes import is_nested_int
from torch.testing._internal.common_methods_invocations import op_db
from torch.testing._internal.opinfo.core import (
    BinaryUfuncInfo,
    ReductionOpInfo,
    SampleInput,
    UnaryUfuncInfo,
)
from torch.utils._pytree import tree_flatten, tree_map


@dataclass
class ExtraOpData:
    """
    Contains info on top of the typical OpInfo data that is useful for NJT test generation.

    The process that converts the standard op_db -> an NJT-compatible op_db will attach this
    data onto each associated OpInfo entry.
    """

    # Indicates whether the associated op is a view op
    is_view: bool = False

    # Specifies the names of any dim-related args that the op takes in. This is useful
    # for NJT tests because there is often asymmetry across the supported set of dims for
    # an op; it may make sense to operate over the batch dim but not the ragged dim, for
    # example. The length of this list should match the number of relevant overloads.
    # Each list item of the outer list should specify dim argnames. Ellipses should be used
    # to indicate multi-dim support for a given overload.
    #
    # For example, squeeze() has both a dim and multi-dim overload, where the argname for
    # each is simply "dim". Its entry should be: [["dim"], ["dim..."]].
    #
    # If no overload of the op accepts dim-related args, this should be None.
    dim_args: List[List[str]] = None

    # Helper function to extract names of dim-related args.
    # Returns: tuple of (single dim argname if available, dim list argname if available)
    # If the op doesn't support dim-related args at all OR this op only has overloads
    # with multiple dim args (e.g. transpose()), then this returns (None, None).
    def get_dim_argnames(self) -> Tuple[Optional[str], Optional[str]]:
        if self.dim_args is None:
            return (None, None)

        # name for the dim arg that supports a single dim
        single_dim_argname = None
        # name for the dim arg that supports a list of dims
        dimlist_argname = None
        for overload in self.dim_args:
            # only consider overloads with a single dim-related arg
            if len(overload) != 1:
                continue
            if overload[0].endswith("..."):
                dimlist_argname = overload[0].replace("...", "")
                if single_dim_argname is None:
                    single_dim_argname = dimlist_argname
            else:
                single_dim_argname = overload[0]
        return (single_dim_argname, dimlist_argname)


# Mapping of OpInfo full names -> extra data to tack onto the OpInfo entry for use
# in test generation.
extra_op_data = {
    "_segment_reduce.lengths": ExtraOpData(dim_args=[["axis0"]]),
    "_segment_reduce.offsets": ExtraOpData(dim_args=[["axis0"]]),
    "all": ExtraOpData(dim_args=[["dim"], ["dim..."]]),
    "argmax": ExtraOpData(dim_args=[["dim"]]),
    "argmin": ExtraOpData(dim_args=[["dim"]]),
    "amax": ExtraOpData(dim_args=[["dim..."]]),
    "amin": ExtraOpData(dim_args=[["dim..."]]),
    "any": ExtraOpData(dim_args=[["dim"], ["dim..."]]),
    "argsort": ExtraOpData(dim_args=[["dim"]]),
    "broadcast_to": ExtraOpData(is_view=True),
    "cat": ExtraOpData(dim_args=[["dim"]]),
    "chunk": ExtraOpData(is_view=True, dim_args=[["dim"]]),
    "conj": ExtraOpData(is_view=True),
    "contiguous": ExtraOpData(is_view=True),
    "count_nonzero": ExtraOpData(dim_args=[["dim"], ["dim..."]]),
    "cummax": ExtraOpData(dim_args=[["dim"]]),
    "cummin": ExtraOpData(dim_args=[["dim"]]),
    "cumprod": ExtraOpData(dim_args=[["dim"]]),
    "cumsum": ExtraOpData(dim_args=[["dim"]]),
    "cumulative_trapezoid": ExtraOpData(dim_args=[["dim"]]),
    "diag_embed": ExtraOpData(dim_args=[["dim1", "dim2"]]),
    "diagonal": ExtraOpData(is_view=True, dim_args=[["dim1", "dim2"]]),
    "diagonal_copy": ExtraOpData(dim_args=[["dim1", "dim2"]]),
    "diagonal_scatter": ExtraOpData(dim_args=[["dim1", "dim2"]]),
    "diff": ExtraOpData(dim_args=[["dim"]]),
    "expand": ExtraOpData(is_view=True),
    "expand_as": ExtraOpData(is_view=True),
    "fft.fft": ExtraOpData(dim_args=[["dim"]]),
    "fft.hfft": ExtraOpData(dim_args=[["dim"]]),
    "fft.ifft": ExtraOpData(dim_args=[["dim"]]),
    "fft.ihfft": ExtraOpData(dim_args=[["dim"]]),
    "fft.irfft": ExtraOpData(dim_args=[["dim"]]),
    "fft.rfft": ExtraOpData(dim_args=[["dim"]]),
    "flatten": ExtraOpData(is_view=True, dim_args=[["start_dim", "end_dim"]]),
    "flip": ExtraOpData(dim_args=[["dims..."]]),
    "gather": ExtraOpData(dim_args=[["dim"]]),
    "imag": ExtraOpData(is_view=True),
    "index_add": ExtraOpData(dim_args=[["dim"]]),
    "index_copy": ExtraOpData(dim_args=[["dim"]]),
    "index_fill": ExtraOpData(dim_args=[["dim"]]),
    "index_reduce.amax": ExtraOpData(dim_args=[["dim"]]),
    "index_reduce.amin": ExtraOpData(dim_args=[["dim"]]),
    "index_reduce.mean": ExtraOpData(dim_args=[["dim"]]),
    "index_reduce.prod": ExtraOpData(dim_args=[["dim"]]),
    "index_select": ExtraOpData(dim_args=[["dim"]]),
    "kthvalue": ExtraOpData(dim_args=[["dim"]]),
    "linalg.cross": ExtraOpData(dim_args=[["dim"]]),
    "linalg.diagonal": ExtraOpData(is_view=True, dim_args=[["dim1", "dim2"]]),
    "linalg.tensorsolve": ExtraOpData(dim_args=[["dims..."]]),
    "linalg.vecdot": ExtraOpData(dim_args=[["dim"]]),
    "linalg.vector_norm": ExtraOpData(dim_args=[["dim..."]]),
    "log_softmax": ExtraOpData(dim_args=[["dim"]]),
    "logcumsumexp": ExtraOpData(dim_args=[["dim"]]),
    "masked.amax": ExtraOpData(dim_args=[["dim"]]),
    "masked.amin": ExtraOpData(dim_args=[["dim"]]),
    "masked.argmax": ExtraOpData(dim_args=[["dim"]]),
    "masked.argmin": ExtraOpData(dim_args=[["dim"]]),
    "masked.logsumexp": ExtraOpData(dim_args=[["dim"]]),
    "masked.mean": ExtraOpData(dim_args=[["dim"]]),
    "masked.norm": ExtraOpData(dim_args=[["dim"]]),
    "masked.prod": ExtraOpData(dim_args=[["dim"]]),
    "masked.std": ExtraOpData(dim_args=[["dim"]]),
    "masked.sum": ExtraOpData(dim_args=[["dim"]]),
    "masked.var": ExtraOpData(dim_args=[["dim"]]),
    "max.reduction_with_dim": ExtraOpData(dim_args=[["dim"]]),
    "median": ExtraOpData(dim_args=[["dim"]]),
    "mean": ExtraOpData(dim_args=[["dim..."]]),
    "min.reduction_with_dim": ExtraOpData(dim_args=[["dim"]]),
    "mode": ExtraOpData(dim_args=[["dim"]]),
    "movedim": ExtraOpData(
        dim_args=[["source", "destination"], ["source...", "destination..."]]
    ),
    "nanmean": ExtraOpData(dim_args=[["dim..."]]),
    "nanmedian": ExtraOpData(dim_args=[["dim"]]),
    "nansum": ExtraOpData(dim_args=[["dim..."]]),
    "narrow": ExtraOpData(is_view=True, dim_args=[["dim"]]),
    "narrow_copy": ExtraOpData(dim_args=[["dim"]]),
    "nn.functional.cosine_similarity": ExtraOpData(dim_args=[["dim"]]),
    "nn.functional.glu": ExtraOpData(dim_args=[["dim"]]),
    "permute": ExtraOpData(is_view=True, dim_args=[["dims..."]]),
    "positive": ExtraOpData(is_view=True),
    "prod": ExtraOpData(dim_args=[["dim"]]),
    "ravel": ExtraOpData(is_view=True),
    "real": ExtraOpData(is_view=True),
    "renorm": ExtraOpData(dim_args=[["dim"]]),
    "reshape": ExtraOpData(is_view=True),
    "reshape_as": ExtraOpData(is_view=True),
    "roll": ExtraOpData(dim_args=[["dims..."]]),
    "rot90": ExtraOpData(dim_args=[["dims..."]]),
    "scatter": ExtraOpData(dim_args=[["dim"]]),
    "scatter_add": ExtraOpData(dim_args=[["dim"]]),
    "scatter_reduce.amax": ExtraOpData(dim_args=[["dim"]]),
    "scatter_reduce.amin": ExtraOpData(dim_args=[["dim"]]),
    "scatter_reduce.mean": ExtraOpData(dim_args=[["dim"]]),
    "scatter_reduce.prod": ExtraOpData(dim_args=[["dim"]]),
    "scatter_reduce.sum": ExtraOpData(dim_args=[["dim"]]),
    "select": ExtraOpData(is_view=True, dim_args=[["dim"]]),
    "select_scatter": ExtraOpData(dim_args=[["dim"]]),
    "slice": ExtraOpData(is_view=True, dim_args=[["dim"]]),
    "slice_scatter": ExtraOpData(dim_args=[["dim"]]),
    "softmax": ExtraOpData(dim_args=[["dim"]]),
    "sort": ExtraOpData(dim_args=[["dim"]]),
    "split": ExtraOpData(is_view=True, dim_args=[["dim"]]),
    "split_with_sizes": ExtraOpData(is_view=True, dim_args=[["dim"]]),
    "split_with_sizes_copy": ExtraOpData(dim_args=[["dim"]]),
    "squeeze": ExtraOpData(is_view=True, dim_args=[["dim"], ["dim..."]]),
    "squeeze_copy": ExtraOpData(dim_args=[["dim"], ["dim..."]]),
    "stack": ExtraOpData(dim_args=[["dim"]]),
    "std": ExtraOpData(dim_args=[["dim..."]]),
    "std.unbiased": ExtraOpData(dim_args=[["dim..."]]),
    "sum": ExtraOpData(dim_args=[["dim..."]]),
    "t": ExtraOpData(is_view=True),
    "tensor_split": ExtraOpData(is_view=True, dim_args=[["dim"]]),
    "tensordot": ExtraOpData(dim_args=[["dims..."]]),
    "tile": ExtraOpData(dim_args=[["dims..."]]),
    "topk": ExtraOpData(dim_args=[["dim"]]),
    "transpose": ExtraOpData(is_view=True, dim_args=[["dim0", "dim1"]]),
    "transpose_copy": ExtraOpData(dim_args=[["dim0", "dim1"]]),
    "trapezoid": ExtraOpData(dim_args=[["dim"]]),
    "trapz": ExtraOpData(dim_args=[["dim"]]),
    "unbind": ExtraOpData(is_view=True, dim_args=[["dim"]]),
    "unflatten": ExtraOpData(is_view=True, dim_args=[["dim"]]),
    "unfold": ExtraOpData(is_view=True, dim_args=[["dimension"]]),
    "unfold_copy": ExtraOpData(dim_args=[["dimension"]]),
    "unsafe_chunk": ExtraOpData(dim_args=[["dim"]]),
    "unsafe_split": ExtraOpData(dim_args=[["dim"]]),
    "unsqueeze": ExtraOpData(is_view=True, dim_args=[["dim"]]),
    "unsqueeze_copy": ExtraOpData(dim_args=[["dim"]]),
    "var": ExtraOpData(dim_args=[["dim..."]]),
    "var.unbiased": ExtraOpData(dim_args=[["dim..."]]),
    "view": ExtraOpData(is_view=True),
    "view_as": ExtraOpData(is_view=True),
    "view_as_complex": ExtraOpData(is_view=True),
    "view_as_real": ExtraOpData(is_view=True),
}


# random integer used for sizes
def _rnd():
    return torch.randint(3, 8, ()).item()


def _raggedness_matches(nt1, nt2):
    return (
        nt1.is_nested
        and nt2.is_nested
        and nt1._ragged_idx == nt2._ragged_idx
        and nt1.shape[nt1._ragged_idx] == nt2.shape[nt2._ragged_idx]
    )


# Helper function to update a sample with new kwargs / name
def _update_sample(sample, new_kwargs):
    all_kwargs = dict(sample.kwargs)
    all_kwargs.update(new_kwargs)
    full_name = ", ".join([sample.name, *(f"{k}={v}" for (k, v) in new_kwargs.items())])
    return SampleInput(
        sample.input.clone().detach(),
        args=sample.args,
        kwargs=all_kwargs,
        name=full_name,
    )


# Generates a random NT.
# dims should be something like [5, None, 10], with None indicating that a
# random ragged structure should be used
def random_nt_from_dims(
    dims, device=None, dtype=None, layout=torch.strided, requires_grad=False
):
    sizes = [[d if d is not None else _rnd() for d in dims[1:]] for d in range(dims[0])]
    return torch.nested.nested_tensor(
        [torch.randn(*size) for size in sizes],
        device=device,
        dtype=dtype,
        layout=layout,
        requires_grad=requires_grad,
    )


# Helper function to get a reasonable string representation of an NJT for use in
# SampleInput names.
def _describe_njt(njt) -> str:
    contig_type = "_contig" if njt.is_contiguous() else "_noncontig"
    if njt._lengths is not None and njt._offsets is not None:
        contig_type += "_holes"
    elif njt._ragged_idx != 1:
        contig_type += "_transposed"

    cached_data = "_without_seqlen_cache"
    if njt._max_seqlen_tensor is not None:
        cached_data = "_with_seqlen_cache"

    return f"{njt.dim()}D{contig_type}{cached_data}"


# Helper function to get a reasonable string representation of a given dim wrt an NJT.
def _describe_dim(njt, dim):
    if dim == 0:
        return "batch_dim"
    elif dim == njt._ragged_idx:
        return "ragged_dim"
    return "normal_dim"


# Helper function for generating a comprehensive set of NJT sample inputs.
def _sample_njts(device, dtype, requires_grad=False, dims=None):
    if dims is None:
        dims = [2, 3, 4]
    if not isinstance(dims, (list, tuple)):
        dims = [dims]

    # contiguous NJTs
    for dim in dims:
        # with min / max seqlen cached
        shape = (_rnd(), None, *[_rnd() for _ in range(dim - 2)])
        nt = random_nt_from_dims(
            shape,
            device=device,
            dtype=dtype,
            requires_grad=requires_grad,
            layout=torch.jagged,
        )
        yield nt

        # without min / max seqlen cached
        values = nt.values().detach().clone()
        offsets = nt.offsets().detach().clone()
        yield torch.nested.nested_tensor_from_jagged(values, offsets)

        # non-contiguous transposed NJT (not possible for 2D)
        if dim > 2:
            yield nt.transpose(-1, nt._ragged_idx)

        # non-contiguous with holes NJT
        values = nt.values().clone().detach()
        offsets = nt.offsets().clone().detach()
        # subtract 1 to cause holes
        lengths = (offsets.diff() - 1).clone().detach()
        yield torch.nested.nested_tensor_from_jagged(
            values=values,
            offsets=offsets,
            lengths=lengths,
        )


# Computes an unbind-based reference for a given OpInfo on a given SampleInput.
# This reference unbinds the input NJT and invokes the op on each of the components,
# optionally wrapping the result in an NJT.
def unbind_reference(op, sample, wrap_output_as_njt=True):
    # first NJT in the arglist determines expected ragged structure
    nt_inp = (
        sample.input
        if sample.input.is_nested
        # TODO: look in kwargs too?
        else next(a for a in sample.args if a.is_nested)
    )

    out_ref_components = []
    for i in range(nt_inp.shape[0]):

        def _slice_input(t, i=i, inp=nt_inp):
            # any NJT with the same ragged structure as the input should
            # be sliced to pass to the reference
            if isinstance(t, torch.Tensor) and _raggedness_matches(t, inp):
                return t[i]
            # allow the SampleInput to tell us how to slice it for ref calculation
            elif isinstance(t, torch.Tensor) and hasattr(t, "_batch_dim"):
                bdim = t._batch_dim  # type: ignore[attr]
                if t.shape[bdim] == 1:
                    return t[0]
                else:
                    return t.select(bdim, i)
            else:
                return t

        inp = _slice_input(sample.input)
        args = tree_map(_slice_input, sample.args)
        kwargs = tree_map(_slice_input, sample.kwargs)

        # Handle indices in index_put
        if "index_put" in op.full_name and "indices" in kwargs:
            if len(kwargs["indices"]) > 1:
                # If after unrolling we still have indices left, use them
                kwargs["indices"] = [t[i] for t in kwargs["indices"][1:]]
            else:
                # If no indices are left, create them so they match the NJT implementation
                sequence_put = kwargs["indices"][0].tolist()
                if i in sequence_put:
                    kwargs["indices"] = [
                        torch.tensor(
                            list(range(inp.shape[0])),
                            dtype=torch.int32,
                            device=kwargs["indices"][0].device,
                        )
                    ]
                else:
                    kwargs["indices"] = [
                        torch.tensor(
                            [], dtype=torch.int32, device=kwargs["indices"][0].device
                        )
                    ]

        from torch.nested._internal.ops import _outer_to_inner_dim

        # Need to adjust dims to apply on NJT component
        if op._extra_op_data.dim_args is not None:
            # get all possible dim-related argnames that could be encountered for this op
            argnames = tree_map(
                lambda a: a.replace("...", ""),
                tree_flatten(op._extra_op_data.dim_args)[0],
            )
            # for all dim-related args present, convert from outer -> inner dim space
            for argname in {a for a in argnames if a in kwargs}:
                kwargs[argname] = _outer_to_inner_dim(
                    nt_inp.dim(), kwargs[argname], canonicalize=True
                )

        out_ref_component = op.op(inp, *args, **kwargs)
        out_ref_components.append(out_ref_component)

    if wrap_output_as_njt:
        # handle list / tuple of outputs
        if len(out_ref_components) > 0 and isinstance(
            out_ref_components[0], (list, tuple)
        ):
            num_returns = len(out_ref_components[0])
            # ensure we get the same number of returns for each invocation
            assert all(len(o) == num_returns for o in out_ref_components)
            # construct NJTs from same index returns from each invocation
            njt_returns = []
            for r in range(num_returns):
                njt_returns.append(
                    torch.nested.as_nested_tensor(
                        [o[r] for o in out_ref_components], layout=torch.jagged
                    )
                )
            return type(out_ref_components[0])(njt_returns)
        return torch.nested.as_nested_tensor(out_ref_components, layout=torch.jagged)

    return out_ref_components


# Computes the reference value for a non-reduction unary op with dim-wise application.
def unary_dimwise_reference(op, sample, batchwise_reference=None):
    # extract info about the dim args this op supports
    assert op._extra_op_data.dim_args is not None
    single_dim_argname, dimlist_argname = op._extra_op_data.get_dim_argnames()
    # only support a single non-list dim arg for now
    assert dimlist_argname is None
    assert single_dim_argname is not None
    if sample.kwargs[single_dim_argname] == 0:
        # unbind reference won't work for batch-wise operation; handle this case here
        assert batchwise_reference is not None
        return batchwise_reference(op, sample)
    return unbind_reference(op, sample)


# Computes the reference value for a reduction op.
def reduction_reference(op, sample):
    assert sample.input.is_nested

    # extract info about the dim args this op supports
    assert op._extra_op_data.dim_args is not None
    single_dim_argname, dimlist_argname = op._extra_op_data.get_dim_argnames()
    assert single_dim_argname is not None
    supports_dimlist = dimlist_argname is not None

    dim = sample.kwargs.get(
        dimlist_argname, sample.kwargs.get(single_dim_argname, None)
    )
    keepdim = sample.kwargs.get("keepdim", False)
    assert dim != 0, "reductions over just the batch dim are not supported"
    if isinstance(dim, (tuple, list)):
        reduce_on_ragged = sample.input._ragged_idx in dim
        reduce_on_batch = 0 in dim
    else:
        reduce_on_ragged = sample.input._ragged_idx == dim
        reduce_on_batch = dim == 0

    if dim is None:
        # calculate reference value by running reduction on values buffer
        return op.op(sample.input.values(), *sample.args, **sample.kwargs)

    if reduce_on_ragged and reduce_on_batch:
        # run reference directly on buffer with dims converted to inner space
        from torch.nested._internal.ops import _outer_to_inner_dim

        ref_kwargs = dict(sample.kwargs)
        assert dimlist_argname is not None
        ref_kwargs[dimlist_argname] = _outer_to_inner_dim(
            sample.input.dim(), dim, canonicalize=True
        )
        out = op.op(sample.input.values(), *sample.args, **ref_kwargs)
        if keepdim:
            if isinstance(out, (tuple, list)):
                # some ops return multiple things; unsqueeze all of them
                out = type(out)(o.unsqueeze(sample.input._ragged_idx) for o in out)
            else:
                out = out.unsqueeze(sample.input._ragged_idx)
        return out

    if reduce_on_ragged and not reduce_on_batch:
        # calculate reference value by running an unbind reference and stacking
        out_ref_components = unbind_reference(op, sample, wrap_output_as_njt=False)
        if len(out_ref_components) > 0 and isinstance(
            out_ref_components[0], (tuple, list)
        ):
            # some ops return multiple things; stack all of them
            num_returns = len(out_ref_components[0])
            # ensure we get the same number of returns for each invocation
            assert all(len(o) == num_returns for o in out_ref_components)
            # stack same index returns from each invocation
            stacked_returns = []
            for r in range(num_returns):
                stacked_returns.append(
                    torch.stack([o[r] for o in out_ref_components], dim=0)
                )
            return type(out_ref_components[0])(stacked_returns)
        return torch.stack(out_ref_components, dim=0)

    # unbind reference works for other reductions
    return unbind_reference(op, sample)


def sample_inputs_elementwise_njt_unary(
    op_info, device, dtype, requires_grad, op_kwargs=None, **kwargs
):
    if not op_kwargs:
        op_kwargs = {}

    for njt in _sample_njts(
        device=device, dtype=dtype, requires_grad=requires_grad, dims=[2, 3, 4]
    ):
        yield SampleInput(njt, kwargs=dict(op_kwargs), name=_describe_njt(njt))


def sample_inputs_elementwise_njt_binary(
    op_info, device, dtype, requires_grad, op_kwargs=None, **kwargs
):
    if not op_kwargs:
        op_kwargs = {}

    for njt1 in _sample_njts(
        device=device, dtype=dtype, requires_grad=requires_grad, dims=[2, 3, 4]
    ):
        njt_desc = _describe_njt(njt1)
        njt2 = torch.randn_like(njt1)
        yield SampleInput(
            njt1.clone().detach(),
            args=(njt2,),
            kwargs=dict(op_kwargs),
            name=f"{njt_desc}: (NT, NT)",
        )

        # broadcasting case: (B, j0, ...) with (B, 1, ...)
        dense_shape = list(njt1.shape)
        dense_shape[njt1._ragged_idx] = 1
        t = torch.randn(
            dense_shape,
            device=device,
            dtype=dtype,
            requires_grad=requires_grad,
        )
        t2 = t.clone().detach()
        # used for slicing in unbind_reference()
        t._batch_dim = 0
        t2._batch_dim = 0
        # (NT, T)
        yield SampleInput(
            njt1.clone().detach(),
            args=(t,),
            kwargs=dict(op_kwargs),
            name=f"{njt_desc}: (NT, T) broadcasting 1 over ragged",
        )
        # (T, NT)
        yield SampleInput(
            t2,
            args=(njt1.clone().detach(),),
            kwargs=dict(op_kwargs),
            name=f"{njt_desc}: (T, NT) broadcasting 1 over ragged",
        )

        # broadcasting case: (B, j0, ...) with (1, 1...)
        t = torch.randn(
            [1 for _ in range(njt1.dim())],
            device=device,
            dtype=dtype,
            requires_grad=requires_grad,
        )
        t2 = t.clone().detach()
        # used for slicing in unbind_reference()
        t._batch_dim = 0
        t2._batch_dim = 0
        # (NT, T)
        yield SampleInput(
            njt1.clone().detach(),
            args=(t,),
            kwargs=dict(op_kwargs),
            name=f"{njt_desc}: (NT, T) broadcasting all 1s",
        )
        # (T, NT)
        yield SampleInput(
            t2,
            args=(njt1.clone().detach(),),
            kwargs=dict(op_kwargs),
            name=f"{njt_desc}: (T, NT) broadcasting all 1s",
        )

        # broadcasting case: (B, j0, ...) with (...)
        if njt1.dim() > njt1._ragged_idx + 1:
            t = torch.randn(
                njt1.shape[njt1._ragged_idx + 1 :],
                device=device,
                dtype=dtype,
                requires_grad=requires_grad,
            )
            # (NT, T)
            yield SampleInput(
                njt1.clone().detach(),
                args=(t.clone().detach(),),
                kwargs=dict(op_kwargs),
                name=f"{njt_desc}: (NT, T) broadcasting normal dims",
            )
            # (T, NT)
            yield SampleInput(
                t.clone().detach(),
                args=(njt1.clone().detach(),),
                kwargs=dict(op_kwargs),
                name=f"{njt_desc}: (T, NT) broadcasting normal dims",
            )

        # broadcasting case: (B, j0, ...) with scalar
        t = torch.randn((), device=device, dtype=dtype, requires_grad=requires_grad)
        # (NT, T)
        yield SampleInput(
            njt1.clone().detach(),
            args=(t.clone().detach(),),
            kwargs=dict(op_kwargs),
            name=f"{njt_desc}: (NT, T) broadcasting with scalar",
        )
        # (T, NT)
        yield SampleInput(
            t.clone().detach(),
            args=(njt1.clone().detach(),),
            kwargs=dict(op_kwargs),
            name=f"{njt_desc}: (T, NT) broadcasting with scalar",
        )

    # mixed broadcasting case: (B, j0, 1) with (B, 1, D)
    B = 4
    D = 16
    njt = random_nt_from_dims(
        (B, None, 1),
        device=device,
        dtype=dtype,
        requires_grad=requires_grad,
        layout=torch.jagged,
    )
    njt_desc = _describe_njt(njt)
    t = torch.randn(B, 1, D, device=device, dtype=dtype, requires_grad=requires_grad)
    t2 = t.clone().detach()
    # used for slicing in unbind_reference()
    t._batch_dim = 0
    t2._batch_dim = 0

    # (NT, T)
    yield SampleInput(
        njt.clone().detach(),
        args=(t,),
        kwargs=dict(op_kwargs),
        name=f"{njt_desc}: (NT, T) mixed broadcasting",
    )
    # (T, NT)
    yield SampleInput(
        t2,
        args=(njt.clone().detach(),),
        kwargs=dict(op_kwargs),
        name=f"{njt_desc}: (T, NT) mixed broadcasting",
    )


def sample_inputs_njt_reduction(
    op_info,
    device,
    dtype,
    requires_grad,
    supports_keepdim=True,
    op_kwargs=None,
    **kwargs,
):
    if not op_kwargs:
        op_kwargs = {}

    # extract info about the dim args this op supports
    assert op_info._extra_op_data.dim_args is not None
    (
        single_dim_argname,
        dimlist_argname,
    ) = op_info._extra_op_data.get_dim_argnames()
    assert single_dim_argname is not None
    supports_dimlist = dimlist_argname is not None

    for njt in _sample_njts(
        device=device, dtype=dtype, requires_grad=requires_grad, dims=[2, 3, 4]
    ):
        njt_desc = _describe_njt(njt)
        keepdim_values = [False, True] if supports_keepdim else [None]
        for keepdim in keepdim_values:
            keepdim_suffix = f" with keepdim={keepdim}" if supports_keepdim else ""
            # single dim-wise reduction; includes reduction over the ragged dim
            # NB: reduction over the batch dim is not supported!
            # TODO: Cover this in the set of error inputs
            for dim in range(1, njt.dim()):
                dim_desc = "normal" if dim != njt._ragged_idx else "ragged"
                yield SampleInput(
                    njt.detach().clone(),
                    kwargs={
                        **op_kwargs,
                        single_dim_argname: dim,
                        **({"keepdim": keepdim} if supports_keepdim else {}),
                    },
                    name=f"{njt_desc}: {dim_desc} dim reduction{keepdim_suffix}",
                )

            if supports_dimlist:
                # reduce on both batch and ragged dims
                yield SampleInput(
                    njt.detach().clone(),
                    kwargs={
                        **op_kwargs,
                        dimlist_argname: [0, njt._ragged_idx],
                        **({"keepdim": keepdim} if supports_keepdim else {}),
                    },
                    name=f"{njt_desc}: batch+ragged reduction{keepdim_suffix}",
                )

                # reduce on batch, ragged, and other dims
                for other_dim in range(njt._ragged_idx + 1, njt.dim()):
                    yield SampleInput(
                        njt.detach().clone(),
                        kwargs={
                            **op_kwargs,
                            dimlist_argname: [0, njt._ragged_idx, other_dim],
                            **({"keepdim": keepdim} if supports_keepdim else {}),
                        },
                        name=(
                            f"{njt_desc}: batch+ragged+dim={other_dim} "
                            f"reduction{keepdim_suffix}"
                        ),
                    )

                # reduce on two non-ragged, non-batch dims
                if njt.dim() > 3 and njt._ragged_idx == 1:
                    yield SampleInput(
                        njt.detach().clone(),
                        kwargs={
                            **op_kwargs,
                            dimlist_argname: [njt.dim() - 2, njt.dim() - 1],
                            **({"keepdim": keepdim} if supports_keepdim else {}),
                        },
                        name=f"{njt_desc}: two normal dim reduction{keepdim_suffix}",
                    )

                # full reduction by specifying all dims
                yield SampleInput(
                    njt.detach().clone(),
                    kwargs={
                        **op_kwargs,
                        dimlist_argname: list(range(njt.dim())),
                        **({"keepdim": keepdim} if supports_keepdim else {}),
                    },
                    name=f"{njt_desc}: all dim reduction{keepdim_suffix}",
                )

                # TODO: Reducing on ragged dim and non-batch dim is not supported;
                # cover this in the set of error inputs.

        # full reduction
        yield SampleInput(
            njt.detach().clone(),
            kwargs=dict(op_kwargs),
            name=f"{njt_desc}: full reduction with keepdim={keepdim}",
        )


def unsupported_sample_inputs_func(op_name):
    def _f(op_info, device, dtype, requires_grad, op_name=op_name, **kwargs):
        raise RuntimeError(
            f"OpInfo for {op_name} does not support NJT. Support can be added by modifying "
            "torch/testing/_internal/opinfo/definitions/nested.py."
        )

    return _f


def unsupported_reference(op_name):
    def _f(op, sample):
        raise RuntimeError(
            f"OpInfo for {op_name} does not define a ref() function. Support can be added by "
            "modifying torch/testing/_internal/opinfo/definitions/nested.py."
        )

    return _f


# === BEGIN OP-SPECIFIC SAMPLE INPUTS FUNCS / REFERENCES ===
def sample_inputs_unary_dimwise(
    op_info, device, dtype, requires_grad, op_kwargs=None, **kwargs
):
    if op_kwargs is None:
        op_kwargs = {}

    # only support a single non-list dim arg for now
    assert op_info._extra_op_data is not None
    single_dim_argname, dimlist_argname = op_info._extra_op_data.get_dim_argnames()
    assert single_dim_argname is not None
    assert dimlist_argname is None

    for njt in _sample_njts(
        device=device, dtype=dtype, requires_grad=requires_grad, dims=[2, 3, 4]
    ):
        for dim in range(njt.dim()):
            kwargs = {single_dim_argname: dim}
            kwargs.update(op_kwargs)
            yield SampleInput(
                njt.clone().detach(),
                kwargs=kwargs,
                name=f"{_describe_njt(njt)}: {_describe_dim(njt, dim)}",
            )


def batchwise_reference_chunk(op, sample):
    # reference for chunk() over dim=0
    kwargs = sample.kwargs
    B = sample.input.size(0)
    num_chunks = sample.kwargs["chunks"]
    chunk_size = math.ceil(B / num_chunks)
    num_full_chunks = B // chunk_size
    chunk_sizes = [chunk_size for _ in range(num_full_chunks)]
    if B % chunk_size != 0:
        # final chunk contains the leftovers
        chunk_sizes.append(B % chunk_size)

    # split unbound components into chunks according to calculated sizes
    components = list(sample.input.unbind())
    start = 0
    chunks = []
    for chunk_size in chunk_sizes:
        chunks.append(components[start : start + chunk_size])
        start += chunk_size

    # rejoin into NJT outputs
    return [torch.nested.nested_tensor(lst, layout=torch.jagged) for lst in chunks]


def batchwise_reference_narrow(op, sample):
    # TODO: write this!
    raise NotImplementedError


def batchwise_reference_select(op, sample):
    # reference for select() over dim=0
    return sample.input.unbind()[sample.kwargs["index"]]


def batchwise_reference_split(op, sample):
    # TODO: write this!
    raise NotImplementedError


def batchwise_reference_split_with_sizes(op, sample):
    # TODO: write this!
    raise NotImplementedError


def batchwise_reference_unflatten(op, sample):
    # TODO: write this!
    raise NotImplementedError


def batchwise_reference_unsqueeze(op, sample):
    raise ValueError("unsqueeze() is not intended to operate on the batch dim")


def sample_inputs_clone(op_info, device, dtype, requires_grad, **kwargs):
    # non-contiguous NJTs
    for njt in _sample_njts(
        device=device, dtype=dtype, requires_grad=requires_grad, dims=[2, 3, 4]
    ):
        yield SampleInput(njt, name=_describe_njt(njt))

    for memory_format in (torch.contiguous_format, torch.preserve_format):
        # construct a "non-contiguous with holes" NJT
        values = torch.randn(
            10, 5, device=device, dtype=dtype, requires_grad=requires_grad
        )
        offsets = torch.tensor([0, 2, 4, 10], device=device, dtype=torch.int64)
        lengths = torch.tensor([2, 1, 3], device=device, dtype=torch.int64)
        njt = torch.nested.nested_tensor_from_jagged(
            values, offsets=offsets, lengths=lengths
        )

        njt_desc = _describe_njt(njt)
        yield SampleInput(
            njt,
            kwargs={"memory_format": memory_format},
            name=f"{njt_desc}: {memory_format})",
        )


def sample_inputs_mvl_gamma(p):
    return partial(sample_inputs_elementwise_njt_unary, op_kwargs={"p": p})


def sample_inputs_polygamma_n(n):
    return partial(sample_inputs_elementwise_njt_unary, op_kwargs={"n": n})


def sample_inputs_special_polygamma_n(n):
    return partial(sample_inputs_elementwise_njt_unary, op_kwargs={"n": n})


def sample_inputs_to(op_info, device, dtype, requires_grad, op_kwargs=None, **kwargs):
    for njt in _sample_njts(
        device=device,
        dtype=dtype,
        requires_grad=requires_grad,
        dims=[2, 3, 4],
    ):
        other_dtypes = (
            d for d in (torch.float32, torch.half, torch.double) if d is not dtype
        )
        for other_dtype in other_dtypes:
            sample_name = f"{njt.dim()}D: {dtype} -> {other_dtype}"
            yield SampleInput(
                njt.detach().clone(), kwargs={"dtype": dtype}, name=sample_name
            )

        # only include device transfer for CUDA inputs
        if "cuda" in device:
            other_device = "cpu"
            sample_name = f"{njt.dim()}D: {device} -> {other_device}"
            yield SampleInput(
                njt.detach().clone(), kwargs={"device": other_device}, name=sample_name
            )


def sample_inputs_bmm(op_info, device, dtype, requires_grad, op_kwargs=None, **kwargs):
    for njt_3d in _sample_njts(
        device=device, dtype=dtype, requires_grad=requires_grad, dims=[3]
    ):
        # (B, j1, D) x (B, D, E) => (B, j1, E)
        if njt_3d._ragged_idx == 1:
            B, D = njt_3d.shape[0], njt_3d.shape[-1]
            E = D + 2
            other = torch.randn(B, D, E, device=device, dtype=dtype)
            # used for slicing in unbind_reference()
            other._batch_dim = 0
            njt_desc = _describe_njt(njt_3d)
            yield SampleInput(
                njt_3d.detach().clone(),
                kwargs={"mat2": other},
                name=f"{njt_desc}: (B, j, D) x (B, D, E)",
            )

        # TODO (need factory functions):
        # (B, D, j1) x (B, j1, E) => (B, D, E)


def reference_bmm(op, sample):
    # unbind reduces a dim and bmm requires 3D, so use matmul as the reference
    matmul_op = copy(op)
    matmul_op.op = torch.matmul
    # change arg name from mat2 -> other
    modified_sample = copy(sample)
    other = modified_sample.kwargs["mat2"]
    del modified_sample.kwargs["mat2"]
    modified_sample.kwargs["other"] = other
    return unbind_reference(matmul_op, modified_sample)


def sample_inputs_chunk(op_info, device, dtype, requires_grad, **kwargs):
    for sample_input in sample_inputs_unary_dimwise(
        op_info, device, dtype, requires_grad, **kwargs
    ):
        # ragged dim chunking: test a single chunks value
        if sample_input.kwargs["dim"] == sample_input.input._ragged_idx:
            yield _update_sample(sample_input, {"chunks": 3})
        # other dim chunking: test different chunks values
        else:
            D = sample_input.input.size(sample_input.kwargs["dim"])
            for chunks in [1, D // 2, D - 1, D]:
                yield _update_sample(sample_input, {"chunks": chunks})


def sample_inputs_matmul(
    op_info, device, dtype, requires_grad, op_kwargs=None, **kwargs
):
    # also run bmm samples through
    for sample_input in sample_inputs_bmm(op_info, device, dtype, requires_grad):
        # change arg name from mat2 -> other
        other = sample_input.kwargs["mat2"]
        del sample_input.kwargs["mat2"]
        sample_input.kwargs["other"] = other
        yield sample_input

    # 3D cases not covered by bmm
    for njt_3d in _sample_njts(
        device=device, dtype=dtype, requires_grad=requires_grad, dims=[3]
    ):
        # (B, j1, D) x (D, E) => (B, j1, E)
        if njt_3d._ragged_idx == 1:
            D = njt_3d.shape[-1]
            E = D + 2
            njt_desc = _describe_njt(njt_3d)
            yield SampleInput(
                njt_3d.detach().clone(),
                kwargs={"other": torch.randn(D, E, device=device, dtype=dtype)},
                name=f"{njt_desc}: (B, j, D) x (D, E)",
            )

    # 4D cases
    for njt_4d in _sample_njts(
        device=device, dtype=dtype, requires_grad=requires_grad, dims=[4]
    ):
        # (B, j1, D, E) x (E, F) => (B, j1, D, F)
        if njt_4d._ragged_idx == 1:
            E = njt_4d.shape[-1]
            F = E + 2
            njt_desc = _describe_njt(njt_4d)
            yield SampleInput(
                njt_4d.detach().clone(),
                kwargs={"other": torch.randn(E, F, device=device, dtype=dtype)},
                name=f"{njt_desc}: (B, j, D, E) x (E, F)",
            )

        # TODO (need factory functions):
        # (B, j1, D, E) x (B, j1, E, F) => (B, j1, D, F)


def sample_inputs_masked_select(
    op_info, device, dtype, requires_grad, op_kwargs=None, **kwargs
):
    for njt in _sample_njts(
        device=device, dtype=dtype, requires_grad=requires_grad, dims=[2]
    ):
        yield SampleInput(
            njt,
            kwargs={"mask": (torch.randn_like(njt, requires_grad=False) < 0.0)},
            name=_describe_njt(njt),
        )


def sample_inputs_narrow(op_info, device, dtype, requires_grad, **kwargs):
    for sample_input in sample_inputs_unary_dimwise(
        op_info, device, dtype, requires_grad, **kwargs
    ):
        # ragged dim narrowing: test a single start, length value
        if sample_input.kwargs["dim"] == sample_input.input._ragged_idx:
            yield _update_sample(sample_input, {"start": 1, "length": 2})
        # other dim narrowing: test different start, length values
        else:
            D = sample_input.input.size(sample_input.kwargs["dim"])
            for start, length in [(0, D), (0, D - 1), (1, D - 1), (D - 1, 1)]:
                yield _update_sample(sample_input, {"start": start, "length": length})


def sample_inputs_nn_functional_embedding(
    op_info, device, dtype, requires_grad, **kwargs
):
    indices = torch.nested.nested_tensor(
        [
            torch.tensor([0, 2, 1, 3]),
            torch.tensor([4, 2, 1]),
            torch.tensor([6, 7, 5, 2, 4]),
        ],
        layout=torch.jagged,
        dtype=torch.int64,
        device=device,
    )

    NUM_EMBEDDINGS = 20
    EMBEDDING_DIM = 32
    weight = torch.randn(NUM_EMBEDDINGS, EMBEDDING_DIM, device=device, dtype=dtype)

    # NB: the OpInfo entry for embedding_bag expects weight first so the gradients
    # can be checked
    yield SampleInput(
        weight.detach().clone().requires_grad_(),
        args=(indices,),
    )

    yield SampleInput(
        weight.detach().clone().requires_grad_(),
        args=(indices,),
        kwargs={"padding_idx": 1},
    )


def sample_inputs_index_put(
    op_info, device, dtype, requires_grad, op_kwargs=None, **kwargs
):
    for njt in _sample_njts(
        device=device, dtype=dtype, requires_grad=requires_grad, dims=[2, 3, 4]
    ):
        for dim in range(njt.dim()):
            indices = [
                torch.tensor(list(range(njt.size(0))), device=njt.device),
                *[
                    torch.tensor([0] * njt.size(0), device=njt.device)
                    for _ in range(dim - 1)
                ],
            ]
            njt_desc = _describe_njt(njt)
            yield SampleInput(
                njt.detach().clone(),
                kwargs={
                    "indices": indices,
                    "values": torch.tensor(1.0, device=njt.device),
                },
                name=f"{njt_desc}: up to dim {dim - 1}",
            )

    # Non-cont NJT for completeness
    offsets = torch.tensor([0, 2, 5, 7], device=device)
    lengths = torch.tensor([2, 2, 2], device=device)
    indices = [
        torch.tensor([0, 1, 2], device=device),
        torch.tensor([0, 1, 1], device=device),
        torch.tensor([0, 0, 0], device=device),
    ]
    a = torch.nested.nested_tensor_from_jagged(
        torch.zeros(7, 3, device=device), offsets, lengths
    )

    njt_desc = _describe_njt(a)
    yield SampleInput(
        a.detach().clone(),
        kwargs={"indices": indices, "values": torch.tensor(1.0, device=a.device)},
        name=f"{njt_desc}: all dims",
    )


def sample_inputs_nn_functional_embedding_bag(
    op_info, device, dtype, requires_grad, **kwargs
):
    for generate_per_sample_weight in (True, False):
        for mode in ("sum", "mean", "max"):
            # per_sample_weights is only supported for mode='sum'
            if mode != "sum" and generate_per_sample_weight:
                continue

            NUM_EMBEDDINGS = 10
            EMBEDDING_DIM = 32
            weight = torch.randn(
                NUM_EMBEDDINGS, EMBEDDING_DIM, dtype=dtype, device=device
            )

            njt = torch.nested.nested_tensor(
                [
                    torch.randint(0, NUM_EMBEDDINGS, size=(2,)),
                    torch.randint(0, NUM_EMBEDDINGS, size=(3,)),
                    torch.randint(0, NUM_EMBEDDINGS, size=(4,)),
                ],
                layout=torch.jagged,
                dtype=torch.int64,
                device=device,
            )

            per_sample_weights = None
            if generate_per_sample_weight:
                per_sample_weights = torch.randn_like(njt, dtype=dtype)

            # NB: the OpInfo entry for embedding_bag expects weight first so the gradients
            # can be checked
            yield SampleInput(
                weight,
                args=(njt,),
                kwargs={
                    "mode": mode,
                    "per_sample_weights": per_sample_weights,
                },
            )


def reference_nn_functional_embedding_bag(op, sample):
    # run reference on a single bag at a time
    new_kwargs = dict(sample.kwargs)
    new_kwargs.update(
        {"offsets": torch.tensor([0], dtype=torch.int64, device=sample.input.device)}
    )
    # flip input / weight back to what unbind_reference() expects
    sample = SampleInput(sample.args[0], args=(sample.input,), kwargs=new_kwargs)
    old_op = op.op
    op.op = torch.nn.functional.embedding_bag
    output = unbind_reference(op, sample, wrap_output_as_njt=False)
    op.op = old_op
    # concat bag outputs to get final output
    return torch.cat(output, dim=0)


def sample_inputs_nn_functional_linear(op_info, device, dtype, requires_grad, **kwargs):
    for njt in _sample_njts(
        device=device, dtype=dtype, requires_grad=requires_grad, dims=[3, 4, 5]
    ):
        # projection over a ragged dim is not currently supported
        if is_nested_int(njt.size(-1)):
            continue

        # with bias
        NUM_OUTPUT = 10
        weight = torch.randn(
            NUM_OUTPUT,
            njt.size(-1),
            device=device,
            dtype=dtype,
            requires_grad=requires_grad,
        )
        bias = torch.randn(
            NUM_OUTPUT, device=device, dtype=dtype, requires_grad=requires_grad
        )
        yield SampleInput(
            njt,
            kwargs={
                "weight": weight,
                "bias": bias,
            },
        )

        # without bias
        yield SampleInput(
            njt,
            kwargs={
                "weight": weight,
            },
        )


def sample_inputs_nn_functional_rms_norm(
    op_info, device, dtype, requires_grad, **kwargs
):
    for njt in _sample_njts(
        device=device, dtype=dtype, requires_grad=requires_grad, dims=[3, 4]
    ):
        # normalize over non-ragged dims
        for start_dim in range(njt.dim()):
            if start_dim <= njt._ragged_idx:
                continue

            normalized_shape = njt.shape[start_dim:]
            weight = torch.randn(
                normalized_shape,
                device=device,
                dtype=dtype,
                requires_grad=requires_grad,
            )

            yield SampleInput(
                njt,
                kwargs={
                    "normalized_shape": normalized_shape,
                    "weight": weight,
                },
            )


sample_inputs_nn_functional_threshold = partial(
    sample_inputs_elementwise_njt_unary,
    op_kwargs={"threshold": float.fromhex("0x1.3ap-3"), "value": -9},
)


<<<<<<< HEAD
def sample_inputs_select(op_info, device, dtype, requires_grad, **kwargs):
    for sample_input in sample_inputs_unary_dimwise(
        op_info, device, dtype, requires_grad, **kwargs
    ):
        # ragged dim chunking: test a single index
        if sample_input.kwargs["dim"] == sample_input.input._ragged_idx:
            yield _update_sample(sample_input, {"index": 0})
        # other dim chunking: test different indices
        else:
            D = sample_input.input.size(sample_input.kwargs["dim"])
            for index in [0, D // 2, D - 1]:
                yield _update_sample(sample_input, {"index": index})


def sample_inputs_split(op_info, device, dtype, requires_grad, **kwargs):
    for sample_input in sample_inputs_unary_dimwise(
        op_info, device, dtype, requires_grad, **kwargs
    ):
        # ragged dim chunking: test a single split size
        if sample_input.kwargs["dim"] == sample_input.input._ragged_idx:
            yield _update_sample(sample_input, {"split_size_or_sections": 3})
        # other dim chunking: test different split sizes
        else:
            D = sample_input.input.size(sample_input.kwargs["dim"])
            for split_size in [1, D // 2, D - 1, D]:
                yield _update_sample(
                    sample_input, {"split_size_or_sections": split_size}
                )


def sample_inputs_split_with_sizes(op_info, device, dtype, requires_grad, **kwargs):
    for sample_input in sample_inputs_unary_dimwise(
        op_info, device, dtype, requires_grad, **kwargs
    ):
        # It will never make sense to operate on the ragged dim.
        # TODO: Handle this with error_inputs
        if sample_input.kwargs["dim"] == sample_input.input._ragged_idx:
            continue

        D = sample_input.input.size(sample_input.kwargs["dim"])
        # splits should add up to D
        split1 = torch.randint(0, D - 1, size=()).item()
        split2 = D - split1
        yield _update_sample(sample_input, {"split_sizes": [split1, split2]})


def sample_inputs_squeeze(op_info, device, dtype, requires_grad, **kwargs):
    # squeeze-specific NJT generator (need to ensure there are some 1s in the shape)
    def _get_njts():
        njt = random_nt_from_dims(
            (4, None, 1, 3, 1),
            device=device,
            dtype=dtype,
            requires_grad=requires_grad,
            layout=torch.jagged,
        )
        yield njt
        # without min / max seqlen cached
        values = njt.values().detach().clone()
        offsets = njt.offsets().detach().clone()
        yield torch.nested.nested_tensor_from_jagged(values, offsets)
        # non-contiguous transposed
        yield njt.transpose(1, 3)
        # non-contiguous with holes
        values = njt.values().clone().detach()
        offsets = njt.offsets().clone().detach()
        # subtract 1 to cause holes
        lengths = (offsets.diff() - 1).clone().detach()
        yield torch.nested.nested_tensor_from_jagged(
            values=values,
            offsets=offsets,
            lengths=lengths,
        )

    for njt in _get_njts():
        # single dim operation
        for dim in range(njt.dim()):
            # Operation on batch / ragged dim is never expected to work.
            # TODO: Handle these via error_inputs.
            if dim == 0 or dim == njt._ragged_idx:
                continue

            yield SampleInput(
                njt.clone().detach(),
                kwargs={"dim": dim},
                name=f"{_describe_njt(njt)}: {_describe_dim(njt, dim)}",
            )

        # multiple dim operation (pass no args)
        yield SampleInput(
            njt.clone().detach(),
            kwargs={"dim": dim},
            name=f"{_describe_njt(njt)}: multiple dims",
        )


def sample_inputs_unflatten(op_info, device, dtype, requires_grad, **kwargs):
    for sample_input in sample_inputs_unary_dimwise(
        op_info, device, dtype, requires_grad, **kwargs
    ):
        # It will never make sense to operate on the ragged dim.
        # TODO: Handle this with error_inputs
        if sample_input.kwargs["dim"] == sample_input.input._ragged_idx:
            continue

        D = sample_input.input.size(sample_input.kwargs["dim"])
        # sizes should multiply to be D
        yield _update_sample(sample_input, {"sizes": [D, 1]})
        yield _update_sample(sample_input, {"sizes": [1, D]})
        if D % 2 == 0:
            yield _update_sample(sample_input, {"sizes": [D // 2, 2]})
            yield _update_sample(sample_input, {"sizes": [2, D // 2]})


def sample_inputs_unsqueeze(op_info, device, dtype, requires_grad, **kwargs):
    for sample_input in sample_inputs_unary_dimwise(
        op_info, device, dtype, requires_grad, **kwargs
    ):
        yield sample_input
        last_dim_sample = _update_sample(sample_input, {"dim": -1})
        last_dim_sample.name = (
            f"{_describe_njt(last_dim_sample.input)}: add dim to the end"
        )
        yield last_dim_sample


# === END OP-SPECIFIC SAMPLE INPUTS FUNCS / REFERENCES ===
=======
def sample_inputs_where(op_info, device, dtype, requires_grad, **kwargs):
    for njt in _sample_njts(
        device=device, dtype=dtype, requires_grad=requires_grad, dims=[2, 3, 4]
    ):
        # NJTs for input, condition, and other
        condition = njt > 0.0
        yield SampleInput(
            njt.clone().detach(),
            kwargs={
                "condition": condition,
                "other": torch.randn_like(njt),
            },
        )

        # NJT for input + condition and scalar for other
        yield SampleInput(
            njt.clone().detach(),
            kwargs={
                "condition": condition,
                "other": 42,
            },
        )

        # TODO: Cover broadcasting beyond scalar tensors


# === END OP-SPECIFIC SAMPLE INPUTS FUNCS ===
>>>>>>> b6e795f5


# Mapping of OpInfo full names -> sample_inputs_funcs, which define the set of sample inputs
# (involving NJTs) to pass to the op. Full name consists of the OpInfo's name and variant name
# separated by a period (e.g. special.polygamma.special_polygamma_n_0). These are necessary
# to specify if they cannot be auto-generated for some reason. Try to keep these sorted
# in alphabetical order!
njt_sample_inputs = {
    "bmm": sample_inputs_bmm,
    "chunk": sample_inputs_chunk,
    "clone": sample_inputs_clone,
    "count_nonzero": partial(sample_inputs_njt_reduction, supports_keepdim=False),
    **{f"mvlgamma.mvlgamma_p_{p}": sample_inputs_mvl_gamma(p=1) for p in (1, 3, 5)},
    "nn.functional.embedding": sample_inputs_nn_functional_embedding,
    "nn.functional.embedding_bag": sample_inputs_nn_functional_embedding_bag,
    "nn.functional.linear": sample_inputs_nn_functional_linear,
    "nn.functional.rms_norm": sample_inputs_nn_functional_rms_norm,
    "nn.functional.threshold": sample_inputs_nn_functional_threshold,
    **{f"polygamma.polygamma_n_{n}": sample_inputs_polygamma_n(n=n) for n in range(5)},
    "special.polygamma.special_polygamma_n_0": sample_inputs_special_polygamma_n(n=0),
    "to": sample_inputs_to,
    "matmul": sample_inputs_matmul,
    "masked_select": sample_inputs_masked_select,
    "narrow": sample_inputs_narrow,
    "index_put": sample_inputs_index_put,
<<<<<<< HEAD
    # these two don't have ReductionOpInfo entries
    "max.reduction_with_dim": sample_inputs_njt_reduction,
    "min.reduction_with_dim": sample_inputs_njt_reduction,
    "select": sample_inputs_select,
    "split": sample_inputs_split,
    "split_with_sizes": sample_inputs_split_with_sizes,
    "squeeze": sample_inputs_squeeze,
    "unflatten": sample_inputs_unflatten,
    "unsqueeze": sample_inputs_unsqueeze,
=======
    "max.reduction_with_dim": partial(
        sample_inputs_njt_reduction, supports_dimlist=False
    ),
    "min.reduction_with_dim": partial(
        sample_inputs_njt_reduction, supports_dimlist=False
    ),
    "prod": partial(sample_inputs_njt_reduction, supports_dimlist=False),
    "where": sample_inputs_where,
>>>>>>> b6e795f5
}

njt_references = {
    "bmm": reference_bmm,
    "chunk": partial(
        unary_dimwise_reference, batchwise_reference=batchwise_reference_chunk
    ),
    "count_nonzero": reduction_reference,
    # these two don't have ReductionOpInfo entries
    "max.reduction_with_dim": reduction_reference,
    "min.reduction_with_dim": reduction_reference,
    "narrow": partial(
        unary_dimwise_reference, batchwise_reference=batchwise_reference_narrow
    ),
    "select": partial(
        unary_dimwise_reference, batchwise_reference=batchwise_reference_select
    ),
    "split": partial(
        unary_dimwise_reference, batchwise_reference=batchwise_reference_split
    ),
    "split_with_sizes": partial(
        unary_dimwise_reference,
        batchwise_reference=batchwise_reference_split_with_sizes,
    ),
    "squeeze": unbind_reference,
    "nn.functional.embedding_bag": reference_nn_functional_embedding_bag,
    "unflatten": partial(
        unary_dimwise_reference, batchwise_reference=batchwise_reference_unflatten
    ),
    "unsqueeze": partial(
        unary_dimwise_reference, batchwise_reference=batchwise_reference_unsqueeze
    ),
}


# Translates an OpInfo entry to one that operates on NJTs.
def translate_opinfo(op):
    new_op = copy(op)
    new_op.supports_njt = True
    # add some extra info for use in generating tests on the right subset of ops
    new_op._extra_op_data = extra_op_data.get(op.full_name, ExtraOpData())

    if op.full_name in njt_sample_inputs:
        new_op.sample_inputs_func = njt_sample_inputs[op.full_name]
        new_op.ref = njt_references.get(op.full_name, unbind_reference)
    elif isinstance(op, UnaryUfuncInfo):
        new_op.sample_inputs_func = partial(
            sample_inputs_elementwise_njt_unary, op_kwargs=None
        )
        new_op.ref = unbind_reference
    elif isinstance(op, BinaryUfuncInfo):
        new_op.sample_inputs_func = partial(
            sample_inputs_elementwise_njt_binary, op_kwargs=None
        )
        new_op.ref = unbind_reference
    elif isinstance(op, ReductionOpInfo):
        new_op.sample_inputs_func = partial(sample_inputs_njt_reduction, op_kwargs=None)
        new_op.ref = reduction_reference
    # TODO: Translate the rest of the OpInfos
    else:
        new_op.sample_inputs_func = unsupported_sample_inputs_func(op.full_name)
        new_op.ref = unsupported_reference(op.full_name)
        new_op.supports_njt = False

    return new_op


njt_op_db = [translate_opinfo(op) for op in op_db]<|MERGE_RESOLUTION|>--- conflicted
+++ resolved
@@ -1244,7 +1244,6 @@
 )
 
 
-<<<<<<< HEAD
 def sample_inputs_select(op_info, device, dtype, requires_grad, **kwargs):
     for sample_input in sample_inputs_unary_dimwise(
         op_info, device, dtype, requires_grad, **kwargs
@@ -1371,8 +1370,6 @@
         yield last_dim_sample
 
 
-# === END OP-SPECIFIC SAMPLE INPUTS FUNCS / REFERENCES ===
-=======
 def sample_inputs_where(op_info, device, dtype, requires_grad, **kwargs):
     for njt in _sample_njts(
         device=device, dtype=dtype, requires_grad=requires_grad, dims=[2, 3, 4]
@@ -1397,10 +1394,7 @@
         )
 
         # TODO: Cover broadcasting beyond scalar tensors
-
-
-# === END OP-SPECIFIC SAMPLE INPUTS FUNCS ===
->>>>>>> b6e795f5
+# === END OP-SPECIFIC SAMPLE INPUTS FUNCS / REFERENCES ===
 
 
 # Mapping of OpInfo full names -> sample_inputs_funcs, which define the set of sample inputs
@@ -1426,7 +1420,6 @@
     "masked_select": sample_inputs_masked_select,
     "narrow": sample_inputs_narrow,
     "index_put": sample_inputs_index_put,
-<<<<<<< HEAD
     # these two don't have ReductionOpInfo entries
     "max.reduction_with_dim": sample_inputs_njt_reduction,
     "min.reduction_with_dim": sample_inputs_njt_reduction,
@@ -1436,16 +1429,7 @@
     "squeeze": sample_inputs_squeeze,
     "unflatten": sample_inputs_unflatten,
     "unsqueeze": sample_inputs_unsqueeze,
-=======
-    "max.reduction_with_dim": partial(
-        sample_inputs_njt_reduction, supports_dimlist=False
-    ),
-    "min.reduction_with_dim": partial(
-        sample_inputs_njt_reduction, supports_dimlist=False
-    ),
-    "prod": partial(sample_inputs_njt_reduction, supports_dimlist=False),
     "where": sample_inputs_where,
->>>>>>> b6e795f5
 }
 
 njt_references = {
