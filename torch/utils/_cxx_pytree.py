"""
Contains utility functions for working with nested python data structures.

A *pytree* is Python nested data structure. It is a tree in the sense that
nodes are Python collections (e.g., list, tuple, dict) and the leaves are
Python values. Furthermore, a pytree should not contain reference cycles.

pytrees are useful for working with nested collections of Tensors. For example,
one can use `tree_map` to map a function over all Tensors inside some nested
collection of Tensors and `tree_leaves` to get a flat list of all Tensors
inside some nested collection. pytrees are helpful for implementing nested
collection support for PyTorch APIs.
"""

import functools
import sys
import types
from typing import (
    Any,
    Callable,
    Iterable,
    List,
    Optional,
    overload,
    Tuple,
    Type,
    TypeVar,
    Union,
)
from typing_extensions import deprecated, TypeIs

import optree
from optree import PyTreeSpec as TreeSpec  # direct import for type annotations

import torch.utils._pytree as python_pytree
from torch.utils._pytree import KeyEntry as KeyEntry


__all__ = [
    "PyTree",
    "Context",
    "FlattenFunc",
    "UnflattenFunc",
    "DumpableContext",
    "ToDumpableContextFn",
    "FromDumpableContextFn",
    "TreeSpec",
    "LeafSpec",
    "keystr",
    "key_get",
    "register_pytree_node",
    "tree_flatten",
    "tree_flatten_with_path",
    "tree_unflatten",
    "tree_iter",
    "tree_leaves",
    "tree_leaves_with_path",
    "tree_structure",
    "tree_map",
    "tree_map_with_path",
    "tree_map_",
    "tree_map_only",
    "tree_map_only_",
    "tree_all",
    "tree_any",
    "tree_all_only",
    "tree_any_only",
    "treespec_dumps",
    "treespec_loads",
    "treespec_pprint",
    "is_namedtuple",
    "is_namedtuple_class",
    "is_namedtuple_instance",
    "is_structseq",
    "is_structseq_class",
    "is_structseq_instance",
]


__TORCH_DICT_SESSION = optree.dict_insertion_ordered(True, namespace="torch")
__TORCH_DICT_SESSION.__enter__()  # enable globally and permanently


T = TypeVar("T")
S = TypeVar("S")
U = TypeVar("U")
R = TypeVar("R")


Context = Any
PyTree = Any
FlattenFunc = Callable[[PyTree], Tuple[List[Any], Context]]
UnflattenFunc = Callable[[Iterable[Any], Context], PyTree]
OpTreeUnflattenFunc = Callable[[Context, Iterable[Any]], PyTree]
DumpableContext = Any  # Any json dumpable text
ToDumpableContextFn = Callable[[Context], DumpableContext]
FromDumpableContextFn = Callable[[DumpableContext], Context]
KeyPath = Tuple[KeyEntry, ...]
FlattenWithKeysFunc = Callable[[PyTree], Tuple[List[Tuple[KeyEntry, Any]], Any]]


def _reverse_args(func: UnflattenFunc) -> OpTreeUnflattenFunc:
    @functools.wraps(func)
    def wrapped(*args: Any, **kwargs: Any) -> Any:
        return func(*reversed(args), **kwargs)

    return wrapped


def register_pytree_node(
    cls: Type[Any],
    flatten_fn: FlattenFunc,
    unflatten_fn: UnflattenFunc,
    *,
    serialized_type_name: Optional[str] = None,
    to_dumpable_context: Optional[ToDumpableContextFn] = None,
    from_dumpable_context: Optional[FromDumpableContextFn] = None,
    flatten_with_keys_fn: Optional[FlattenWithKeysFunc] = None,
) -> None:
    """Register a container-like type as pytree node.

    Args:
        cls (type): A Python type to treat as an internal pytree node.
        flatten_fn (callable): A function to be used during flattening, taking an instance of
            ``cls`` and returning a pair, with (1) an iterable for the children to be flattened
            recursively, and (2) some hashable auxiliary data to be stored in the treespec and to be
            passed to the ``unflatten_fn``.
        unflatten_fn (callable): A function taking two arguments: the auxiliary data that was
            returned by ``flatten_fn`` and stored in the treespec, and the unflattened children.
            The function should return an instance of ``cls``.
        serialized_type_name (str, optional): A keyword argument used to specify the fully
            qualified name used when serializing the tree spec.
        to_dumpable_context (callable, optional): An optional keyword argument to custom specify how
            to convert the context of the pytree to a custom json dumpable representation. This is
            used for json serialization, which is being used in :mod:`torch.export` right now.
        from_dumpable_context (callable, optional): An optional keyword argument to custom specify
            how to convert the custom json dumpable representation of the context back to the
            original context. This is used for json deserialization, which is being used in
            :mod:`torch.export` right now.

    Example::

        >>> # xdoctest: +SKIP
        >>> # Registry a Python type with lambda functions
        >>> register_pytree_node(
        ...     set,
        ...     lambda s: (sorted(s), None, None),
        ...     lambda children, _: set(children),
        ... )
    """
    if flatten_with_keys_fn is not None:
        raise NotImplementedError("KeyPaths are not yet supported in cxx_pytree.")

    _private_register_pytree_node(
        cls,
        flatten_fn,
        unflatten_fn,
        serialized_type_name=serialized_type_name,
        to_dumpable_context=to_dumpable_context,
        from_dumpable_context=from_dumpable_context,
    )

    python_pytree._private_register_pytree_node(
        cls,
        flatten_fn,
        unflatten_fn,
        serialized_type_name=serialized_type_name,
        to_dumpable_context=to_dumpable_context,
        from_dumpable_context=from_dumpable_context,
    )


@deprecated(
    "`torch.utils._cxx_pytree._register_pytree_node` is deprecated. "
    "Please use `torch.utils._cxx_pytree.register_pytree_node` instead.",
    category=FutureWarning,
)
def _register_pytree_node(
    cls: Type[Any],
    flatten_fn: FlattenFunc,
    unflatten_fn: UnflattenFunc,
    *,
    serialized_type_name: Optional[str] = None,
    to_dumpable_context: Optional[ToDumpableContextFn] = None,
    from_dumpable_context: Optional[FromDumpableContextFn] = None,
) -> None:
    """Register a container-like type as pytree node for the C++ pytree only.

    The ``namespace`` argument is used to avoid collisions that occur when different libraries
    register the same Python type with different behaviors. It is recommended to add a unique prefix
    to the namespace to avoid conflicts with other libraries. Namespaces can also be used to specify
    the same class in different namespaces for different use cases.

    .. warning::
        For safety reasons, a ``namespace`` must be specified while registering a custom type. It is
        used to isolate the behavior of flattening and unflattening a pytree node type. This is to
        prevent accidental collisions between different libraries that may register the same type.

    Args:
        cls (type): A Python type to treat as an internal pytree node.
        flatten_fn (callable): A function to be used during flattening, taking an instance of
            ``cls`` and returning a pair, with (1) an iterable for the children to be flattened
            recursively, and (2) some hashable auxiliary data to be stored in the treespec and to be
            passed to the ``unflatten_fn``.
        unflatten_fn (callable): A function taking two arguments: the auxiliary data that was
            returned by ``flatten_fn`` and stored in the treespec, and the unflattened children.
            The function should return an instance of ``cls``.
        serialized_type_name (str, optional): A keyword argument used to specify the fully
            qualified name used when serializing the tree spec.
        to_dumpable_context (callable, optional): An optional keyword argument to custom specify how
            to convert the context of the pytree to a custom json dumpable representation. This is
            used for json serialization, which is being used in :mod:`torch.export` right now.
        from_dumpable_context (callable, optional): An optional keyword argument to custom specify
            how to convert the custom json dumpable representation of the context back to the
            original context. This is used for json deserialization, which is being used in
            :mod:`torch.export` right now.
    """

    _private_register_pytree_node(
        cls,
        flatten_fn,
        unflatten_fn,
        serialized_type_name=serialized_type_name,
        to_dumpable_context=to_dumpable_context,
        from_dumpable_context=from_dumpable_context,
    )


def _private_register_pytree_node(
    cls: Type[Any],
    flatten_fn: FlattenFunc,
    unflatten_fn: UnflattenFunc,
    *,
    serialized_type_name: Optional[str] = None,
    to_dumpable_context: Optional[ToDumpableContextFn] = None,
    from_dumpable_context: Optional[FromDumpableContextFn] = None,
) -> None:
    """This is an internal function that is used to register a pytree node type
    for the C++ pytree only. End-users should use :func:`register_pytree_node`
    instead.
    """
    # TODO(XuehaiPan): remove this condition when we make Python pytree out-of-box support
    # PyStructSequence types
    if not optree.is_structseq_class(cls):
        optree.register_pytree_node(
            cls,
            flatten_fn,
            _reverse_args(unflatten_fn),
            namespace="torch",
        )


def _is_pytreespec_instance(obj: Any, /) -> TypeIs[TreeSpec]:
    return isinstance(obj, TreeSpec)


<<<<<<< HEAD
def is_namedtuple(obj: Union[object, type]) -> bool:
    """Return whether the object is an instance of namedtuple or a subclass of namedtuple."""
    return optree.is_namedtuple(obj)


def is_namedtuple_class(cls: type) -> bool:
    """Return whether the class is a subclass of namedtuple."""
    return optree.is_namedtuple_class(cls)


def is_namedtuple_instance(obj: object) -> bool:
    """Return whether the object is an instance of namedtuple."""
    return optree.is_namedtuple_instance(obj)


def is_structseq(obj: Union[object, type]) -> bool:
    """Return whether the object is an instance of PyStructSequence or a class of PyStructSequence."""
    return optree.is_structseq(obj)


def is_structseq_class(cls: type) -> bool:
    """Return whether the class is a class of PyStructSequence."""
    return optree.is_structseq_class(cls)


def is_structseq_instance(obj: object) -> bool:
    """Return whether the object is an instance of PyStructSequence."""
    return optree.is_structseq_instance(obj)
=======
def tree_is_leaf(
    tree: PyTree,
    is_leaf: Optional[Callable[[PyTree], bool]] = None,
) -> bool:
    """Check if a pytree is a leaf.

    >>> tree_is_leaf(1)
    True
    >>> tree_is_leaf(None)
    True
    >>> tree_is_leaf([1, 2, 3])
    False
    >>> tree_is_leaf((1, 2, 3), is_leaf=lambda x: isinstance(x, tuple))
    True
    >>> tree_is_leaf({'a': 1, 'b': 2, 'c': 3})
    False
    >>> tree_is_leaf({'a': 1, 'b': 2, 'c': None})
    False

    Args:
        tree (pytree): A pytree to check if it is a leaf node.
        is_leaf (callable, optional): An extra leaf predicate function that will be called at each
            flattening step. The function should have a single argument with signature
            ``is_leaf(node) -> bool``. If it returns :data:`True`, the whole subtree being treated
            as a leaf. Otherwise, the default pytree registry will be used to determine a node is a
            leaf or not. If the function is not specified, the default pytree registry will be used.

    Returns:
        A boolean indicating if the pytree is a leaf node.
    """
    return optree.tree_is_leaf(
        tree,
        is_leaf=is_leaf,
        none_is_leaf=True,
        namespace="torch",
    )
>>>>>>> 51182d2d


def tree_flatten(
    tree: PyTree,
    is_leaf: Optional[Callable[[PyTree], bool]] = None,
) -> Tuple[List[Any], TreeSpec]:
    """Flatten a pytree.

    See also :func:`tree_unflatten`.

    The flattening order (i.e., the order of elements in the output list) is deterministic,
    corresponding to a left-to-right depth-first tree traversal.

    >>> tree = {"b": (2, [3, 4]), "a": 1, "c": None, "d": 5}
    >>> tree_flatten(tree)
    ([2, 3, 4, 1, None, 5], PyTreeSpec({'b': (*, [*, *]), 'a': *, 'c': *, 'd': *}, NoneIsLeaf, namespace='torch'))
    >>> tree_flatten(1)
    ([1], PyTreeSpec(*, NoneIsLeaf, namespace='torch'))
    >>> tree_flatten(None)
    ([None], PyTreeSpec(*, NoneIsLeaf, namespace='torch'))
    >>> from collections import OrderedDict
    >>> tree = OrderedDict([("b", (2, [3, 4])), ("a", 1), ("c", None), ("d", 5)])
    >>> tree_flatten(tree)
    ([2, 3, 4, 1, None, 5], PyTreeSpec(OrderedDict({'b': (*, [*, *]), 'a': *, 'c': *, 'd': *}), NoneIsLeaf, namespace='torch'))

    Args:
        tree (pytree): A pytree to flatten.
        is_leaf (callable, optional): An extra leaf predicate function that will be called at each
            flattening step. The function should have a single argument with signature
            ``is_leaf(node) -> bool``. If it returns :data:`True`, the whole subtree being treated
            as a leaf. Otherwise, the default pytree registry will be used to determine a node is a
            leaf or not. If the function is not specified, the default pytree registry will be used.

    Returns:
        A pair ``(leaves, treespec)`` where the first element is a list of leaf values and the
        second element is a treespec representing the structure of the pytree.
    """
    return optree.tree_flatten(  # type: ignore[return-value]
        tree,
        is_leaf=is_leaf,
        none_is_leaf=True,
        namespace="torch",
    )


def tree_unflatten(leaves: Iterable[Any], treespec: TreeSpec) -> PyTree:
    """Reconstruct a pytree from the treespec and the leaves.

    The inverse of :func:`tree_flatten`.

    >>> tree = {"b": (2, [3, 4]), "a": 1, "c": None, "d": 5}
    >>> leaves, treespec = tree_flatten(tree)
    >>> tree == tree_unflatten(leaves, treespec)
    True

    Args:
        leaves (iterable): The list of leaves to use for reconstruction. The list must match the
            number of leaves of the treespec.
        treespec (TreeSpec): The treespec to reconstruct.

    Returns:
        The reconstructed pytree, containing the ``leaves`` placed in the structure described by
        ``treespec``.
    """
    if not _is_pytreespec_instance(treespec):
        raise TypeError(
            f"tree_unflatten(leaves, treespec): Expected `treespec` to be instance of "
            f"PyTreeSpec but got item of type {type(treespec)}."
        )
    return optree.tree_unflatten(treespec, leaves)  # type: ignore[arg-type]


def tree_iter(
    tree: PyTree,
    is_leaf: Optional[Callable[[PyTree], bool]] = None,
) -> Iterable[Any]:
    """Get an iterator over the leaves of a pytree.

    See also :func:`tree_flatten`.

    >>> tree = {"b": (2, [3, 4]), "a": 1, "c": None, "d": 5}
    >>> list(tree_iter(tree))
    [2, 3, 4, 1, None, 5]
    >>> list(tree_iter(1))
    [1]
    >>> list(tree_iter(None))
    [None]

    Args:
        tree (pytree): A pytree to flatten.
        is_leaf (callable, optional): An extra leaf predicate function that will be called at each
            flattening step. The function should have a single argument with signature
            ``is_leaf(node) -> bool``. If it returns :data:`True`, the whole subtree being treated
            as a leaf. Otherwise, the default pytree registry will be used to determine a node is a
            leaf or not. If the function is not specified, the default pytree registry will be used.

    Returns:
        An iterator over the leaf values.
    """
    return optree.tree_iter(
        tree,
        is_leaf=is_leaf,
        none_is_leaf=True,
        namespace="torch",
    )


def tree_leaves(
    tree: PyTree,
    is_leaf: Optional[Callable[[PyTree], bool]] = None,
) -> List[Any]:
    """Get the leaves of a pytree.

    See also :func:`tree_flatten`.

    >>> tree = {"b": (2, [3, 4]), "a": 1, "c": None, "d": 5}
    >>> tree_leaves(tree)
    [2, 3, 4, 1, None, 5]
    >>> tree_leaves(1)
    [1]
    >>> tree_leaves(None)
    [None]

    Args:
        tree (pytree): A pytree to flatten.
        is_leaf (callable, optional): An extra leaf predicate function that will be called at each
            flattening step. The function should have a single argument with signature
            ``is_leaf(node) -> bool``. If it returns :data:`True`, the whole subtree being treated
            as a leaf. Otherwise, the default pytree registry will be used to determine a node is a
            leaf or not. If the function is not specified, the default pytree registry will be used.

    Returns:
        A list of leaf values.
    """
    return optree.tree_leaves(
        tree,
        is_leaf=is_leaf,
        none_is_leaf=True,
        namespace="torch",
    )


def tree_structure(
    tree: PyTree,
    is_leaf: Optional[Callable[[PyTree], bool]] = None,
) -> TreeSpec:
    """Get the treespec for a pytree.

    See also :func:`tree_flatten`.

    >>> tree = {"b": (2, [3, 4]), "a": 1, "c": None, "d": 5}
    >>> tree_structure(tree)
    PyTreeSpec({'b': (*, [*, *]), 'a': *, 'c': *, 'd': *}, NoneIsLeaf, namespace='torch')
    >>> tree_structure(1)
    PyTreeSpec(*, NoneIsLeaf, namespace='torch')
    >>> tree_structure(None)
    PyTreeSpec(*, NoneIsLeaf, namespace='torch')

    Args:
        tree (pytree): A pytree to flatten.
        is_leaf (callable, optional): An extra leaf predicate function that will be called at each
            flattening step. The function should have a single argument with signature
            ``is_leaf(node) -> bool``. If it returns :data:`True`, the whole subtree being treated
            as a leaf. Otherwise, the default pytree registry will be used to determine a node is a
            leaf or not. If the function is not specified, the default pytree registry will be used.

    Returns:
        A treespec object representing the structure of the pytree.
    """
    return optree.tree_structure(  # type: ignore[return-value]
        tree,
        is_leaf=is_leaf,
        none_is_leaf=True,
        namespace="torch",
    )


def tree_map(
    func: Callable[..., Any],
    tree: PyTree,
    *rests: PyTree,
    is_leaf: Optional[Callable[[PyTree], bool]] = None,
) -> PyTree:
    """Map a multi-input function over pytree args to produce a new pytree.

    See also :func:`tree_map_`.

    >>> tree_map(lambda x: x + 1, {"x": 7, "y": (42, 64)})
    {'x': 8, 'y': (43, 65)}
    >>> tree_map(lambda x: x is None, {"x": 7, "y": (42, 64), "z": None})
    {'x': False, 'y': (False, False), 'z': True}

    If multiple inputs are given, the structure of the tree is taken from the first input;
    subsequent inputs need only have ``tree`` as a prefix:

    >>> tree_map(lambda x, y: [x] + y, [5, 6], [[7, 9], [1, 2]])
    [[5, 7, 9], [6, 1, 2]]

    Args:
        func (callable): A function that takes ``1 + len(rests)`` arguments, to be applied at the
            corresponding leaves of the pytrees.
        tree (pytree): A pytree to be mapped over, with each leaf providing the first positional
            argument to function ``func``.
        rests (tuple of pytree): A tuple of pytrees, each of which has the same structure as
            ``tree`` or has ``tree`` as a prefix.
        is_leaf (callable, optional): An extra leaf predicate function that will be called at each
            flattening step. The function should have a single argument with signature
            ``is_leaf(node) -> bool``. If it returns :data:`True`, the whole subtree being treated
            as a leaf. Otherwise, the default pytree registry will be used to determine a node is a
            leaf or not. If the function is not specified, the default pytree registry will be used.

    Returns:
        A new pytree with the same structure as ``tree`` but with the value at each leaf given by
        ``func(x, *xs)`` where ``x`` is the value at the corresponding leaf in ``tree`` and ``xs``
        is the tuple of values at corresponding nodes in ``rests``.
    """
    return optree.tree_map(
        func,
        tree,
        *rests,
        is_leaf=is_leaf,
        none_is_leaf=True,
        namespace="torch",
    )


def tree_map_(
    func: Callable[..., Any],
    tree: PyTree,
    *rests: PyTree,
    is_leaf: Optional[Callable[[PyTree], bool]] = None,
) -> PyTree:
    """Like :func:`tree_map`, but do an inplace call on each leaf and return the original tree.

    See also :func:`tree_map`.

    Args:
        func (callable): A function that takes ``1 + len(rests)`` arguments, to be applied at the
            corresponding leaves of the pytrees.
        tree (pytree): A pytree to be mapped over, with each leaf providing the first positional
            argument to function ``func``.
        rests (tuple of pytree): A tuple of pytrees, each of which has the same structure as
            ``tree`` or has ``tree`` as a prefix.
        is_leaf (callable, optional): An extra leaf predicate function that will be called at each
            flattening step. The function should have a single argument with signature
            ``is_leaf(node) -> bool``. If it returns :data:`True`, the whole subtree being treated
            as a leaf. Otherwise, the default pytree registry will be used to determine a node is a
            leaf or not. If the function is not specified, the default pytree registry will be used.

    Returns:
        The original ``tree`` with the value at each leaf is given by the side-effect of function
        ``func(x, *xs)`` (not the return value) where ``x`` is the value at the corresponding leaf
        in ``tree`` and ``xs`` is the tuple of values at values at corresponding nodes in ``rests``.
    """
    return optree.tree_map_(
        func,
        tree,
        *rests,
        is_leaf=is_leaf,
        none_is_leaf=True,
        namespace="torch",
    )


Type2 = Tuple[Type[T], Type[S]]
Type3 = Tuple[Type[T], Type[S], Type[U]]
if sys.version_info >= (3, 10):
    TypeAny = Union[Type[Any], Tuple[Type[Any], ...], types.UnionType]
else:
    TypeAny = Union[Type[Any], Tuple[Type[Any], ...]]

Fn2 = Callable[[Union[T, S]], R]
Fn3 = Callable[[Union[T, S, U]], R]
Fn = Callable[[T], R]
FnAny = Callable[[Any], R]

MapOnlyFn = Callable[[T], Callable[[Any], Any]]


# These specializations help with type inference on the lambda passed to this
# function
@overload
def map_only(__type_or_types_or_pred: Type2[T, S]) -> MapOnlyFn[Fn2[T, S, Any]]:
    ...


@overload
def map_only(
    __type_or_types_or_pred: Type3[T, S, U],
) -> MapOnlyFn[Fn3[T, S, U, Any]]:
    ...


@overload
def map_only(__type_or_types_or_pred: Type[T]) -> MapOnlyFn[Fn[T, Any]]:
    ...


# This specialization is needed for the implementations below that call
@overload
def map_only(__type_or_types_or_pred: TypeAny) -> MapOnlyFn[FnAny[Any]]:
    ...


@overload
def map_only(
    __type_or_types_or_pred: Callable[[Any], bool],
) -> MapOnlyFn[FnAny[Any]]:
    ...


def map_only(
    __type_or_types_or_pred: Union[TypeAny, Callable[[Any], bool]],
) -> MapOnlyFn[FnAny[Any]]:
    """
    Suppose you are writing a tree_map over tensors, leaving everything
    else unchanged.  Ordinarily you would have to write:

        def go(t):
            if isinstance(t, Tensor):
                return ...
            else:
                return t

    With this function, you only need to write:

        @map_only(Tensor)
        def go(t):
            return ...

    You can also directly use 'tree_map_only'
    """
    if isinstance(__type_or_types_or_pred, (type, tuple)) or (
        sys.version_info >= (3, 10)
        and isinstance(__type_or_types_or_pred, types.UnionType)
    ):

        def pred(x: Any) -> bool:
            return isinstance(x, __type_or_types_or_pred)  # type: ignore[arg-type]

    elif callable(__type_or_types_or_pred):
        pred = __type_or_types_or_pred  # type: ignore[assignment]
    else:
        raise TypeError("Argument must be a type, a tuple of types, or a callable.")

    def wrapper(func: Callable[[T], Any]) -> Callable[[Any], Any]:
        @functools.wraps(func)
        def wrapped(x: T) -> Any:
            if pred(x):
                return func(x)
            return x

        return wrapped

    return wrapper


@overload
def tree_map_only(
    __type_or_types_or_pred: Type[T],
    func: Fn[T, Any],
    tree: PyTree,
    is_leaf: Optional[Callable[[PyTree], bool]] = None,
) -> PyTree:
    ...


@overload
def tree_map_only(
    __type_or_types_or_pred: Type2[T, S],
    func: Fn2[T, S, Any],
    tree: PyTree,
    is_leaf: Optional[Callable[[PyTree], bool]] = None,
) -> PyTree:
    ...


@overload
def tree_map_only(
    __type_or_types_or_pred: Type3[T, S, U],
    func: Fn3[T, S, U, Any],
    tree: PyTree,
    is_leaf: Optional[Callable[[PyTree], bool]] = None,
) -> PyTree:
    ...


@overload
def tree_map_only(
    __type_or_types_or_pred: Callable[[Any], bool],
    func: FnAny[Any],
    tree: PyTree,
    is_leaf: Optional[Callable[[PyTree], bool]] = None,
) -> PyTree:
    ...


def tree_map_only(
    __type_or_types_or_pred: Union[TypeAny, Callable[[Any], bool]],
    func: FnAny[Any],
    tree: PyTree,
    is_leaf: Optional[Callable[[PyTree], bool]] = None,
) -> PyTree:
    return tree_map(map_only(__type_or_types_or_pred)(func), tree, is_leaf=is_leaf)


@overload
def tree_map_only_(
    __type_or_types_or_pred: Type[T],
    func: Fn[T, Any],
    tree: PyTree,
    is_leaf: Optional[Callable[[PyTree], bool]] = None,
) -> PyTree:
    ...


@overload
def tree_map_only_(
    __type_or_types_or_pred: Type2[T, S],
    func: Fn2[T, S, Any],
    tree: PyTree,
    is_leaf: Optional[Callable[[PyTree], bool]] = None,
) -> PyTree:
    ...


@overload
def tree_map_only_(
    __type_or_types_or_pred: Type3[T, S, U],
    func: Fn3[T, S, U, Any],
    tree: PyTree,
    is_leaf: Optional[Callable[[PyTree], bool]] = None,
) -> PyTree:
    ...


@overload
def tree_map_only_(
    __type_or_types_or_pred: Callable[[Any], bool],
    func: FnAny[Any],
    tree: PyTree,
    is_leaf: Optional[Callable[[PyTree], bool]] = None,
) -> PyTree:
    ...


def tree_map_only_(
    __type_or_types_or_pred: Union[TypeAny, Callable[[Any], bool]],
    func: FnAny[Any],
    tree: PyTree,
    is_leaf: Optional[Callable[[PyTree], bool]] = None,
) -> PyTree:
    return tree_map_(map_only(__type_or_types_or_pred)(func), tree, is_leaf=is_leaf)


def tree_all(
    pred: Callable[[Any], bool],
    tree: PyTree,
    is_leaf: Optional[Callable[[PyTree], bool]] = None,
) -> bool:
    flat_args = tree_iter(tree, is_leaf=is_leaf)
    return all(map(pred, flat_args))


def tree_any(
    pred: Callable[[Any], bool],
    tree: PyTree,
    is_leaf: Optional[Callable[[PyTree], bool]] = None,
) -> bool:
    flat_args = tree_iter(tree, is_leaf=is_leaf)
    return any(map(pred, flat_args))


@overload
def tree_all_only(
    __type_or_types: Type[T],
    pred: Fn[T, bool],
    tree: PyTree,
    is_leaf: Optional[Callable[[PyTree], bool]] = None,
) -> bool:
    ...


@overload
def tree_all_only(
    __type_or_types: Type2[T, S],
    pred: Fn2[T, S, bool],
    tree: PyTree,
    is_leaf: Optional[Callable[[PyTree], bool]] = None,
) -> bool:
    ...


@overload
def tree_all_only(
    __type_or_types: Type3[T, S, U],
    pred: Fn3[T, S, U, bool],
    tree: PyTree,
    is_leaf: Optional[Callable[[PyTree], bool]] = None,
) -> bool:
    ...


def tree_all_only(
    __type_or_types: TypeAny,
    pred: FnAny[bool],
    tree: PyTree,
    is_leaf: Optional[Callable[[PyTree], bool]] = None,
) -> bool:
    flat_args = tree_iter(tree, is_leaf=is_leaf)
    return all(pred(x) for x in flat_args if isinstance(x, __type_or_types))


@overload
def tree_any_only(
    __type_or_types: Type[T],
    pred: Fn[T, bool],
    tree: PyTree,
    is_leaf: Optional[Callable[[PyTree], bool]] = None,
) -> bool:
    ...


@overload
def tree_any_only(
    __type_or_types: Type2[T, S],
    pred: Fn2[T, S, bool],
    tree: PyTree,
    is_leaf: Optional[Callable[[PyTree], bool]] = None,
) -> bool:
    ...


@overload
def tree_any_only(
    __type_or_types: Type3[T, S, U],
    pred: Fn3[T, S, U, bool],
    tree: PyTree,
    is_leaf: Optional[Callable[[PyTree], bool]] = None,
) -> bool:
    ...


def tree_any_only(
    __type_or_types: TypeAny,
    pred: FnAny[bool],
    tree: PyTree,
    is_leaf: Optional[Callable[[PyTree], bool]] = None,
) -> bool:
    flat_args = tree_iter(tree, is_leaf=is_leaf)
    return any(pred(x) for x in flat_args if isinstance(x, __type_or_types))


def broadcast_prefix(
    prefix_tree: PyTree,
    full_tree: PyTree,
    is_leaf: Optional[Callable[[PyTree], bool]] = None,
) -> List[Any]:
    """Return a list of broadcasted leaves in ``prefix_tree`` to match the number of leaves in ``full_tree``.

    If a ``prefix_tree`` is a prefix of a ``full_tree``, this means the ``full_tree`` can be
    constructed by replacing the leaves of ``prefix_tree`` with appropriate **subtrees**.

    This function returns a list of leaves with the same size as ``full_tree``. The leaves are
    replicated from ``prefix_tree``. The number of replicas is determined by the corresponding
    subtree in ``full_tree``.

    >>> broadcast_prefix(1, [1, 2, 3])
    [1, 1, 1]
    >>> broadcast_prefix([1, 2, 3], [1, 2, 3])
    [1, 2, 3]
    >>> broadcast_prefix([1, 2, 3], [1, 2, 3, 4])
    Traceback (most recent call last):
        ...
    ValueError: list arity mismatch; expected: 3, got: 4; list: [1, 2, 3, 4].
    >>> broadcast_prefix([1, 2, 3], [1, 2, (3, 4)])
    [1, 2, 3, 3]
    >>> broadcast_prefix([1, 2, 3], [1, 2, {"a": 3, "b": 4, "c": (None, 5)}])
    [1, 2, 3, 3, 3, 3]

    Args:
        prefix_tree (pytree): A pytree with the same structure as a prefix of ``full_tree``.
        full_tree (pytree): A pytree with the same structure as a suffix of ``prefix_tree``.
        is_leaf (callable, optional): An extra leaf predicate function that will be called at each
            flattening step. The function should have a single argument with signature
            ``is_leaf(node) -> bool``. If it returns :data:`True`, the whole subtree being treated
            as a leaf. Otherwise, the default pytree registry will be used to determine a node is a
            leaf or not. If the function is not specified, the default pytree registry will be used.

    Returns:
        A list of leaves in ``prefix_tree`` broadcasted to match the number of leaves in ``full_tree``.
    """
    result: List[Any] = []

    def add_leaves(x: Any, subtree: PyTree) -> None:
        subtreespec = tree_structure(subtree, is_leaf=is_leaf)
        result.extend([x] * subtreespec.num_leaves)

    tree_map_(
        add_leaves,
        prefix_tree,
        full_tree,
        is_leaf=is_leaf,
    )
    return result


# Broadcasts a pytree to the provided TreeSpec and returns the flattened
# values. If this is not possible, then this function returns None.
#
# For example, given pytree=0 and spec=TreeSpec(list, None, [LeafSpec(), LeafSpec()]),
# would return [0, 0]. This is useful for part of the vmap implementation:
# a user can pass in vmap(fn, in_dims)(*inputs). `in_dims` should be
# broadcastable to the tree structure of `inputs` and we use
# _broadcast_to_and_flatten to check this.
def _broadcast_to_and_flatten(
    tree: PyTree,
    treespec: TreeSpec,
    is_leaf: Optional[Callable[[PyTree], bool]] = None,
) -> Optional[List[Any]]:
    assert _is_pytreespec_instance(treespec)
    full_tree = tree_unflatten([0] * treespec.num_leaves, treespec)
    try:
        return broadcast_prefix(tree, full_tree, is_leaf=is_leaf)
    except ValueError:
        return None


def treespec_dumps(treespec: TreeSpec, protocol: Optional[int] = None) -> str:
    """Serialize a treespec to a JSON string."""
    if not _is_pytreespec_instance(treespec):
        raise TypeError(
            f"treespec_dumps(treespec): Expected `treespec` to be instance of "
            f"PyTreeSpec but got item of type {type(treespec)}."
        )

    dummy_tree = tree_unflatten([0] * treespec.num_leaves, treespec)
    orig_treespec = python_pytree.tree_structure(dummy_tree)
    return python_pytree.treespec_dumps(orig_treespec, protocol=protocol)


def treespec_loads(serialized: str) -> TreeSpec:
    """Deserialize a treespec from a JSON string."""
    orig_treespec = python_pytree.treespec_loads(serialized)
    dummy_tree = python_pytree.tree_unflatten(
        [0] * orig_treespec.num_leaves,
        orig_treespec,
    )
    treespec = tree_structure(dummy_tree)
    return treespec


class _DummyLeaf:
    def __repr__(self) -> str:
        return "*"


def treespec_pprint(treespec: TreeSpec) -> str:
    dummy_tree = tree_unflatten(
        [_DummyLeaf() for _ in range(treespec.num_leaves)],
        treespec,
    )
    return repr(dummy_tree)


class LeafSpecMeta(type(TreeSpec)):  # type: ignore[misc]
    def __instancecheck__(self, instance: object) -> bool:
        return _is_pytreespec_instance(instance) and instance.is_leaf()


class LeafSpec(TreeSpec, metaclass=LeafSpecMeta):
    def __new__(cls) -> "LeafSpec":
        return optree.treespec_leaf(none_is_leaf=True)  # type: ignore[return-value]


def tree_flatten_with_path(
    tree: PyTree,
    is_leaf: Optional[Callable[[PyTree], bool]] = None,
) -> Tuple[List[Tuple[KeyPath, Any]], TreeSpec]:
    """Flattens a pytree like :func:`tree_flatten`, but also returns each leaf's key path.

    Args:
        tree: a pytree to flatten. If it contains a custom type, that type must be
            registered with an appropriate `tree_flatten_with_path_fn` when registered
            with :func:`register_pytree_node`.
        is_leaf: An extra leaf predicate function that will be called at each
            flattening step. The function should have a single argument with signature
            ``is_leaf(node) -> bool``. If it returns :data:`True`, the whole subtree being treated
            as a leaf. Otherwise, the default pytree registry will be used to determine a node is a
            leaf or not. If the function is not specified, the default pytree registry will be used.
    Returns:
        A tuple where the first element is a list of (key path, leaf) pairs, and the
        second element is a :class:`TreeSpec` representing the structure of the flattened
        tree.
    """
    raise NotImplementedError("KeyPaths are not yet supported in cxx_pytree.")


def tree_leaves_with_path(
    tree: PyTree,
    is_leaf: Optional[Callable[[PyTree], bool]] = None,
) -> List[Tuple[KeyPath, Any]]:
    """Gets the leaves of a pytree like ``tree_leaves`` and returns each leaf's key path.

    Args:
        tree: a pytree. If it contains a custom type, that type must be
            registered with an appropriate `tree_flatten_with_path_fn` when registered
            with :func:`register_pytree_node`.
        is_leaf: An extra leaf predicate function that will be called at each
            flattening step. The function should have a single argument with signature
            ``is_leaf(node) -> bool``. If it returns :data:`True`, the whole subtree being treated
            as a leaf. Otherwise, the default pytree registry will be used to determine a node is a
            leaf or not. If the function is not specified, the default pytree registry will be used.
    Returns:
        A list of (key path, leaf) pairs.
    """
    raise NotImplementedError("KeyPaths are not yet supported in cxx_pytree.")


def tree_map_with_path(
    func: Callable[..., Any],
    tree: PyTree,
    *rests: PyTree,
    is_leaf: Optional[Callable[[PyTree], bool]] = None,
) -> PyTree:
    """Like :func:`tree_map`, but the provided callable takes an additional key path argument.

    Args:
        func: A function that takes ``2 + len(rests)`` arguments, to be applied at the
            corresponding leaves of the pytrees. The first positional argument
            to ``func`` is the key path of the leaf in question. The second
            positional argument is the value of the leaf.
        tree: A pytree to be mapped over, with each leaf providing the first positional
            argument to function ``func``.
        rests: A tuple of pytrees, each of which has the same structure as
            ``tree`` or has ``tree`` as a prefix.
        is_leaf: An extra leaf predicate function that will be called at each
            flattening step. The function should have a single argument with signature
            ``is_leaf(node) -> bool``. If it returns :data:`True`, the whole subtree being treated
            as a leaf. Otherwise, the default pytree registry will be used to determine a node is a
            leaf or not. If the function is not specified, the default pytree registry will be used.

    Returns
        A new pytree with the same structure as ``tree`` but with the value at each leaf given by
        ``func(keypath, x, *xs)`` where ``keypath`` is the key path at the
        corresponding leaf in ``tree``, ``x`` is the value at that leaf, and
        ``xs`` is the tuple of values at corresponding nodes in ``rests``.
    """
    raise NotImplementedError("KeyPaths are not yet supported in cxx_pytree.")


def keystr(kp: KeyPath) -> str:
    """Given a key path, return a pretty-printed representation."""
    raise NotImplementedError("KeyPaths are not yet supported in cxx_pytree.")


def key_get(obj: Any, kp: KeyPath) -> Any:
    """Given an object and a key path, return the value at the key path."""
    raise NotImplementedError("KeyPaths are not yet supported in cxx_pytree.")


with python_pytree._NODE_REGISTRY_LOCK:
    python_pytree._cxx_pytree_imported = True
    args, kwargs = (), {}  # type: ignore[var-annotated]
    for args, kwargs in python_pytree._cxx_pytree_pending_imports:
        _private_register_pytree_node(*args, **kwargs)
    python_pytree._cxx_pytree_pending_imports.clear()
    del args, kwargs<|MERGE_RESOLUTION|>--- conflicted
+++ resolved
@@ -254,7 +254,6 @@
     return isinstance(obj, TreeSpec)
 
 
-<<<<<<< HEAD
 def is_namedtuple(obj: Union[object, type]) -> bool:
     """Return whether the object is an instance of namedtuple or a subclass of namedtuple."""
     return optree.is_namedtuple(obj)
@@ -283,7 +282,8 @@
 def is_structseq_instance(obj: object) -> bool:
     """Return whether the object is an instance of PyStructSequence."""
     return optree.is_structseq_instance(obj)
-=======
+
+
 def tree_is_leaf(
     tree: PyTree,
     is_leaf: Optional[Callable[[PyTree], bool]] = None,
@@ -320,7 +320,6 @@
         none_is_leaf=True,
         namespace="torch",
     )
->>>>>>> 51182d2d
 
 
 def tree_flatten(
