--- conflicted
+++ resolved
@@ -989,11 +989,7 @@
         if t.name == BaseTy.Device:
             return "_device"
         elif t.name == BaseTy.Dimname:
-<<<<<<< HEAD
-            ret = "Optional[str]"  # noqa: F841
-=======
             return "Optional[str]"
->>>>>>> 04bb82f0
         else:
             return argument_type_str_pyi(t)
 
