--- conflicted
+++ resolved
@@ -53,6 +53,7 @@
     BackendMetadata,
     BaseOperatorName,
     DEFAULT_KERNEL_NAMESPACE,
+    dispatch_device_map,
     DispatchKey,
     FRAGMENT_NAMESPACES,
     FunctionSchema,
@@ -141,6 +142,25 @@
 
 _GLOBAL_PARSE_NATIVE_YAML_CACHE: dict[str, ParsedYaml] = {}
 _GLOBAL_PARSE_TAGS_YAML_CACHE: dict[str, set[str]] = {}
+
+
+def file_manager_from_dispatch_key(
+    dispatch_key: DispatchKey,
+    device_fms: dict[str, FileManager],
+    default_fm: FileManager,
+) -> FileManager:
+    fm = device_fms.get(
+        next(
+            (
+                device
+                for check, device in dispatch_device_map.items()
+                if check(dispatch_key)
+            ),
+            "",
+        ),
+        default_fm,
+    )
+    return fm
 
 
 def parse_native_yaml_struct(
@@ -1716,7 +1736,7 @@
     selector: SelectiveBuilder,
     backend_indices: dict[DispatchKey, BackendIndex],
     cpu_fm: FileManager,
-    cuda_fm: FileManager,
+    device_fms: dict[str, FileManager],
     functions_keys: set[DispatchKey],
     dispatch_keys: Sequence[DispatchKey],
     rocm: bool,
@@ -1796,7 +1816,7 @@
     )
 
     for dispatch_key in dispatch_keys:
-        fm = cuda_fm if is_cuda_dispatch_key(dispatch_key) else cpu_fm
+        fm = file_manager_from_dispatch_key(dispatch_key, device_fms, cpu_fm)
         if dispatch_key in functions_keys:
             inl_headers = f"#include <ATen/{dispatch_key}Functions_inl.h>"
 
@@ -1836,7 +1856,7 @@
     selector: SelectiveBuilder,
     backend_indices: dict[DispatchKey, BackendIndex],
     cpu_fm: FileManager,
-    cuda_fm: FileManager,
+    device_fms: dict[str, FileManager],
     ops_fm: FileManager,
     functions_keys: set[DispatchKey],
     dispatch_keys: Sequence[DispatchKey],
@@ -1984,7 +2004,7 @@
                 },
             )
 
-        fm = cuda_fm if is_cuda_dispatch_key(dispatch_key) else cpu_fm
+        fm = file_manager_from_dispatch_key(dispatch_key, device_fms, cpu_fm)
         inl_headers = f"#include <ATen/{dispatch_key}Functions_inl.h>"
 
         fm.write_with_template(
@@ -2033,7 +2053,7 @@
     backend_indices: dict[DispatchKey, BackendIndex],
     core_fm: FileManager,
     cpu_fm: FileManager,
-    cuda_fm: FileManager,
+    device_fms: dict[str, FileManager],
     ops_fm: FileManager,
     dispatch_keys: Sequence[DispatchKey],
     functions_keys: set[DispatchKey],
@@ -2048,7 +2068,7 @@
             selector=selector,
             backend_indices=backend_indices,
             cpu_fm=cpu_fm,
-            cuda_fm=cuda_fm,
+            device_fms=device_fms,
             ops_fm=ops_fm,
             dispatch_keys=dispatch_keys,
             functions_keys=functions_keys,
@@ -2063,7 +2083,7 @@
             selector=selector,
             backend_indices=backend_indices,
             cpu_fm=cpu_fm,
-            cuda_fm=cuda_fm,
+            device_fms=device_fms,
             dispatch_keys=dispatch_keys,
             functions_keys=functions_keys,
             rocm=rocm,
@@ -2171,9 +2191,9 @@
     backend_indices: dict[DispatchKey, BackendIndex],
     aoti_fm: FileManager,
     core_fm: FileManager,
+    cpu_vec_fm: FileManager,
     cpu_fm: FileManager,
-    cpu_vec_fm: FileManager,
-    cuda_fm: FileManager,
+    device_fms: dict[str, FileManager],
     dispatch_keys: Sequence[DispatchKey],
     functions_keys: set[DispatchKey],
     rocm: bool,
@@ -2181,6 +2201,8 @@
     per_operator_headers: bool,
     skip_dispatcher_op_registration: bool,
     update_aoti_c_shim: bool,
+    aoti_backends: set[DispatchKey],
+    extend_aoti_c_shim: bool,
 ) -> None:
     extra_cuda_headers = """\
 #include <c10/cuda/CUDAGuard.h>
@@ -2195,8 +2217,7 @@
 #include <ATen/hip/HIPContext.h>"""
 
     for dispatch_key in dispatch_keys:
-        fm = cuda_fm if is_cuda_dispatch_key(dispatch_key) else cpu_fm
-
+        fm = file_manager_from_dispatch_key(dispatch_key, device_fms, cpu_fm)
         if per_operator_headers:
 
             def operator_headers() -> list[str]:
@@ -2347,7 +2368,7 @@
                     structured_func_group_dict[func.structured_delegate] = func_group
                     break
 
-        if dispatch_key in (DispatchKey.CPU, DispatchKey.CUDA):
+        if dispatch_key in aoti_backends:
             fallbacks = {}
             for func in native_functions:
                 op_name = get_fallback_op_name(func)
@@ -2365,6 +2386,7 @@
                 dispatch_key,
                 backend_indices,
                 header=True,
+                extend_aoti_c_shim=extend_aoti_c_shim,
                 includes="",
             )
             if update_aoti_c_shim:
@@ -2405,7 +2427,11 @@
                 headers = []
                 for func in fallback_native_functions:
                     header = get_header_for_aoti(
-                        func, structured_func_group_dict, dispatch_key, backend_indices
+                        func,
+                        structured_func_group_dict,
+                        dispatch_key,
+                        backend_indices,
+                        extend_aoti_c_shim=extend_aoti_c_shim,
                     )
                     if header is not None:
                         headers.append(header)
@@ -2423,6 +2449,7 @@
                     dispatch_key,
                     backend_indices,
                     header=False,
+                    extend_aoti_c_shim=extend_aoti_c_shim,
                     includes=headers_for_aoti() + "\n" + extra_headers,
                 ),
             )
@@ -2752,6 +2779,12 @@
         action="store_true",
         help="Generate MPS registration code when set",
     )
+    parser.add_argument(
+        "--xpu",
+        action="store_true",
+        help="Generate XPU registration code when set",
+    )
+
     # TODO: --op-registration-whitelist will be removed when all call-sites
     # for gen.py are moved over to using the operator YAML file for mobile
     # custom build.
@@ -2812,6 +2845,16 @@
         help="Update AOTInductor C shim after adding an entry to inductor_fallback_ops in torchgen/aoti/fallback_ops.py. "
         "WARNING: Do not use this unless you are sure what you are doing!!!",
     )
+    parser.add_argument(
+        "--extend-aoti-c-shim",
+        action="store_true",
+        help="This Flag indicates the generation of c shims for out-of-tree ATen ops,"
+        "which is an extension to the In-tree ATen op c shims. This flag needs to be combined with"
+        "---source-path=<out-of-tree native_functions.yaml>"
+        "--aoti-install-dir=<in-tree aoti_install_dir>/extend"
+        "   default is torch/csrc/inductor/aoti_torch/generated/extend"
+        "WARNING: Do not use this unless you are sure what you are doing!!!",
+    )
 
     options = parser.parse_args()
 
@@ -2833,15 +2876,12 @@
         if DispatchKey.MPS in dispatch_keys:
             del dispatch_keys[dispatch_keys.index(DispatchKey.MPS)]
 
-<<<<<<< HEAD
-=======
     if not options.xpu:
         ignore_keys.add(DispatchKey.XPU)
 
         if DispatchKey.XPU in dispatch_keys:
             del dispatch_keys[dispatch_keys.index(DispatchKey.XPU)]
 
->>>>>>> 1c1d06a2
     parsed_yaml = parse_native_yaml(native_yaml_path, tags_yaml_path, ignore_keys)
     valid_tags = _GLOBAL_PARSE_TAGS_YAML_CACHE[tags_yaml_path]
     native_functions, backend_indices = (
@@ -2877,6 +2917,7 @@
     Path(core_install_dir).mkdir(parents=True, exist_ok=True)
     ops_install_dir = f"{options.install_dir}/ops"
     Path(ops_install_dir).mkdir(parents=True, exist_ok=True)
+
     aoti_install_dir = f"{options.aoti_install_dir}"
     Path(aoti_install_dir).mkdir(parents=True, exist_ok=True)
 
@@ -2886,6 +2927,9 @@
     cuda_fm = make_file_manager(options=options)
     ops_fm = make_file_manager(options=options, install_dir=ops_install_dir)
     aoti_fm = make_file_manager(options=options, install_dir=aoti_install_dir)
+    device_fms = {"cuda": cuda_fm}
+    if options.xpu:
+        device_fms["xpu"] = make_file_manager(options=options)
 
     # Only a limited set of dispatch keys get CPUFunctions.h headers generated
     # for them; this is the set
@@ -2898,8 +2942,18 @@
         DispatchKey.CompositeExplicitAutogradNonFunctional,
         DispatchKey.Meta,
     }
+
+    aoti_backends = {
+        DispatchKey.CPU,
+        DispatchKey.CUDA,
+    }
+
     if options.mps:
         functions_keys.add(DispatchKey.MPS)
+
+    if options.xpu:
+        functions_keys.add(DispatchKey.XPU)
+        aoti_backends.add(DispatchKey.XPU)
 
     if options.backend_whitelist:
         dispatch_keys = [
@@ -2930,9 +2984,9 @@
             backend_indices=backend_indices,
             aoti_fm=aoti_fm,
             core_fm=core_fm,
+            cpu_vec_fm=cpu_vec_fm,
             cpu_fm=cpu_fm,
-            cpu_vec_fm=cpu_vec_fm,
-            cuda_fm=cuda_fm,
+            device_fms=device_fms,
             dispatch_keys=dispatch_keys,
             functions_keys=functions_keys,
             rocm=options.rocm,
@@ -2940,6 +2994,8 @@
             per_operator_headers=options.per_operator_headers,
             skip_dispatcher_op_registration=options.skip_dispatcher_op_registration,
             update_aoti_c_shim=options.update_aoti_c_shim,
+            aoti_backends=aoti_backends,
+            extend_aoti_c_shim=options.extend_aoti_c_shim,
         )
 
     if "headers" in options.generate:
@@ -2953,7 +3009,7 @@
             backend_indices=backend_indices,
             core_fm=core_fm,
             cpu_fm=cpu_fm,
-            cuda_fm=cuda_fm,
+            device_fms=device_fms,
             ops_fm=ops_fm,
             dispatch_keys=dispatch_keys,
             functions_keys=functions_keys,
@@ -2973,9 +3029,8 @@
             (cpu_fm, ""),
             (cpu_vec_fm, "cpu_vec_"),
             (core_fm, "core_"),
-            (cuda_fm, "cuda_"),
             (ops_fm, "ops_"),
-        ]:
+        ] + [(device_fm, f"{device}_") for device, device_fm in device_fms.items()]:
             varname = prefix + depfile_stem
             path = depfile_path.parent / (prefix + depfile_name)
             fm.write_outputs(varname, str(path))
